--- conflicted
+++ resolved
@@ -1,139 +1,95 @@
-<?xml version="1.0" encoding="utf-8" standalone="yes"?>
-
-<feed xml:base="http://andrerod.table.core.windows.net/" xmlns:d="http://schemas.microsoft.com/ado/2007/08/dataservices" xmlns:m="http://schemas.microsoft.com/ado/2007/08/dataservices/metadata" xmlns="http://www.w3.org/2005/Atom">
-
-  <title type="text">tableservice6</title>
-
-<<<<<<< HEAD
-  <id>http://nodejsdev.table.core.windows.net/tableservice6</id>
-
-  <updated>2012-02-16T04:58:36Z</updated>
-
-  <link rel="self" title="tableservice6" href="tableservice6" />
-
-  <entry m:etag="W/&quot;datetime'2012-02-16T04%3A58%3A35.5902895Z'&quot;">
-
-    <id>http://nodejsdev.table.core.windows.net/tableservice6(PartitionKey='part1',RowKey='row1')</id>
-
-    <title type="text"></title>
-
-    <updated>2012-02-16T04:58:36Z</updated>
-
-=======
-  <id>http://andrerod.table.core.windows.net/tableservice6</id>
-
-  <updated>2012-03-15T21:57:03Z</updated>
-
-  <link rel="self" title="tableservice6" href="tableservice6" />
-
-  <entry m:etag="W/&quot;datetime'2012-03-15T21%3A57%3A03.6129695Z'&quot;">
-
-    <id>http://andrerod.table.core.windows.net/tableservice6(PartitionKey='part1',RowKey='row1')</id>
-
-    <title type="text"></title>
-
-    <updated>2012-03-15T21:57:03Z</updated>
-
->>>>>>> 40cb56d4
-    <author>
-
-      <name />
-
-    </author>
-
-    <link rel="edit" title="tableservice6" href="tableservice6(PartitionKey='part1',RowKey='row1')" />
-
-    <category term="andrerod.tableservice6" scheme="http://schemas.microsoft.com/ado/2007/08/dataservices/scheme" />
-
-    <content type="application/xml">
-
-      <m:properties>
-
-        <d:PartitionKey>part1</d:PartitionKey>
-
-        <d:RowKey>row1</d:RowKey>
-
-<<<<<<< HEAD
-        <d:Timestamp m:type="Edm.DateTime">2012-02-16T04:58:35.5902895Z</d:Timestamp>
-
-=======
-        <d:Timestamp m:type="Edm.DateTime">2012-03-15T21:57:03.6129695Z</d:Timestamp>
-
->>>>>>> 40cb56d4
-        <d:field>my field</d:field>
-
-        <d:otherfield>my other field</d:otherfield>
-
-        <d:otherprops>my properties</d:otherprops>
-
-      </m:properties>
-
-    </content>
-
-  </entry>
-
-<<<<<<< HEAD
-  <entry m:etag="W/&quot;datetime'2012-02-16T04%3A58%3A35.4000554Z'&quot;">
-
-    <id>http://nodejsdev.table.core.windows.net/tableservice6(PartitionKey='part2',RowKey='row1')</id>
-
-    <title type="text"></title>
-
-    <updated>2012-02-16T04:58:36Z</updated>
-
-=======
-  <entry m:etag="W/&quot;datetime'2012-03-15T21%3A57%3A03.4936243Z'&quot;">
-
-    <id>http://andrerod.table.core.windows.net/tableservice6(PartitionKey='part2',RowKey='row1')</id>
-
-    <title type="text"></title>
-
-    <updated>2012-03-15T21:57:03Z</updated>
-
->>>>>>> 40cb56d4
-    <author>
-
-      <name />
-
-    </author>
-
-    <link rel="edit" title="tableservice6" href="tableservice6(PartitionKey='part2',RowKey='row1')" />
-
-    <category term="andrerod.tableservice6" scheme="http://schemas.microsoft.com/ado/2007/08/dataservices/scheme" />
-
-    <content type="application/xml">
-
-      <m:properties>
-
-        <d:PartitionKey>part2</d:PartitionKey>
-
-        <d:RowKey>row1</d:RowKey>
-
-<<<<<<< HEAD
-        <d:Timestamp m:type="Edm.DateTime">2012-02-16T04:58:35.4000554Z</d:Timestamp>
-
-        <d:boolval m:type="Edm.Boolean">true</d:boolval>
-
-        <d:intval m:type="Edm.Int32">42</d:intval>
-
-        <d:dateval m:type="Edm.DateTime">2012-01-25T08:00:00Z</d:dateval>
-
-=======
-        <d:Timestamp m:type="Edm.DateTime">2012-03-15T21:57:03.4936243Z</d:Timestamp>
-
-        <d:boolValueTrue m:type="Edm.Boolean">true</d:boolValueTrue>
-
-        <d:boolValueFalse m:type="Edm.Boolean">false</d:boolValueFalse>
-
-        <d:intValue m:type="Edm.Int32">42</d:intValue>
-
-        <d:dateValue m:type="Edm.DateTime">2012-01-25T08:00:00Z</d:dateValue>
-
->>>>>>> 40cb56d4
-      </m:properties>
-
-    </content>
-
-  </entry>
-
+<?xml version="1.0" encoding="utf-8" standalone="yes"?>+
+<feed xml:base="http://andrerod.table.core.windows.net/" xmlns:d="http://schemas.microsoft.com/ado/2007/08/dataservices" xmlns:m="http://schemas.microsoft.com/ado/2007/08/dataservices/metadata" xmlns="http://www.w3.org/2005/Atom">+
+  <title type="text">tableservice6</title>+
+  <id>http://andrerod.table.core.windows.net/tableservice6</id>+
+  <updated>2012-03-15T21:57:03Z</updated>+
+  <link rel="self" title="tableservice6" href="tableservice6" />+
+  <entry m:etag="W/&quot;datetime'2012-03-15T21%3A57%3A03.6129695Z'&quot;">+
+    <id>http://andrerod.table.core.windows.net/tableservice6(PartitionKey='part1',RowKey='row1')</id>+
+    <title type="text"></title>+
+    <updated>2012-03-15T21:57:03Z</updated>+
+    <author>+
+      <name />+
+    </author>+
+    <link rel="edit" title="tableservice6" href="tableservice6(PartitionKey='part1',RowKey='row1')" />+
+    <category term="andrerod.tableservice6" scheme="http://schemas.microsoft.com/ado/2007/08/dataservices/scheme" />+
+    <content type="application/xml">+
+      <m:properties>+
+        <d:PartitionKey>part1</d:PartitionKey>+
+        <d:RowKey>row1</d:RowKey>+
+        <d:Timestamp m:type="Edm.DateTime">2012-03-15T21:57:03.6129695Z</d:Timestamp>+
+        <d:field>my field</d:field>+
+        <d:otherfield>my other field</d:otherfield>+
+        <d:otherprops>my properties</d:otherprops>+
+      </m:properties>+
+    </content>+
+  </entry>+
+  <entry m:etag="W/&quot;datetime'2012-03-15T21%3A57%3A03.4936243Z'&quot;">+
+    <id>http://andrerod.table.core.windows.net/tableservice6(PartitionKey='part2',RowKey='row1')</id>+
+    <title type="text"></title>+
+    <updated>2012-03-15T21:57:03Z</updated>+
+    <author>+
+      <name />+
+    </author>+
+    <link rel="edit" title="tableservice6" href="tableservice6(PartitionKey='part2',RowKey='row1')" />+
+    <category term="andrerod.tableservice6" scheme="http://schemas.microsoft.com/ado/2007/08/dataservices/scheme" />+
+    <content type="application/xml">+
+      <m:properties>+
+        <d:PartitionKey>part2</d:PartitionKey>+
+        <d:RowKey>row1</d:RowKey>+
+        <d:Timestamp m:type="Edm.DateTime">2012-03-15T21:57:03.4936243Z</d:Timestamp>+
+        <d:boolValueTrue m:type="Edm.Boolean">true</d:boolValueTrue>+
+        <d:boolValueFalse m:type="Edm.Boolean">false</d:boolValueFalse>+
+        <d:intValue m:type="Edm.Int32">42</d:intValue>+
+        <d:dateValue m:type="Edm.DateTime">2012-01-25T08:00:00Z</d:dateValue>+
+      </m:properties>+
+    </content>+
+  </entry>+
 </feed>