// This file has been autogenerated.

var profile = require('../../../lib/util/profile');

exports.getMockedProfile = function () {
  var newProfile = new profile.Profile();

  newProfile.addSubscription(new profile.Subscription({
    id: 'bfb5e0bf-124b-4d0c-9352-7c0a9f4d9948',
    managementCertificate: {
      key: 'mockedKey',
      cert: 'mockedCert'
    },
    name: 'CollaberaInteropTest',
    registeredProviders: [],
    isDefault: true
  }, newProfile.environments['AzureCloud']));

  return newProfile;
};

exports.setEnvironment = function() {
  process.env['AZURE_VM_TEST_LOCATION'] = 'West US';
<<<<<<< HEAD
  process.env['SSHCERT'] = 'C:\myCert.pem';
};

exports.scopes = [[]];
 exports.randomTestIdsGenerated = function() { return ['clitestvm8548'];};
=======
  process.env['SSHCERT'] = 'test/myCert.pem';
};

exports.scopes = [[]];
 exports.randomTestIdsGenerated = function() { return ['clitestvm2209'];};
>>>>>>> 87728a36
<|MERGE_RESOLUTION|>--- conflicted
+++ resolved
@@ -21,16 +21,8 @@
 
 exports.setEnvironment = function() {
   process.env['AZURE_VM_TEST_LOCATION'] = 'West US';
-<<<<<<< HEAD
-  process.env['SSHCERT'] = 'C:\myCert.pem';
-};
-
-exports.scopes = [[]];
- exports.randomTestIdsGenerated = function() { return ['clitestvm8548'];};
-=======
   process.env['SSHCERT'] = 'test/myCert.pem';
 };
 
 exports.scopes = [[]];
- exports.randomTestIdsGenerated = function() { return ['clitestvm2209'];};
->>>>>>> 87728a36
+ exports.randomTestIdsGenerated = function() { return ['clitestvm2209'];};