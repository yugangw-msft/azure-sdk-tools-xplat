--- conflicted
+++ resolved
@@ -6,13 +6,8 @@
   var newProfile = new profile.Profile();
 
   newProfile.addSubscription(new profile.Subscription({
-<<<<<<< HEAD
-    id: '0424cc39-3518-47b2-ac60-f58e6d8449c5',
-    name: 'Service Fabric Partition Manager Service 2',
-=======
     id: '2c224e7e-3ef5-431d-a57b-e71f4662e3a6',
     name: 'Node CLI Test',
->>>>>>> 61ba8ec5
     user: {
       name: 'user@domain.example',
       type: 'user'
@@ -32,8 +27,4 @@
 
 exports.scopes = [];
 
-<<<<<<< HEAD
- exports.randomTestIdsGenerated = function() { return ['webappclitest2615','testrg12830'];};
-=======
- exports.randomTestIdsGenerated = function() { return ['webappclitest9281','testrg18540'];};
->>>>>>> 61ba8ec5
+ exports.randomTestIdsGenerated = function() { return ['webappclitest9281','testrg18540'];};