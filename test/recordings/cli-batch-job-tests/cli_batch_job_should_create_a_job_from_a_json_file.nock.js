// This file has been autogenerated.

var profile = require('../../../lib/util/profile');

exports.getMockedProfile = function () {
  var newProfile = new profile.Profile();

  newProfile.addSubscription(new profile.Subscription({
    id: '46241355-bb95-46a9-ba6c-42b554d71925',
    managementCertificate: {
      key: 'mockedKey',
      cert: 'mockedCert'
    },
    name: 'Microsoft Azure Internal Consumption',
    user: {
      name: 'user@domain.example',
      type: 'user'
    },
    tenantId: '72f988bf-86f1-41af-91ab-2d7cd011db47',
    state: 'Enabled',
    registeredProviders: [],
    _eventsCount: '1',
    isDefault: true
  }, newProfile.environments['AzureCloud']));

  return newProfile;
};

exports.setEnvironment = function() {
  process.env['AZURE_BATCH_ACCOUNT'] = 'jstesteastus2';
  process.env['AZURE_BATCH_ENDPOINT'] = 'https://jstesteastus2.eastus2.batch.azure.com';
};

exports.scopes = [[function (nock) { 
var result = 
nock('http://jstesteastus2.eastus2.batch.azure.com:443')
  .filteringRequestBody(function (path) { return '*';})
.post('/jobs?api-version=2016-02-01.3.0&timeout=30', '*')
  .reply(201, "", { 'transfer-encoding': 'chunked',
<<<<<<< HEAD
  'last-modified': 'Sat, 09 Apr 2016 00:03:06 GMT',
  etag: '0x8D3600A54406CB8',
  location: 'https://jstesteastus2.eastus2.batch.azure.com/jobs/job-1',
  server: 'Microsoft-HTTPAPI/2.0',
  'request-id': '1fe1c71f-d925-460b-ad8e-2ab8712842b7',
  'strict-transport-security': 'max-age=31536000; includeSubDomains',
  'client-request-id': '69448c63-a877-4022-bfba-63ee9631078a',
  dataserviceversion: '3.0',
  dataserviceid: 'https://jstesteastus2.eastus2.batch.azure.com/jobs/job-1',
  date: 'Sat, 09 Apr 2016 00:03:08 GMT',
=======
  'last-modified': 'Fri, 15 Apr 2016 20:12:56 GMT',
  etag: '0x8D3656A559E1E08',
  location: 'https://jstesteastus2.eastus2.batch.azure.com/jobs/job-1',
  server: 'Microsoft-HTTPAPI/2.0',
  'request-id': '9d87292a-9990-4499-9be7-56f97860d275',
  'strict-transport-security': 'max-age=31536000; includeSubDomains',
  'client-request-id': '29691fd1-1c3a-4256-8ed0-a45a45a55fe2',
  dataserviceversion: '3.0',
  dataserviceid: 'https://jstesteastus2.eastus2.batch.azure.com/jobs/job-1',
  date: 'Fri, 15 Apr 2016 20:12:56 GMT',
>>>>>>> c486b2d0
  connection: 'close' });
 return result; },
function (nock) { 
var result = 
nock('https://jstesteastus2.eastus2.batch.azure.com:443')
  .filteringRequestBody(function (path) { return '*';})
.post('/jobs?api-version=2016-02-01.3.0&timeout=30', '*')
  .reply(201, "", { 'transfer-encoding': 'chunked',
<<<<<<< HEAD
  'last-modified': 'Sat, 09 Apr 2016 00:03:06 GMT',
  etag: '0x8D3600A54406CB8',
  location: 'https://jstesteastus2.eastus2.batch.azure.com/jobs/job-1',
  server: 'Microsoft-HTTPAPI/2.0',
  'request-id': '1fe1c71f-d925-460b-ad8e-2ab8712842b7',
  'strict-transport-security': 'max-age=31536000; includeSubDomains',
  'client-request-id': '69448c63-a877-4022-bfba-63ee9631078a',
  dataserviceversion: '3.0',
  dataserviceid: 'https://jstesteastus2.eastus2.batch.azure.com/jobs/job-1',
  date: 'Sat, 09 Apr 2016 00:03:08 GMT',
=======
  'last-modified': 'Fri, 15 Apr 2016 20:12:56 GMT',
  etag: '0x8D3656A559E1E08',
  location: 'https://jstesteastus2.eastus2.batch.azure.com/jobs/job-1',
  server: 'Microsoft-HTTPAPI/2.0',
  'request-id': '9d87292a-9990-4499-9be7-56f97860d275',
  'strict-transport-security': 'max-age=31536000; includeSubDomains',
  'client-request-id': '29691fd1-1c3a-4256-8ed0-a45a45a55fe2',
  dataserviceversion: '3.0',
  dataserviceid: 'https://jstesteastus2.eastus2.batch.azure.com/jobs/job-1',
  date: 'Fri, 15 Apr 2016 20:12:56 GMT',
>>>>>>> c486b2d0
  connection: 'close' });
 return result; },
function (nock) { 
var result = 
nock('http://jstesteastus2.eastus2.batch.azure.com:443')
  .get('/jobs/xplatJob?api-version=2016-02-01.3.0&timeout=30')
<<<<<<< HEAD
  .reply(200, "{\r\n  \"odata.metadata\":\"https://jstesteastus2.eastus2.batch.azure.com/$metadata#jobs/@Element\",\"id\":\"xplatJob\",\"displayName\":\"displayName\",\"url\":\"https://jstesteastus2.eastus2.batch.azure.com/jobs/xplatJob\",\"eTag\":\"0x8D3600A54406CB8\",\"lastModified\":\"2016-04-09T00:03:06.881964Z\",\"creationTime\":\"2016-04-09T00:03:06.8060014Z\",\"state\":\"active\",\"stateTransitionTime\":\"2016-04-09T00:03:06.881964Z\",\"priority\":1,\"usesTaskDependencies\":false,\"constraints\":{\r\n    \"maxWallClockTime\":\"P1D\",\"maxTaskRetryCount\":5\r\n  },\"jobManagerTask\":{\r\n    \"id\":\"jobManager\",\"displayName\":\"jobManagerDisplay\",\"commandLine\":\"cmd /c dir /s\",\"resourceFiles\":[\r\n      {\r\n        \"blobSource\":\"https://testacct.blob.core.windows.net/\",\"filePath\":\"filePath\"\r\n      }\r\n    ],\"environmentSettings\":[\r\n      {\r\n        \"name\":\"name1\",\"value\":\"value1\"\r\n      },{\r\n        \"name\":\"name2\",\"value\":\"value2\"\r\n      }\r\n    ],\"constraints\":{\r\n      \"maxWallClockTime\":\"PT1H\",\"retentionTime\":\"P10675199DT2H48M5.4775807S\",\"maxTaskRetryCount\":5\r\n    },\"runElevated\":false,\"runExclusive\":true,\"killJobOnCompletion\":false\r\n  },\"jobPreparationTask\":{\r\n    \"id\":\"jobPrep\",\"commandLine\":\"cmd /c dir /s\",\"resourceFiles\":[\r\n      {\r\n        \"blobSource\":\"https://testacct.blob.core.windows.net/\",\"filePath\":\"jobPrepFilePath\"\r\n      }\r\n    ],\"environmentSettings\":[\r\n      {\r\n        \"name\":\"jobPrepName1\",\"value\":\"jobPrepValue1\"\r\n      },{\r\n        \"name\":\"jobPrepName2\",\"value\":\"jobPrepValue2\"\r\n      }\r\n    ],\"constraints\":{\r\n      \"maxWallClockTime\":\"P10675199DT2H48M5.4775807S\",\"retentionTime\":\"P10675199DT2H48M5.4775807S\",\"maxTaskRetryCount\":2\r\n    },\"runElevated\":false,\"waitForSuccess\":true,\"rerunOnNodeRebootAfterSuccess\":true\r\n  },\"jobReleaseTask\":{\r\n    \"id\":\"jobRelease\",\"commandLine\":\"cmd /c dir /s\",\"resourceFiles\":[\r\n      {\r\n        \"blobSource\":\"https://testacct.blob.core.windows.net/\",\"filePath\":\"jobReleaseFilePath\"\r\n      }\r\n    ],\"environmentSettings\":[\r\n      {\r\n        \"name\":\"jobReleaseName1\",\"value\":\"jobReleaseValue1\"\r\n      },{\r\n        \"name\":\"jobReleaseName2\",\"value\":\"jobReleaseValue2\"\r\n      }\r\n    ],\"maxWallClockTime\":\"PT15M\",\"retentionTime\":\"P10675199DT2H48M5.4775807S\",\"runElevated\":false\r\n  },\"commonEnvironmentSettings\":[\r\n    {\r\n      \"name\":\"commonName1\",\"value\":\"commonValue1\"\r\n    },{\r\n      \"name\":\"commonName2\",\"value\":\"commonValue2\"\r\n    }\r\n  ],\"poolInfo\":{\r\n    \"poolId\":\"pool1\"\r\n  },\"metadata\":[\r\n    {\r\n      \"name\":\"specMeta1\",\"value\":\"specMetaValue1\"\r\n    },{\r\n      \"name\":\"specMeta2\",\"value\":\"specMetaValue2\"\r\n    }\r\n  ],\"executionInfo\":{\r\n    \"startTime\":\"2016-04-09T00:03:06.881964Z\",\"poolId\":\"pool1\"\r\n  }\r\n}", { 'transfer-encoding': 'chunked',
  'content-type': 'application/json;odata=minimalmetadata',
  'last-modified': 'Sat, 09 Apr 2016 00:03:06 GMT',
  etag: '0x8D3600A54406CB8',
  server: 'Microsoft-HTTPAPI/2.0',
  'request-id': '1c13c842-ffe5-4fe6-b210-d54dc541bfbd',
  'strict-transport-security': 'max-age=31536000; includeSubDomains',
  'client-request-id': '43bfdb1c-6034-4469-84e7-08796f388d4e',
  dataserviceversion: '3.0',
  date: 'Sat, 09 Apr 2016 00:03:08 GMT',
=======
  .reply(200, "{\r\n  \"odata.metadata\":\"https://jstesteastus2.eastus2.batch.azure.com/$metadata#jobs/@Element\",\"id\":\"xplatJob\",\"displayName\":\"displayName\",\"url\":\"https://jstesteastus2.eastus2.batch.azure.com/jobs/xplatJob\",\"eTag\":\"0x8D3656A559E1E08\",\"lastModified\":\"2016-04-15T20:12:56.6736392Z\",\"creationTime\":\"2016-04-15T20:12:56.4274996Z\",\"state\":\"active\",\"stateTransitionTime\":\"2016-04-15T20:12:56.6736392Z\",\"priority\":1,\"usesTaskDependencies\":false,\"constraints\":{\r\n    \"maxWallClockTime\":\"P1D\",\"maxTaskRetryCount\":5\r\n  },\"jobManagerTask\":{\r\n    \"id\":\"jobManager\",\"displayName\":\"jobManagerDisplay\",\"commandLine\":\"cmd /c dir /s\",\"resourceFiles\":[\r\n      {\r\n        \"blobSource\":\"https://testacct.blob.core.windows.net/\",\"filePath\":\"filePath\"\r\n      }\r\n    ],\"environmentSettings\":[\r\n      {\r\n        \"name\":\"name1\",\"value\":\"value1\"\r\n      },{\r\n        \"name\":\"name2\",\"value\":\"value2\"\r\n      }\r\n    ],\"constraints\":{\r\n      \"maxWallClockTime\":\"PT1H\",\"retentionTime\":\"P10675199DT2H48M5.4775807S\",\"maxTaskRetryCount\":5\r\n    },\"runElevated\":false,\"runExclusive\":true,\"killJobOnCompletion\":false\r\n  },\"jobPreparationTask\":{\r\n    \"id\":\"jobPrep\",\"commandLine\":\"cmd /c dir /s\",\"resourceFiles\":[\r\n      {\r\n        \"blobSource\":\"https://testacct.blob.core.windows.net/\",\"filePath\":\"jobPrepFilePath\"\r\n      }\r\n    ],\"environmentSettings\":[\r\n      {\r\n        \"name\":\"jobPrepName1\",\"value\":\"jobPrepValue1\"\r\n      },{\r\n        \"name\":\"jobPrepName2\",\"value\":\"jobPrepValue2\"\r\n      }\r\n    ],\"constraints\":{\r\n      \"maxWallClockTime\":\"P10675199DT2H48M5.4775807S\",\"retentionTime\":\"P10675199DT2H48M5.4775807S\",\"maxTaskRetryCount\":2\r\n    },\"runElevated\":false,\"waitForSuccess\":true,\"rerunOnNodeRebootAfterSuccess\":true\r\n  },\"jobReleaseTask\":{\r\n    \"id\":\"jobRelease\",\"commandLine\":\"cmd /c dir /s\",\"resourceFiles\":[\r\n      {\r\n        \"blobSource\":\"https://testacct.blob.core.windows.net/\",\"filePath\":\"jobReleaseFilePath\"\r\n      }\r\n    ],\"environmentSettings\":[\r\n      {\r\n        \"name\":\"jobReleaseName1\",\"value\":\"jobReleaseValue1\"\r\n      },{\r\n        \"name\":\"jobReleaseName2\",\"value\":\"jobReleaseValue2\"\r\n      }\r\n    ],\"maxWallClockTime\":\"PT15M\",\"retentionTime\":\"P10675199DT2H48M5.4775807S\",\"runElevated\":false\r\n  },\"commonEnvironmentSettings\":[\r\n    {\r\n      \"name\":\"commonName1\",\"value\":\"commonValue1\"\r\n    },{\r\n      \"name\":\"commonName2\",\"value\":\"commonValue2\"\r\n    }\r\n  ],\"poolInfo\":{\r\n    \"poolId\":\"xplatTestPool\"\r\n  },\"metadata\":[\r\n    {\r\n      \"name\":\"specMeta1\",\"value\":\"specMetaValue1\"\r\n    },{\r\n      \"name\":\"specMeta2\",\"value\":\"specMetaValue2\"\r\n    }\r\n  ],\"executionInfo\":{\r\n    \"startTime\":\"2016-04-15T20:12:56.6736392Z\",\"poolId\":\"xplatTestPool\"\r\n  }\r\n}", { 'transfer-encoding': 'chunked',
  'content-type': 'application/json;odata=minimalmetadata',
  'last-modified': 'Fri, 15 Apr 2016 20:12:56 GMT',
  etag: '0x8D3656A559E1E08',
  server: 'Microsoft-HTTPAPI/2.0',
  'request-id': '30a66430-b259-48c4-abb1-fee3c7606cce',
  'strict-transport-security': 'max-age=31536000; includeSubDomains',
  'client-request-id': '41ed35b9-2be8-4a2a-b8ef-809f2f3bce94',
  dataserviceversion: '3.0',
  date: 'Fri, 15 Apr 2016 20:12:55 GMT',
>>>>>>> c486b2d0
  connection: 'close' });
 return result; },
function (nock) { 
var result = 
nock('https://jstesteastus2.eastus2.batch.azure.com:443')
  .get('/jobs/xplatJob?api-version=2016-02-01.3.0&timeout=30')
<<<<<<< HEAD
  .reply(200, "{\r\n  \"odata.metadata\":\"https://jstesteastus2.eastus2.batch.azure.com/$metadata#jobs/@Element\",\"id\":\"xplatJob\",\"displayName\":\"displayName\",\"url\":\"https://jstesteastus2.eastus2.batch.azure.com/jobs/xplatJob\",\"eTag\":\"0x8D3600A54406CB8\",\"lastModified\":\"2016-04-09T00:03:06.881964Z\",\"creationTime\":\"2016-04-09T00:03:06.8060014Z\",\"state\":\"active\",\"stateTransitionTime\":\"2016-04-09T00:03:06.881964Z\",\"priority\":1,\"usesTaskDependencies\":false,\"constraints\":{\r\n    \"maxWallClockTime\":\"P1D\",\"maxTaskRetryCount\":5\r\n  },\"jobManagerTask\":{\r\n    \"id\":\"jobManager\",\"displayName\":\"jobManagerDisplay\",\"commandLine\":\"cmd /c dir /s\",\"resourceFiles\":[\r\n      {\r\n        \"blobSource\":\"https://testacct.blob.core.windows.net/\",\"filePath\":\"filePath\"\r\n      }\r\n    ],\"environmentSettings\":[\r\n      {\r\n        \"name\":\"name1\",\"value\":\"value1\"\r\n      },{\r\n        \"name\":\"name2\",\"value\":\"value2\"\r\n      }\r\n    ],\"constraints\":{\r\n      \"maxWallClockTime\":\"PT1H\",\"retentionTime\":\"P10675199DT2H48M5.4775807S\",\"maxTaskRetryCount\":5\r\n    },\"runElevated\":false,\"runExclusive\":true,\"killJobOnCompletion\":false\r\n  },\"jobPreparationTask\":{\r\n    \"id\":\"jobPrep\",\"commandLine\":\"cmd /c dir /s\",\"resourceFiles\":[\r\n      {\r\n        \"blobSource\":\"https://testacct.blob.core.windows.net/\",\"filePath\":\"jobPrepFilePath\"\r\n      }\r\n    ],\"environmentSettings\":[\r\n      {\r\n        \"name\":\"jobPrepName1\",\"value\":\"jobPrepValue1\"\r\n      },{\r\n        \"name\":\"jobPrepName2\",\"value\":\"jobPrepValue2\"\r\n      }\r\n    ],\"constraints\":{\r\n      \"maxWallClockTime\":\"P10675199DT2H48M5.4775807S\",\"retentionTime\":\"P10675199DT2H48M5.4775807S\",\"maxTaskRetryCount\":2\r\n    },\"runElevated\":false,\"waitForSuccess\":true,\"rerunOnNodeRebootAfterSuccess\":true\r\n  },\"jobReleaseTask\":{\r\n    \"id\":\"jobRelease\",\"commandLine\":\"cmd /c dir /s\",\"resourceFiles\":[\r\n      {\r\n        \"blobSource\":\"https://testacct.blob.core.windows.net/\",\"filePath\":\"jobReleaseFilePath\"\r\n      }\r\n    ],\"environmentSettings\":[\r\n      {\r\n        \"name\":\"jobReleaseName1\",\"value\":\"jobReleaseValue1\"\r\n      },{\r\n        \"name\":\"jobReleaseName2\",\"value\":\"jobReleaseValue2\"\r\n      }\r\n    ],\"maxWallClockTime\":\"PT15M\",\"retentionTime\":\"P10675199DT2H48M5.4775807S\",\"runElevated\":false\r\n  },\"commonEnvironmentSettings\":[\r\n    {\r\n      \"name\":\"commonName1\",\"value\":\"commonValue1\"\r\n    },{\r\n      \"name\":\"commonName2\",\"value\":\"commonValue2\"\r\n    }\r\n  ],\"poolInfo\":{\r\n    \"poolId\":\"pool1\"\r\n  },\"metadata\":[\r\n    {\r\n      \"name\":\"specMeta1\",\"value\":\"specMetaValue1\"\r\n    },{\r\n      \"name\":\"specMeta2\",\"value\":\"specMetaValue2\"\r\n    }\r\n  ],\"executionInfo\":{\r\n    \"startTime\":\"2016-04-09T00:03:06.881964Z\",\"poolId\":\"pool1\"\r\n  }\r\n}", { 'transfer-encoding': 'chunked',
  'content-type': 'application/json;odata=minimalmetadata',
  'last-modified': 'Sat, 09 Apr 2016 00:03:06 GMT',
  etag: '0x8D3600A54406CB8',
  server: 'Microsoft-HTTPAPI/2.0',
  'request-id': '1c13c842-ffe5-4fe6-b210-d54dc541bfbd',
  'strict-transport-security': 'max-age=31536000; includeSubDomains',
  'client-request-id': '43bfdb1c-6034-4469-84e7-08796f388d4e',
  dataserviceversion: '3.0',
  date: 'Sat, 09 Apr 2016 00:03:08 GMT',
=======
  .reply(200, "{\r\n  \"odata.metadata\":\"https://jstesteastus2.eastus2.batch.azure.com/$metadata#jobs/@Element\",\"id\":\"xplatJob\",\"displayName\":\"displayName\",\"url\":\"https://jstesteastus2.eastus2.batch.azure.com/jobs/xplatJob\",\"eTag\":\"0x8D3656A559E1E08\",\"lastModified\":\"2016-04-15T20:12:56.6736392Z\",\"creationTime\":\"2016-04-15T20:12:56.4274996Z\",\"state\":\"active\",\"stateTransitionTime\":\"2016-04-15T20:12:56.6736392Z\",\"priority\":1,\"usesTaskDependencies\":false,\"constraints\":{\r\n    \"maxWallClockTime\":\"P1D\",\"maxTaskRetryCount\":5\r\n  },\"jobManagerTask\":{\r\n    \"id\":\"jobManager\",\"displayName\":\"jobManagerDisplay\",\"commandLine\":\"cmd /c dir /s\",\"resourceFiles\":[\r\n      {\r\n        \"blobSource\":\"https://testacct.blob.core.windows.net/\",\"filePath\":\"filePath\"\r\n      }\r\n    ],\"environmentSettings\":[\r\n      {\r\n        \"name\":\"name1\",\"value\":\"value1\"\r\n      },{\r\n        \"name\":\"name2\",\"value\":\"value2\"\r\n      }\r\n    ],\"constraints\":{\r\n      \"maxWallClockTime\":\"PT1H\",\"retentionTime\":\"P10675199DT2H48M5.4775807S\",\"maxTaskRetryCount\":5\r\n    },\"runElevated\":false,\"runExclusive\":true,\"killJobOnCompletion\":false\r\n  },\"jobPreparationTask\":{\r\n    \"id\":\"jobPrep\",\"commandLine\":\"cmd /c dir /s\",\"resourceFiles\":[\r\n      {\r\n        \"blobSource\":\"https://testacct.blob.core.windows.net/\",\"filePath\":\"jobPrepFilePath\"\r\n      }\r\n    ],\"environmentSettings\":[\r\n      {\r\n        \"name\":\"jobPrepName1\",\"value\":\"jobPrepValue1\"\r\n      },{\r\n        \"name\":\"jobPrepName2\",\"value\":\"jobPrepValue2\"\r\n      }\r\n    ],\"constraints\":{\r\n      \"maxWallClockTime\":\"P10675199DT2H48M5.4775807S\",\"retentionTime\":\"P10675199DT2H48M5.4775807S\",\"maxTaskRetryCount\":2\r\n    },\"runElevated\":false,\"waitForSuccess\":true,\"rerunOnNodeRebootAfterSuccess\":true\r\n  },\"jobReleaseTask\":{\r\n    \"id\":\"jobRelease\",\"commandLine\":\"cmd /c dir /s\",\"resourceFiles\":[\r\n      {\r\n        \"blobSource\":\"https://testacct.blob.core.windows.net/\",\"filePath\":\"jobReleaseFilePath\"\r\n      }\r\n    ],\"environmentSettings\":[\r\n      {\r\n        \"name\":\"jobReleaseName1\",\"value\":\"jobReleaseValue1\"\r\n      },{\r\n        \"name\":\"jobReleaseName2\",\"value\":\"jobReleaseValue2\"\r\n      }\r\n    ],\"maxWallClockTime\":\"PT15M\",\"retentionTime\":\"P10675199DT2H48M5.4775807S\",\"runElevated\":false\r\n  },\"commonEnvironmentSettings\":[\r\n    {\r\n      \"name\":\"commonName1\",\"value\":\"commonValue1\"\r\n    },{\r\n      \"name\":\"commonName2\",\"value\":\"commonValue2\"\r\n    }\r\n  ],\"poolInfo\":{\r\n    \"poolId\":\"xplatTestPool\"\r\n  },\"metadata\":[\r\n    {\r\n      \"name\":\"specMeta1\",\"value\":\"specMetaValue1\"\r\n    },{\r\n      \"name\":\"specMeta2\",\"value\":\"specMetaValue2\"\r\n    }\r\n  ],\"executionInfo\":{\r\n    \"startTime\":\"2016-04-15T20:12:56.6736392Z\",\"poolId\":\"xplatTestPool\"\r\n  }\r\n}", { 'transfer-encoding': 'chunked',
  'content-type': 'application/json;odata=minimalmetadata',
  'last-modified': 'Fri, 15 Apr 2016 20:12:56 GMT',
  etag: '0x8D3656A559E1E08',
  server: 'Microsoft-HTTPAPI/2.0',
  'request-id': '30a66430-b259-48c4-abb1-fee3c7606cce',
  'strict-transport-security': 'max-age=31536000; includeSubDomains',
  'client-request-id': '41ed35b9-2be8-4a2a-b8ef-809f2f3bce94',
  dataserviceversion: '3.0',
  date: 'Fri, 15 Apr 2016 20:12:55 GMT',
>>>>>>> c486b2d0
  connection: 'close' });
 return result; }]];<|MERGE_RESOLUTION|>--- conflicted
+++ resolved
@@ -37,18 +37,6 @@
   .filteringRequestBody(function (path) { return '*';})
 .post('/jobs?api-version=2016-02-01.3.0&timeout=30', '*')
   .reply(201, "", { 'transfer-encoding': 'chunked',
-<<<<<<< HEAD
-  'last-modified': 'Sat, 09 Apr 2016 00:03:06 GMT',
-  etag: '0x8D3600A54406CB8',
-  location: 'https://jstesteastus2.eastus2.batch.azure.com/jobs/job-1',
-  server: 'Microsoft-HTTPAPI/2.0',
-  'request-id': '1fe1c71f-d925-460b-ad8e-2ab8712842b7',
-  'strict-transport-security': 'max-age=31536000; includeSubDomains',
-  'client-request-id': '69448c63-a877-4022-bfba-63ee9631078a',
-  dataserviceversion: '3.0',
-  dataserviceid: 'https://jstesteastus2.eastus2.batch.azure.com/jobs/job-1',
-  date: 'Sat, 09 Apr 2016 00:03:08 GMT',
-=======
   'last-modified': 'Fri, 15 Apr 2016 20:12:56 GMT',
   etag: '0x8D3656A559E1E08',
   location: 'https://jstesteastus2.eastus2.batch.azure.com/jobs/job-1',
@@ -59,7 +47,6 @@
   dataserviceversion: '3.0',
   dataserviceid: 'https://jstesteastus2.eastus2.batch.azure.com/jobs/job-1',
   date: 'Fri, 15 Apr 2016 20:12:56 GMT',
->>>>>>> c486b2d0
   connection: 'close' });
  return result; },
 function (nock) { 
@@ -68,18 +55,6 @@
   .filteringRequestBody(function (path) { return '*';})
 .post('/jobs?api-version=2016-02-01.3.0&timeout=30', '*')
   .reply(201, "", { 'transfer-encoding': 'chunked',
-<<<<<<< HEAD
-  'last-modified': 'Sat, 09 Apr 2016 00:03:06 GMT',
-  etag: '0x8D3600A54406CB8',
-  location: 'https://jstesteastus2.eastus2.batch.azure.com/jobs/job-1',
-  server: 'Microsoft-HTTPAPI/2.0',
-  'request-id': '1fe1c71f-d925-460b-ad8e-2ab8712842b7',
-  'strict-transport-security': 'max-age=31536000; includeSubDomains',
-  'client-request-id': '69448c63-a877-4022-bfba-63ee9631078a',
-  dataserviceversion: '3.0',
-  dataserviceid: 'https://jstesteastus2.eastus2.batch.azure.com/jobs/job-1',
-  date: 'Sat, 09 Apr 2016 00:03:08 GMT',
-=======
   'last-modified': 'Fri, 15 Apr 2016 20:12:56 GMT',
   etag: '0x8D3656A559E1E08',
   location: 'https://jstesteastus2.eastus2.batch.azure.com/jobs/job-1',
@@ -90,25 +65,12 @@
   dataserviceversion: '3.0',
   dataserviceid: 'https://jstesteastus2.eastus2.batch.azure.com/jobs/job-1',
   date: 'Fri, 15 Apr 2016 20:12:56 GMT',
->>>>>>> c486b2d0
   connection: 'close' });
  return result; },
 function (nock) { 
 var result = 
 nock('http://jstesteastus2.eastus2.batch.azure.com:443')
   .get('/jobs/xplatJob?api-version=2016-02-01.3.0&timeout=30')
-<<<<<<< HEAD
-  .reply(200, "{\r\n  \"odata.metadata\":\"https://jstesteastus2.eastus2.batch.azure.com/$metadata#jobs/@Element\",\"id\":\"xplatJob\",\"displayName\":\"displayName\",\"url\":\"https://jstesteastus2.eastus2.batch.azure.com/jobs/xplatJob\",\"eTag\":\"0x8D3600A54406CB8\",\"lastModified\":\"2016-04-09T00:03:06.881964Z\",\"creationTime\":\"2016-04-09T00:03:06.8060014Z\",\"state\":\"active\",\"stateTransitionTime\":\"2016-04-09T00:03:06.881964Z\",\"priority\":1,\"usesTaskDependencies\":false,\"constraints\":{\r\n    \"maxWallClockTime\":\"P1D\",\"maxTaskRetryCount\":5\r\n  },\"jobManagerTask\":{\r\n    \"id\":\"jobManager\",\"displayName\":\"jobManagerDisplay\",\"commandLine\":\"cmd /c dir /s\",\"resourceFiles\":[\r\n      {\r\n        \"blobSource\":\"https://testacct.blob.core.windows.net/\",\"filePath\":\"filePath\"\r\n      }\r\n    ],\"environmentSettings\":[\r\n      {\r\n        \"name\":\"name1\",\"value\":\"value1\"\r\n      },{\r\n        \"name\":\"name2\",\"value\":\"value2\"\r\n      }\r\n    ],\"constraints\":{\r\n      \"maxWallClockTime\":\"PT1H\",\"retentionTime\":\"P10675199DT2H48M5.4775807S\",\"maxTaskRetryCount\":5\r\n    },\"runElevated\":false,\"runExclusive\":true,\"killJobOnCompletion\":false\r\n  },\"jobPreparationTask\":{\r\n    \"id\":\"jobPrep\",\"commandLine\":\"cmd /c dir /s\",\"resourceFiles\":[\r\n      {\r\n        \"blobSource\":\"https://testacct.blob.core.windows.net/\",\"filePath\":\"jobPrepFilePath\"\r\n      }\r\n    ],\"environmentSettings\":[\r\n      {\r\n        \"name\":\"jobPrepName1\",\"value\":\"jobPrepValue1\"\r\n      },{\r\n        \"name\":\"jobPrepName2\",\"value\":\"jobPrepValue2\"\r\n      }\r\n    ],\"constraints\":{\r\n      \"maxWallClockTime\":\"P10675199DT2H48M5.4775807S\",\"retentionTime\":\"P10675199DT2H48M5.4775807S\",\"maxTaskRetryCount\":2\r\n    },\"runElevated\":false,\"waitForSuccess\":true,\"rerunOnNodeRebootAfterSuccess\":true\r\n  },\"jobReleaseTask\":{\r\n    \"id\":\"jobRelease\",\"commandLine\":\"cmd /c dir /s\",\"resourceFiles\":[\r\n      {\r\n        \"blobSource\":\"https://testacct.blob.core.windows.net/\",\"filePath\":\"jobReleaseFilePath\"\r\n      }\r\n    ],\"environmentSettings\":[\r\n      {\r\n        \"name\":\"jobReleaseName1\",\"value\":\"jobReleaseValue1\"\r\n      },{\r\n        \"name\":\"jobReleaseName2\",\"value\":\"jobReleaseValue2\"\r\n      }\r\n    ],\"maxWallClockTime\":\"PT15M\",\"retentionTime\":\"P10675199DT2H48M5.4775807S\",\"runElevated\":false\r\n  },\"commonEnvironmentSettings\":[\r\n    {\r\n      \"name\":\"commonName1\",\"value\":\"commonValue1\"\r\n    },{\r\n      \"name\":\"commonName2\",\"value\":\"commonValue2\"\r\n    }\r\n  ],\"poolInfo\":{\r\n    \"poolId\":\"pool1\"\r\n  },\"metadata\":[\r\n    {\r\n      \"name\":\"specMeta1\",\"value\":\"specMetaValue1\"\r\n    },{\r\n      \"name\":\"specMeta2\",\"value\":\"specMetaValue2\"\r\n    }\r\n  ],\"executionInfo\":{\r\n    \"startTime\":\"2016-04-09T00:03:06.881964Z\",\"poolId\":\"pool1\"\r\n  }\r\n}", { 'transfer-encoding': 'chunked',
-  'content-type': 'application/json;odata=minimalmetadata',
-  'last-modified': 'Sat, 09 Apr 2016 00:03:06 GMT',
-  etag: '0x8D3600A54406CB8',
-  server: 'Microsoft-HTTPAPI/2.0',
-  'request-id': '1c13c842-ffe5-4fe6-b210-d54dc541bfbd',
-  'strict-transport-security': 'max-age=31536000; includeSubDomains',
-  'client-request-id': '43bfdb1c-6034-4469-84e7-08796f388d4e',
-  dataserviceversion: '3.0',
-  date: 'Sat, 09 Apr 2016 00:03:08 GMT',
-=======
   .reply(200, "{\r\n  \"odata.metadata\":\"https://jstesteastus2.eastus2.batch.azure.com/$metadata#jobs/@Element\",\"id\":\"xplatJob\",\"displayName\":\"displayName\",\"url\":\"https://jstesteastus2.eastus2.batch.azure.com/jobs/xplatJob\",\"eTag\":\"0x8D3656A559E1E08\",\"lastModified\":\"2016-04-15T20:12:56.6736392Z\",\"creationTime\":\"2016-04-15T20:12:56.4274996Z\",\"state\":\"active\",\"stateTransitionTime\":\"2016-04-15T20:12:56.6736392Z\",\"priority\":1,\"usesTaskDependencies\":false,\"constraints\":{\r\n    \"maxWallClockTime\":\"P1D\",\"maxTaskRetryCount\":5\r\n  },\"jobManagerTask\":{\r\n    \"id\":\"jobManager\",\"displayName\":\"jobManagerDisplay\",\"commandLine\":\"cmd /c dir /s\",\"resourceFiles\":[\r\n      {\r\n        \"blobSource\":\"https://testacct.blob.core.windows.net/\",\"filePath\":\"filePath\"\r\n      }\r\n    ],\"environmentSettings\":[\r\n      {\r\n        \"name\":\"name1\",\"value\":\"value1\"\r\n      },{\r\n        \"name\":\"name2\",\"value\":\"value2\"\r\n      }\r\n    ],\"constraints\":{\r\n      \"maxWallClockTime\":\"PT1H\",\"retentionTime\":\"P10675199DT2H48M5.4775807S\",\"maxTaskRetryCount\":5\r\n    },\"runElevated\":false,\"runExclusive\":true,\"killJobOnCompletion\":false\r\n  },\"jobPreparationTask\":{\r\n    \"id\":\"jobPrep\",\"commandLine\":\"cmd /c dir /s\",\"resourceFiles\":[\r\n      {\r\n        \"blobSource\":\"https://testacct.blob.core.windows.net/\",\"filePath\":\"jobPrepFilePath\"\r\n      }\r\n    ],\"environmentSettings\":[\r\n      {\r\n        \"name\":\"jobPrepName1\",\"value\":\"jobPrepValue1\"\r\n      },{\r\n        \"name\":\"jobPrepName2\",\"value\":\"jobPrepValue2\"\r\n      }\r\n    ],\"constraints\":{\r\n      \"maxWallClockTime\":\"P10675199DT2H48M5.4775807S\",\"retentionTime\":\"P10675199DT2H48M5.4775807S\",\"maxTaskRetryCount\":2\r\n    },\"runElevated\":false,\"waitForSuccess\":true,\"rerunOnNodeRebootAfterSuccess\":true\r\n  },\"jobReleaseTask\":{\r\n    \"id\":\"jobRelease\",\"commandLine\":\"cmd /c dir /s\",\"resourceFiles\":[\r\n      {\r\n        \"blobSource\":\"https://testacct.blob.core.windows.net/\",\"filePath\":\"jobReleaseFilePath\"\r\n      }\r\n    ],\"environmentSettings\":[\r\n      {\r\n        \"name\":\"jobReleaseName1\",\"value\":\"jobReleaseValue1\"\r\n      },{\r\n        \"name\":\"jobReleaseName2\",\"value\":\"jobReleaseValue2\"\r\n      }\r\n    ],\"maxWallClockTime\":\"PT15M\",\"retentionTime\":\"P10675199DT2H48M5.4775807S\",\"runElevated\":false\r\n  },\"commonEnvironmentSettings\":[\r\n    {\r\n      \"name\":\"commonName1\",\"value\":\"commonValue1\"\r\n    },{\r\n      \"name\":\"commonName2\",\"value\":\"commonValue2\"\r\n    }\r\n  ],\"poolInfo\":{\r\n    \"poolId\":\"xplatTestPool\"\r\n  },\"metadata\":[\r\n    {\r\n      \"name\":\"specMeta1\",\"value\":\"specMetaValue1\"\r\n    },{\r\n      \"name\":\"specMeta2\",\"value\":\"specMetaValue2\"\r\n    }\r\n  ],\"executionInfo\":{\r\n    \"startTime\":\"2016-04-15T20:12:56.6736392Z\",\"poolId\":\"xplatTestPool\"\r\n  }\r\n}", { 'transfer-encoding': 'chunked',
   'content-type': 'application/json;odata=minimalmetadata',
   'last-modified': 'Fri, 15 Apr 2016 20:12:56 GMT',
@@ -119,25 +81,12 @@
   'client-request-id': '41ed35b9-2be8-4a2a-b8ef-809f2f3bce94',
   dataserviceversion: '3.0',
   date: 'Fri, 15 Apr 2016 20:12:55 GMT',
->>>>>>> c486b2d0
   connection: 'close' });
  return result; },
 function (nock) { 
 var result = 
 nock('https://jstesteastus2.eastus2.batch.azure.com:443')
   .get('/jobs/xplatJob?api-version=2016-02-01.3.0&timeout=30')
-<<<<<<< HEAD
-  .reply(200, "{\r\n  \"odata.metadata\":\"https://jstesteastus2.eastus2.batch.azure.com/$metadata#jobs/@Element\",\"id\":\"xplatJob\",\"displayName\":\"displayName\",\"url\":\"https://jstesteastus2.eastus2.batch.azure.com/jobs/xplatJob\",\"eTag\":\"0x8D3600A54406CB8\",\"lastModified\":\"2016-04-09T00:03:06.881964Z\",\"creationTime\":\"2016-04-09T00:03:06.8060014Z\",\"state\":\"active\",\"stateTransitionTime\":\"2016-04-09T00:03:06.881964Z\",\"priority\":1,\"usesTaskDependencies\":false,\"constraints\":{\r\n    \"maxWallClockTime\":\"P1D\",\"maxTaskRetryCount\":5\r\n  },\"jobManagerTask\":{\r\n    \"id\":\"jobManager\",\"displayName\":\"jobManagerDisplay\",\"commandLine\":\"cmd /c dir /s\",\"resourceFiles\":[\r\n      {\r\n        \"blobSource\":\"https://testacct.blob.core.windows.net/\",\"filePath\":\"filePath\"\r\n      }\r\n    ],\"environmentSettings\":[\r\n      {\r\n        \"name\":\"name1\",\"value\":\"value1\"\r\n      },{\r\n        \"name\":\"name2\",\"value\":\"value2\"\r\n      }\r\n    ],\"constraints\":{\r\n      \"maxWallClockTime\":\"PT1H\",\"retentionTime\":\"P10675199DT2H48M5.4775807S\",\"maxTaskRetryCount\":5\r\n    },\"runElevated\":false,\"runExclusive\":true,\"killJobOnCompletion\":false\r\n  },\"jobPreparationTask\":{\r\n    \"id\":\"jobPrep\",\"commandLine\":\"cmd /c dir /s\",\"resourceFiles\":[\r\n      {\r\n        \"blobSource\":\"https://testacct.blob.core.windows.net/\",\"filePath\":\"jobPrepFilePath\"\r\n      }\r\n    ],\"environmentSettings\":[\r\n      {\r\n        \"name\":\"jobPrepName1\",\"value\":\"jobPrepValue1\"\r\n      },{\r\n        \"name\":\"jobPrepName2\",\"value\":\"jobPrepValue2\"\r\n      }\r\n    ],\"constraints\":{\r\n      \"maxWallClockTime\":\"P10675199DT2H48M5.4775807S\",\"retentionTime\":\"P10675199DT2H48M5.4775807S\",\"maxTaskRetryCount\":2\r\n    },\"runElevated\":false,\"waitForSuccess\":true,\"rerunOnNodeRebootAfterSuccess\":true\r\n  },\"jobReleaseTask\":{\r\n    \"id\":\"jobRelease\",\"commandLine\":\"cmd /c dir /s\",\"resourceFiles\":[\r\n      {\r\n        \"blobSource\":\"https://testacct.blob.core.windows.net/\",\"filePath\":\"jobReleaseFilePath\"\r\n      }\r\n    ],\"environmentSettings\":[\r\n      {\r\n        \"name\":\"jobReleaseName1\",\"value\":\"jobReleaseValue1\"\r\n      },{\r\n        \"name\":\"jobReleaseName2\",\"value\":\"jobReleaseValue2\"\r\n      }\r\n    ],\"maxWallClockTime\":\"PT15M\",\"retentionTime\":\"P10675199DT2H48M5.4775807S\",\"runElevated\":false\r\n  },\"commonEnvironmentSettings\":[\r\n    {\r\n      \"name\":\"commonName1\",\"value\":\"commonValue1\"\r\n    },{\r\n      \"name\":\"commonName2\",\"value\":\"commonValue2\"\r\n    }\r\n  ],\"poolInfo\":{\r\n    \"poolId\":\"pool1\"\r\n  },\"metadata\":[\r\n    {\r\n      \"name\":\"specMeta1\",\"value\":\"specMetaValue1\"\r\n    },{\r\n      \"name\":\"specMeta2\",\"value\":\"specMetaValue2\"\r\n    }\r\n  ],\"executionInfo\":{\r\n    \"startTime\":\"2016-04-09T00:03:06.881964Z\",\"poolId\":\"pool1\"\r\n  }\r\n}", { 'transfer-encoding': 'chunked',
-  'content-type': 'application/json;odata=minimalmetadata',
-  'last-modified': 'Sat, 09 Apr 2016 00:03:06 GMT',
-  etag: '0x8D3600A54406CB8',
-  server: 'Microsoft-HTTPAPI/2.0',
-  'request-id': '1c13c842-ffe5-4fe6-b210-d54dc541bfbd',
-  'strict-transport-security': 'max-age=31536000; includeSubDomains',
-  'client-request-id': '43bfdb1c-6034-4469-84e7-08796f388d4e',
-  dataserviceversion: '3.0',
-  date: 'Sat, 09 Apr 2016 00:03:08 GMT',
-=======
   .reply(200, "{\r\n  \"odata.metadata\":\"https://jstesteastus2.eastus2.batch.azure.com/$metadata#jobs/@Element\",\"id\":\"xplatJob\",\"displayName\":\"displayName\",\"url\":\"https://jstesteastus2.eastus2.batch.azure.com/jobs/xplatJob\",\"eTag\":\"0x8D3656A559E1E08\",\"lastModified\":\"2016-04-15T20:12:56.6736392Z\",\"creationTime\":\"2016-04-15T20:12:56.4274996Z\",\"state\":\"active\",\"stateTransitionTime\":\"2016-04-15T20:12:56.6736392Z\",\"priority\":1,\"usesTaskDependencies\":false,\"constraints\":{\r\n    \"maxWallClockTime\":\"P1D\",\"maxTaskRetryCount\":5\r\n  },\"jobManagerTask\":{\r\n    \"id\":\"jobManager\",\"displayName\":\"jobManagerDisplay\",\"commandLine\":\"cmd /c dir /s\",\"resourceFiles\":[\r\n      {\r\n        \"blobSource\":\"https://testacct.blob.core.windows.net/\",\"filePath\":\"filePath\"\r\n      }\r\n    ],\"environmentSettings\":[\r\n      {\r\n        \"name\":\"name1\",\"value\":\"value1\"\r\n      },{\r\n        \"name\":\"name2\",\"value\":\"value2\"\r\n      }\r\n    ],\"constraints\":{\r\n      \"maxWallClockTime\":\"PT1H\",\"retentionTime\":\"P10675199DT2H48M5.4775807S\",\"maxTaskRetryCount\":5\r\n    },\"runElevated\":false,\"runExclusive\":true,\"killJobOnCompletion\":false\r\n  },\"jobPreparationTask\":{\r\n    \"id\":\"jobPrep\",\"commandLine\":\"cmd /c dir /s\",\"resourceFiles\":[\r\n      {\r\n        \"blobSource\":\"https://testacct.blob.core.windows.net/\",\"filePath\":\"jobPrepFilePath\"\r\n      }\r\n    ],\"environmentSettings\":[\r\n      {\r\n        \"name\":\"jobPrepName1\",\"value\":\"jobPrepValue1\"\r\n      },{\r\n        \"name\":\"jobPrepName2\",\"value\":\"jobPrepValue2\"\r\n      }\r\n    ],\"constraints\":{\r\n      \"maxWallClockTime\":\"P10675199DT2H48M5.4775807S\",\"retentionTime\":\"P10675199DT2H48M5.4775807S\",\"maxTaskRetryCount\":2\r\n    },\"runElevated\":false,\"waitForSuccess\":true,\"rerunOnNodeRebootAfterSuccess\":true\r\n  },\"jobReleaseTask\":{\r\n    \"id\":\"jobRelease\",\"commandLine\":\"cmd /c dir /s\",\"resourceFiles\":[\r\n      {\r\n        \"blobSource\":\"https://testacct.blob.core.windows.net/\",\"filePath\":\"jobReleaseFilePath\"\r\n      }\r\n    ],\"environmentSettings\":[\r\n      {\r\n        \"name\":\"jobReleaseName1\",\"value\":\"jobReleaseValue1\"\r\n      },{\r\n        \"name\":\"jobReleaseName2\",\"value\":\"jobReleaseValue2\"\r\n      }\r\n    ],\"maxWallClockTime\":\"PT15M\",\"retentionTime\":\"P10675199DT2H48M5.4775807S\",\"runElevated\":false\r\n  },\"commonEnvironmentSettings\":[\r\n    {\r\n      \"name\":\"commonName1\",\"value\":\"commonValue1\"\r\n    },{\r\n      \"name\":\"commonName2\",\"value\":\"commonValue2\"\r\n    }\r\n  ],\"poolInfo\":{\r\n    \"poolId\":\"xplatTestPool\"\r\n  },\"metadata\":[\r\n    {\r\n      \"name\":\"specMeta1\",\"value\":\"specMetaValue1\"\r\n    },{\r\n      \"name\":\"specMeta2\",\"value\":\"specMetaValue2\"\r\n    }\r\n  ],\"executionInfo\":{\r\n    \"startTime\":\"2016-04-15T20:12:56.6736392Z\",\"poolId\":\"xplatTestPool\"\r\n  }\r\n}", { 'transfer-encoding': 'chunked',
   'content-type': 'application/json;odata=minimalmetadata',
   'last-modified': 'Fri, 15 Apr 2016 20:12:56 GMT',
@@ -148,6 +97,5 @@
   'client-request-id': '41ed35b9-2be8-4a2a-b8ef-809f2f3bce94',
   dataserviceversion: '3.0',
   date: 'Fri, 15 Apr 2016 20:12:55 GMT',
->>>>>>> c486b2d0
   connection: 'close' });
  return result; }]];