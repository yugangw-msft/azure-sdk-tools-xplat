--- conflicted
+++ resolved
@@ -195,12 +195,8 @@
         });
       });
 
-<<<<<<< HEAD
       //Disable for pending investigation for a failure on node 0.8, "Error: timeout of 500000ms exceeded"
       describe.skip('download', function () {
-=======
-      describe('download', function () {
->>>>>>> 164c87c3
         it('should download an existing file', function (done) {
           suite.execute('storage file download -q %s %s %s --json', shareName, remoteFile, localFile, function (result) {
             result.errorText.should.be.empty;
