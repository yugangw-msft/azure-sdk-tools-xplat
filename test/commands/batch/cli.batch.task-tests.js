--- conflicted
+++ resolved
@@ -182,8 +182,6 @@
         });
       });
     });
-<<<<<<< HEAD
-=======
 
     it('should create the task by parameterized', function (done) {
       suite.execute('batch task create %s -i aaa -c %s --account-name %s --account-key %s --account-endpoint %s --json', jobId, 
@@ -202,7 +200,6 @@
         });
       });
     });
->>>>>>> d0328644
     
     it('should create multiple tasks from a json file', function (done) {
       suite.execute('batch task create %s %s --account-name %s --account-key %s --account-endpoint %s --json', jobId, 
