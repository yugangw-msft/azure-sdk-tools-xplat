--- conflicted
+++ resolved
@@ -182,45 +182,6 @@
                           var cmd = makeCommandStr('ip-configurations', 'delete', paramFileName, '--network-interface-configurations-index 0 --index 0 --load-balancer-backend-address-pools').split(' ');
                           testUtils.executeCommand(suite, retry, cmd, function(result) {
                             result.exitStatus.should.equal(0);
-<<<<<<< HEAD
-                            var cmd = makeCommandStr('ip-configurations', 'delete', paramFileName, '--network-interface-configurations-index 0 --index 0 --application-gateway-backend-address-pools').split(' ');
-                            testUtils.executeCommand(suite, retry, cmd, function(result) {
-                              result.exitStatus.should.equal(0);
-                              var cmd = makeCommandStr('os-profile', 'delete', paramFileName, '--secrets --linux-configuration --windows-configuration --custom-data').split(' ');
-                              testUtils.executeCommand(suite, retry, cmd, function(result) {
-                                result.exitStatus.should.equal(0);
-                                var cmd = makeCommandStr('os-profile', 'set', paramFileName, util.format('--computer-name-prefix test --admin-username %s --admin-password %s', username, password)).split(' ');
-                                testUtils.executeCommand(suite, retry, cmd, function(result) {
-                                  result.exitStatus.should.equal(0);
-                                  var cmd = makeCommandStr('image-reference', 'set', paramFileName, '--publisher MicrosoftWindowsServer --offer WindowsServer --sku 2012-R2-Datacenter --version latest').split(' ');
-                                  testUtils.executeCommand(suite, retry, cmd, function(result) {
-                                    result.exitStatus.should.equal(0);
-                                    var cmd = makeCommandStr('os-disk', 'set', paramFileName, '--caching None --create-option fromImage --name test').split(' ');
-                                    testUtils.executeCommand(suite, retry, cmd, function(result) {
-                                      result.exitStatus.should.equal(0);
-                                      var cmd = makeCommandStr('os-disk', 'delete', paramFileName, '--os-type --image').split(' ');
-                                      testUtils.executeCommand(suite, retry, cmd, function(result) {
-                                        result.exitStatus.should.equal(0);
-                                        var cmd = makeCommandStr('vhd-containers', 'delete', paramFileName, '--index 0').split(' ');
-                                        testUtils.executeCommand(suite, retry, cmd, function(result) {
-                                          result.exitStatus.should.equal(0);
-                                          var cmd = makeCommandStr('vhd-containers', 'set', paramFileName, util.format('--index 0 --value https://%s.blob.core.windows.net/%s', storageAccount, storageCont)).split(' ');
-                                            testUtils.executeCommand(suite, retry, cmd, function(result) {
-                                            result.exitStatus.should.equal(0);
-                                            var cmd = makeCommandStr('vhd-containers', 'set', paramFileName, util.format('--index 1 --value https://%s.blob.core.windows.net/%s', storageAccount2, storageCont2)).split(' ');
-                                            testUtils.executeCommand(suite, retry, cmd, function(result) {
-                                              result.exitStatus.should.equal(0);
-                                              var cmd = makeCommandStr('vhd-containers', 'set', paramFileName, util.format('--index 2 --value https://%s.blob.core.windows.net/%s', storageAccount3, storageCont3)).split(' ');
-                                              testUtils.executeCommand(suite, retry, cmd, function(result) {
-                                                result.exitStatus.should.equal(0);
-                                                var cmd = makeCommandStr('extensions', 'set', paramFileName, util.format('--index 0 --name test --publisher %s --type %s --type-handler-version %s --auto-upgrade-minor-version true', publisher, vmaExtName, vmaExtVer)).split(' ');
-                                                testUtils.executeCommand(suite, retry, cmd, function(result) {
-                                                  result.exitStatus.should.equal(0);
-                                                  var cmd = util.format('vmss create-or-update -g %s -n %s --parameter-file %s --json', groupName, vmssPrefix5, paramFileName).split(' ');
-                                                  testUtils.executeCommand(suite, retry, cmd, function(result) {
-                                                    result.exitStatus.should.equal(0);
-                                                    done();
-=======
                             var cmd = makeCommandStr('ip-configurations', 'delete', paramFileName, '--network-interface-configurations-index 0 --index 0 --load-balancer-inbound-nat-pools').split(' ');
                             testUtils.executeCommand(suite, retry, cmd, function(result) {
                               result.exitStatus.should.equal(0);
@@ -262,7 +223,6 @@
                                                       result.exitStatus.should.equal(0);
                                                       done();
                                                     });
->>>>>>> c486b2d0
                                                   });
                                                 });
                                               });
