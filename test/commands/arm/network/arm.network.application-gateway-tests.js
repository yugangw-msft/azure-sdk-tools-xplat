--- conflicted
+++ resolved
@@ -47,20 +47,17 @@
     newCapacity: 5,
     newTags: networkUtil.newTags,
     configName: 'ipConfig01',
-    frontendIpName: 'testFronteEndIp',
+    frontendIpName: 'testFrontendIp',
     publicIpName: 'xplatTestPublicIp',
     portName: 'xplatTestPoolName',
     portAddress: 123,
     poolName: 'xplatTestPoolName',
-    poolServers: '4.4.4.4',
+    poolServers: '4.4.4.4,3.3.3.3',
+    poolServersNew: '1.2.3.4,4.4.4.4,3.3.3.3',
     httpSettingsName: 'xplatTestHttpSettings',
-<<<<<<< HEAD
-    httpSettingsName1: 'xplatTestHttpSettings1',
-=======
     defHttpSettingsName: constants.appGateway.settings.name,
->>>>>>> 2e8903ad
     httpSettingsPort: 234,
-    httpSettingsPort1: 345,
+    httpSettingsPortNew: 345,
     cookieBasedAffinity: 'Disabled',
     httpProtocol: 'Http',
     httpsProtocol: 'Https',
@@ -134,9 +131,9 @@
     });
     after(function (done) {
       this.timeout(hour);
-      //networkUtil.deleteGroup(groupName, suite, function () {
+      networkUtil.deleteGroup(groupName, suite, function () {
         suite.teardownSuite(done);
-      //});
+      });
     });
     beforeEach(function (done) {
       suite.setupTest(done);
@@ -375,14 +372,14 @@
       });
 
       it('http-listener set command should modify new http listener in application gateway', function (done) {
-        var cmd = util.format('network application-gateway http-listener set {group} {name} {defHttpListenerName} ' +
+        var cmd = util.format('network application-gateway http-listener set {group} {name} {httpListenerName} ' +
           '-r {httpsProtocol} -c {defSslCertName} --json').formatArgs(gatewayProp);
         testUtils.executeCommand(suite, retry, cmd, function (result) {
           result.exitStatus.should.equal(0);
           var appGateway = JSON.parse(result.text);
           appGateway.name.should.equal(gatewayProp.name);
 
-          var listener = utils.findFirstCaseIgnore(appGateway.httpListeners, {name: gatewayProp.defHttpListenerName});
+          var listener = utils.findFirstCaseIgnore(appGateway.httpListeners, {name: gatewayProp.httpListenerName});
           listener.name.should.equal(gatewayProp.defHttpListenerName);
           listener.protocol.should.equal(gatewayProp.httpsProtocol);
           networkUtil.shouldBeSucceeded(listener);
@@ -507,7 +504,7 @@
 
       it('url path map rule create 2nd should create map rule in application gateway', function (done) {
         var cmd = util.format('network application-gateway url-path-map rule create {group} {name} {newUrlMapRuleName} ' +
-          '-u {urlPathMapName} -p {newMapPath} -i {httpSettingsName} -a {poolName} --json').formatArgs(gatewayProp);
+          '-u {urlPathMapName} -p {newMapPath} -i {defHttpSettingName} -a {defPoolName} --json').formatArgs(gatewayProp);
         testUtils.executeCommand(suite, retry, cmd, function (result) {
           result.exitStatus.should.equal(0);
           var appGateway = JSON.parse(result.text);
