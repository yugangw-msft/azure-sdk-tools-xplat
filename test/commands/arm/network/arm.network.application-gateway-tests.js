--- conflicted
+++ resolved
@@ -361,7 +361,21 @@
         });
       });
 
-<<<<<<< HEAD
+      it('http-listener set command should modify new http listener in application gateway', function (done) {
+        var cmd = util.format('network application-gateway http-listener set {group} {name} {defHttpListenerName} ' +
+          '-r {httpsProtocol} -c {defSslCertName} --json').formatArgs(gatewayProp);
+        testUtils.executeCommand(suite, retry, cmd, function (result) {
+          result.exitStatus.should.equal(0);
+          var appGateway = JSON.parse(result.text);
+          appGateway.name.should.equal(gatewayProp.name);
+
+          var listener = utils.findFirstCaseIgnore(appGateway.httpListeners, {name: gatewayProp.defHttpListenerName});
+          listener.name.should.equal(gatewayProp.defHttpListenerName);
+          listener.protocol.should.equal(gatewayProp.httpsProtocol);
+          networkUtil.shouldBeSucceeded(listener);
+          done();
+        });
+      });
       it('http-listener show command should show default http listener in application gateway', function (done) {
         var cmd = util.format('network application-gateway http-listener show {group} {name} {defHttpListenerName} --json')
           .formatArgs(gatewayProp);
@@ -369,25 +383,11 @@
           result.exitStatus.should.equal(0);
           var listener = JSON.parse(result.text);
           listener.name.should.equal(gatewayProp.defHttpListenerName);
-=======
-      it('http-listener set command should modify new http listener in application gateway', function (done) {
-        var cmd = util.format('network application-gateway http-listener set {group} {name} {defHttpListenerName} ' +
-          '-r {httpsProtocol} -c {defSslCertName} --json').formatArgs(gatewayProp);
-        testUtils.executeCommand(suite, retry, cmd, function (result) {
-          result.exitStatus.should.equal(0);
-          var appGateway = JSON.parse(result.text);
-          appGateway.name.should.equal(gatewayProp.name);
-
-          var listener = utils.findFirstCaseIgnore(appGateway.httpListeners, {name: gatewayProp.defHttpListenerName});
-          listener.name.should.equal(gatewayProp.defHttpListenerName);
-          listener.protocol.should.equal(gatewayProp.httpsProtocol);
->>>>>>> b7f9ed86
           networkUtil.shouldBeSucceeded(listener);
           done();
         });
       });
 
-<<<<<<< HEAD
       it('http-listener list command should show all http listeners in application gateway', function (done) {
         var cmd = util.format('network application-gateway http-listener list {group} {name} --json').formatArgs(gatewayProp);
         testUtils.executeCommand(suite, retry, cmd, function (result) {
@@ -400,8 +400,6 @@
         });
       });
 
-=======
->>>>>>> b7f9ed86
       it('rule create command should create new request routing rule in application gateway', function (done) {
         var cmd = util.format('network application-gateway rule create {group} {name} {ruleName} -i {httpSettingsName} ' +
           '-l {httpListenerName} -p {poolName} --json').formatArgs(gatewayProp);
