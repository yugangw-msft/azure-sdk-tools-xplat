--- conflicted
+++ resolved
@@ -1,21 +1,13 @@
 ; Exported zone file from Azure DNS
 ; Resource Group Name: xplat-test-dns-zone
 ; Zone name: example1.com
-<<<<<<< HEAD
-; Date and time (UTC): Wed Apr 27 2016 20:28:34 GMT+0000
-=======
 ; Date and time (UTC): Thu Apr 28 2016 18:27:01 GMT+0000
->>>>>>> 4ec5cc62
 
 $TTL 5
 $ORIGIN example1.com.
 
 @ 3600 IN SOA ns1-07.azure-dns.com. msnhst.microsoft.com. (
-<<<<<<< HEAD
-				2016042734
-=======
 				2016042801
->>>>>>> 4ec5cc62
 				3600
 				300
 				2419200
