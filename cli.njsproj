﻿<?xml version="1.0" encoding="utf-8"?>
<Project DefaultTargets="Build" xmlns="http://schemas.microsoft.com/developer/msbuild/2003">
  <PropertyGroup>
    <Configuration Condition=" '$(Configuration)' == '' ">Debug</Configuration>
    <SchemaVersion>2.0</SchemaVersion>
    <ProjectGuid>{e6309b69-d527-408b-8835-86367f414dba}</ProjectGuid>
    <ProjectHome />
    <ProjectView>ProjectFiles</ProjectView>
    <StartupFile>bin\azure.js</StartupFile>
    <WorkingDirectory>.</WorkingDirectory>
    <OutputPath>.</OutputPath>
    <ProjectTypeGuids>{3AF33F2E-1136-4D97-BBB7-1795711AC8B8};{349c5851-65df-11da-9384-00065b846f21};{9092AA53-FB77-4645-B42D-1CCCA6BD08BD}</ProjectTypeGuids>
    <VisualStudioVersion Condition="'$(VisualStudioVersion)' == ''">11.0</VisualStudioVersion>
    <VSToolsPath Condition="'$(VSToolsPath)' == ''">$(MSBuildExtensionsPath32)\Microsoft\VisualStudio\v$(VisualStudioVersion)</VSToolsPath>
    <StartWebBrowser>True</StartWebBrowser>
    <ScriptArguments>group list</ScriptArguments>
    <Environment>
    </Environment>
    <NodeExeArguments>
    </NodeExeArguments>
  </PropertyGroup>
  <PropertyGroup Condition="'$(Configuration)' == 'Debug'" />
  <PropertyGroup Condition="'$(Configuration)' == 'Release'" />
  <ItemGroup>
    <Content Include="CONTRIBUTORS.txt" />
    <Content Include="lib\commands\arm\insights\insights.alerts.actions.js" />
    <Content Include="lib\commands\arm\insights\insights.alerts.rule.log._js" />
    <Content Include="lib\commands\arm\insights\insights.alerts.rule.metric._js" />
    <Content Include="lib\commands\arm\insights\insights.alerts.rule.webtest._js" />
    <Content Include="lib\commands\arm\insights\insights.alerts.rule._js" />
    <Content Include="lib\commands\arm\insights\insights.alerts._js" />
    <Content Include="lib\commands\arm\insights\insights.autoscale.setting._js" />
    <Content Include="lib\commands\arm\insights\insights.autoscale._js" />
    <Content Include="lib\commands\arm\insights\insights.diagnostic.get._js" />
    <Content Include="lib\commands\arm\insights\insights.diagnostic.set._js" />
    <Content Include="lib\commands\arm\insights\insights.logprofiles.add._js" />
    <Content Include="lib\commands\arm\insights\insights.logprofiles.delete._js" />
    <Content Include="lib\commands\arm\insights\insights.logprofiles.get._js" />
    <Content Include="lib\commands\arm\insights\insights.logprofiles.list._js" />
    <Content Include="lib\commands\arm\insights\insights.metrics.definition._js" />
    <Content Include="lib\commands\arm\insights\insights.metrics._js" />
    <Content Include="lib\commands\arm\insights\insights.usage._js" />
    <Content Include="lib\commands\arm\insights\insights._js" />
    <Content Include="lib\commands\arm\hdinsight\hdiClient._js" />
    <Content Include="lib\commands\arm\hdinsight\hdiConfigClient._js" />
    <Content Include="lib\commands\arm\hdinsight\hdiConstants._js" />
    <Content Include="lib\commands\arm\hdinsight\hdiCustomization._js" />
    <Content Include="lib\commands\arm\hdinsight\hdinsight._js" />
    <Content Include="lib\commands\arm\hdinsight\hdiUtils._js" />
    <Content Include="lib\commands\arm\rediscache\rediscache._js" />
    <Content Include="lib\commands\arm\rediscache\rediscacheUtils._js" />
    <Content Include="lib\commands\arm\cdnmanagement\cdnmanagement._js" />
    <Compile Include="lib\commands\arm\cdnmanagement\cdnmanagement.utils.js" />
    <Content Include="LICENSE.txt" />
    <Content Include="package.json" />
    <Content Include="CONTRIBUTING.md" />
    <Content Include="README.md" />
    <Compile Include="bin\azure.js" />
    <Content Include="Documentation\Authentication.md" />
    <Content Include="Documentation\BestPractices-Testing.md" />
    <Content Include="Documentation\CorporateProxy.md" />
    <Content Include="Documentation\Debugging.md" />
    <Content Include="Documentation\DummyCerts.md" />
    <Content Include="Documentation\EnvironmentVariables.md" />
    <Content Include="Documentation\README.md" />
    <Content Include="Documentation\ReleaseProcess.md" />
    <Content Include="Documentation\RunTests.md" />
    <Content Include="Documentation\SetupRepo.md" />
    <Content Include="Documentation\TestModes.md" />
    <Content Include="Documentation\Writing-Cmd.md" />
    <Content Include="Documentation\Writing-Test.md" />
    <Content Include="lib\plugins.arm.json" />
    <Content Include="lib\plugins.asm.json" />
    <Compile Include="lib\autocomplete.js" />
    <Compile Include="lib\cli.js" />
    <Compile Include="lib\cmdLoader.js" />
    <Compile Include="lib\commands\arm\insights\insights.autoscale.notifications.js" />
    <Compile Include="lib\util\authentication\adalAuthForUser.js" />
    <Compile Include="lib\util\authentication\adalAuthForServicePrincipal.js" />
    <Compile Include="lib\util\profile\account.js" />
    <Compile Include="scripts\extract-labels.js" />
    <Compile Include="scripts\filter-testresults.js" />
    <Compile Include="scripts\harvest-cmds.js" />
    <Compile Include="scripts\link-to-sdk.js" />
    <Compile Include="scripts\unit.js" />
    <Content Include="test\testlist.txt" />
    <Content Include="test\testlistarm.txt" />
    <Content Include="test\testlistmc.txt" />
    <Compile Include="features\step_definitions\website-creation-steps.js" />
    <Compile Include="features\step_definitions\website-credential-steps.js" />
    <Compile Include="features\support\environmentDownloader.js" />
    <Compile Include="features\support\hooks.js" />
    <Compile Include="features\support\scriptrunner.js" />
    <Compile Include="features\support\website-world.js" />
    <Compile Include="lib\commands\config.js" />
    <Compile Include="lib\commands\help.js" />
    <Content Include="lib\locales\en-us.json" />
    <Compile Include="lib\util\bitArray.js" />
    <Compile Include="lib\util\blobUtils.js" />
    <Compile Include="lib\util\cacheUtils.js" />
    <Compile Include="lib\util\callbackAggregator.js" />
    <Compile Include="lib\util\communityUtil.js" />
    <Compile Include="lib\util\constants.js" />
    <Compile Include="lib\util\endpointUtil.js" />
    <Compile Include="lib\util\extendedcommand.js" />
    <Compile Include="lib\util\hdinsightHelper.js" />
    <Compile Include="lib\util\keyFiles.js" />
    <Compile Include="lib\util\logging.js" />
    <Compile Include="lib\util\set.js" />
    <Compile Include="lib\util\utils.js" />
    <Compile Include="lib\util\utilsCore.js" />
    <Compile Include="lib\util\validation.js" />
    <Compile Include="lib\commands\asm\provider.js" />
    <Compile Include="lib\commands\arm\armsdk\compute.js" />
    <Compile Include="lib\commands\arm\armsdk\computeManagementClient.js" />
    <Compile Include="lib\commands\arm\armsdk\dns.js" />
    <Compile Include="lib\commands\arm\armsdk\dnsManagementClient.js" />
    <Compile Include="lib\commands\arm\armsdk\storageManagementClient.js" />
    <Compile Include="lib\commands\arm\insights\insights.autoscale.profile.js" />
    <Compile Include="lib\commands\arm\insights\insights.autoscale.rule.js" />
    <Compile Include="lib\commands\arm\insights\insights.utils.js" />
    <Compile Include="lib\commands\arm\keyvault\kv-legacy.js" />
    <Compile Include="lib\commands\arm\keyvault\kv-utils.js" />
    <Compile Include="lib\commands\arm\resource\resourceUtils.js" />
    <Compile Include="lib\commands\arm\role\permissionsUtils.js" />
    <Compile Include="lib\commands\arm\role\rbacClients.js" />
    <Compile Include="lib\commands\arm\role\rbacConstants.js" />
    <Compile Include="lib\commands\arm\tag\tagUtils.js" />
    <Compile Include="lib\commands\arm\apiapp\lib\azureSdkStream.js" />
    <Compile Include="lib\commands\arm\apiapp\lib\deployTracker.js" />
    <Compile Include="lib\commands\arm\apiapp\lib\propertyPrompts.js" />
    <Compile Include="lib\commands\arm\apiapp\lib\packaging\dirops.js" />
    <Compile Include="lib\commands\arm\apiapp\lib\packaging\index.js" />
    <Compile Include="lib\commands\arm\apiapp\lib\packaging\packaging.js" />
    <Compile Include="lib\commands\arm\apiapp\lib\packaging\packagingConstants.js" />
    <Compile Include="lib\commands\arm\apiapp\lib\packaging\validations.js" />
    <Content Include="lib\commands\arm\apiapp\lib\packaging\schemas\boolString.schema.json" />
    <Content Include="lib\commands\arm\apiapp\lib\packaging\schemas\manifest.schema.json" />
    <Content Include="lib\commands\arm\apiapp\lib\packaging\schemas\semVer.schema.json" />
    <Content Include="lib\commands\arm\apiapp\lib\packaging\schemas\uiDefinition.schema.json" />
    <Content Include="lib\commands\arm\apiapp\lib\packaging\schemas\uiParameter.schema.json" />
    <Compile Include="lib\commands\asm\iaas\deleteImage.js" />
    <Compile Include="lib\commands\asm\iaas\image.js" />
    <Compile Include="lib\commands\asm\mobile\pipelineChannel.js" />
    <Compile Include="lib\commands\asm\vm\vmclient.js" />
    <Compile Include="lib\commands\asm\vm\vmUtils.js" />
    <Compile Include="lib\commands\asm\iaas\upload\blobInfo.js" />
    <Compile Include="lib\commands\asm\iaas\upload\bufferStream.js" />
    <Compile Include="lib\commands\asm\iaas\upload\intSet.js" />
    <Compile Include="lib\commands\asm\iaas\upload\jobTracker.js" />
    <Compile Include="lib\commands\asm\iaas\upload\pageBlob.js" />
    <Compile Include="lib\commands\asm\iaas\upload\streamMerger.js" />
    <Compile Include="lib\commands\asm\iaas\upload\uploadVMImage.js" />
    <Compile Include="lib\commands\asm\iaas\upload\vhdTools.js" />
    <Content Include="lib\commands\asm\network\jsontransform\networkmanagementmeta.json" />
    <Compile Include="lib\commands\asm\network\jsontransform\jsontransformer.js" />
    <Compile Include="lib\util\authentication\tokenCredentials.js" />
    <Compile Include="lib\util\authentication\adalAuth.js" />
    <Compile Include="lib\util\authentication\file-token-storage.js" />
    <Compile Include="lib\util\authentication\osx-keychain-parser.js" />
    <Compile Include="lib\util\authentication\osx-keychain.js" />
    <Compile Include="lib\util\authentication\osx-token-storage.js" />
    <Compile Include="lib\util\authentication\token-cache-encoding.js" />
    <Compile Include="lib\util\authentication\token-cache.js" />
    <Compile Include="lib\util\authentication\token-entry-deserializer.js" />
    <Compile Include="lib\util\authentication\win-credstore-parser.js" />
    <Compile Include="lib\util\authentication\win-credstore.js" />
    <Compile Include="lib\util\authentication\win-token-storage.js" />
    <Compile Include="lib\util\certificates\der.js" />
    <Compile Include="lib\util\certificates\pkcs.js" />
    <Compile Include="lib\util\profile\environment.js" />
    <Compile Include="lib\util\profile\index.js" />
    <Compile Include="lib\util\profile\profile.js" />
    <Compile Include="lib\util\profile\publishSettings.js" />
    <Compile Include="lib\util\profile\subscription.js" />
<<<<<<< HEAD
    <Compile Include="test\commands\arm\cdnMangement\arm.cdnMangement-tests.js">
      <TestFramework>Mocha</TestFramework>
    </Compile>
=======
    <Compile Include="test\commands\arm\insights\arm.insights.diagnostic.get-tests.js" />
    <Compile Include="test\commands\arm\insights\arm.insights.diagnostic.set-tests.js" />
>>>>>>> dacfe338
    <Compile Include="test\commands\arm\vm\arm.vm-disk-encryption-tests.js">
      <TestFramework>
      </TestFramework>
    </Compile>
    <Compile Include="test\commands\cli.account-tests.js" />
    <Compile Include="test\commands\cli.account.affinitygroup-tests.js">
      <TestFramework>
      </TestFramework>
    </Compile>
    <Compile Include="test\commands\cli.account.cert-tests.js" />
    <Compile Include="test\commands\cli.account.environment-tests.js" />
    <Compile Include="test\commands\cli.help-tests.js" />
    <Compile Include="test\commands\cli.mobile-tests.js" />
    <Compile Include="test\commands\cli.mobile.api-tests.js" />
    <Compile Include="test\commands\cli.mobile.appsetting-tests.js" />
    <Compile Include="test\commands\cli.mobile.auth-tests.js" />
    <Compile Include="test\commands\cli.mobile.config-tests.js" />
    <Compile Include="test\commands\cli.mobile.domain-tests.js" />
    <Compile Include="test\commands\cli.mobile.job-tests.js" />
    <Compile Include="test\commands\cli.mobile.key-tests.js" />
    <Compile Include="test\commands\cli.mobile.log-tests.js" />
    <Compile Include="test\commands\cli.mobile.migration-tests.js" />
    <Compile Include="test\commands\cli.mobile.preview-tests.js" />
    <Compile Include="test\commands\cli.mobile.push-tests.js" />
    <Compile Include="test\commands\cli.mobile.scale-tests.js" />
    <Compile Include="test\commands\cli.mobile.script-tests.js" />
    <Compile Include="test\commands\cli.mobile.table-tests.js" />
    <Compile Include="test\commands\cli.mobilerecover-tests.js" />
    <Compile Include="test\commands\cli.network-nsg-rule-tests.js" />
    <Compile Include="test\commands\cli.network-nsg-tests.js">
      <TestFramework>
      </TestFramework>
    </Compile>
    <Compile Include="test\commands\cli.network-subnet-tests.js" />
    <Compile Include="test\commands\cli.network-tests.js" />
    <Compile Include="test\commands\cli.network.application-gateway.js" />
    <Compile Include="test\commands\cli.network.application.gateway-config.js" />
    <Compile Include="test\commands\cli.network.gateway-test.js" />
    <Compile Include="test\commands\cli.network.local-network.js" />
    <Compile Include="test\commands\cli.network.reservedip-tests.js" />
    <Compile Include="test\commands\cli.network.route-table.js" />
    <Compile Include="test\commands\cli.network.traffic-manager-profile.js" />
    <Compile Include="test\commands\cli.sb-tests.js" />
    <Compile Include="test\commands\cli.service-tests.js" />
    <Compile Include="test\commands\cli.site-tests.js" />
    <Compile Include="test\commands\cli.site.appsetting-tests.js" />
    <Compile Include="test\commands\cli.site.config-tests.js" />
    <Compile Include="test\commands\cli.site.connectionstring-tests.js" />
    <Compile Include="test\commands\cli.site.defaultdocument-tests.js" />
    <Compile Include="test\commands\cli.site.deployment-tests.js" />
    <Compile Include="test\commands\cli.site.deploymentscript-tests.js" />
    <Compile Include="test\commands\cli.site.domain-tests.js" />
    <Compile Include="test\commands\cli.site.handler-tests.js" />
    <Compile Include="test\commands\cli.site.job-tests.js" />
    <Compile Include="test\commands\cli.site.log-tests.js" />
    <Compile Include="test\commands\cli.site.log.tail-tests.js" />
    <Compile Include="test\commands\cli.site.scale-tests.js" />
    <Compile Include="test\commands\cli.site.slots-tests.js" />
    <Compile Include="test\commands\cli.sql-tests.js" />
    <Compile Include="test\commands\cli.storage.account-tests.js" />
    <Compile Include="test\commands\cli.storage.blob-tests.js" />
    <Compile Include="test\commands\cli.storage.file-tests.js" />
    <Compile Include="test\commands\cli.storage.queue-tests.js" />
    <Compile Include="test\commands\cli.storage.service-tests.js" />
    <Compile Include="test\commands\cli.storage.table-tests.js" />
    <Compile Include="test\commands\cli.vm.acl-tests.js" />
    <Compile Include="test\commands\cli.vm.capture-tests.js" />
    <Compile Include="test\commands\cli.vm.create_affin_vnet_vm-tests.js" />
    <Compile Include="test\commands\cli.vm.create_comm-tests.js" />
    <Compile Include="test\commands\cli.vm.create_custom-tests.js" />
    <Compile Include="test\commands\cli.vm.create_docker-tests.js" />
    <Compile Include="test\commands\cli.vm.create_loc_vnet_vm-tests.js" />
    <Compile Include="test\commands\cli.vm.create_ssh-tests.js" />
    <Compile Include="test\commands\cli.vm.create_staticvm-tests.js" />
    <Compile Include="test\commands\cli.vm.create_staticvm_neg-tests.js" />
    <Compile Include="test\commands\cli.vm.create_vnet_multi_nic-tests.js">
      <TestFramework>
      </TestFramework>
    </Compile>
    <Compile Include="test\commands\cli.vm.create_win_rdp-tests.js" />
    <Compile Include="test\commands\cli.vm.disk-tests.js" />
    <Compile Include="test\commands\cli.vm.disk.attachDetach-tests.js" />
    <Compile Include="test\commands\cli.vm.disk.attachnew-tests.js" />
    <Compile Include="test\commands\cli.vm.endpoint-tests.js" />
    <Compile Include="test\commands\cli.vm.export_create_from-tests.js" />
    <Compile Include="test\commands\cli.vm.extension-tests.js" />
    <Compile Include="test\commands\cli.vm.extension_get-chef-tests.js" />
    <Compile Include="test\commands\cli.vm.extension_get-tests.js" />
    <Compile Include="test\commands\cli.vm.extension_set-chef.js" />
    <Compile Include="test\commands\cli.vm.extension_set-custom_disable.js" />
    <Compile Include="test\commands\cli.vm.extension_set-tests.js" />
    <Compile Include="test\commands\cli.vm.image-tests.js" />
    <Compile Include="test\commands\cli.vm.list_show-tests.js" />
    <Compile Include="test\commands\cli.vm.loadbalancer-tests.js" />
    <Compile Include="test\commands\cli.vm.negative-tests.js">
      <TestFramework>
      </TestFramework>
    </Compile>
    <Compile Include="test\commands\cli.vm.pip-tests.js" />
    <Compile Include="test\commands\cli.vm.shutdown_restart-tests.js" />
    <Compile Include="test\commands\cli.vm.staticvm_create-from-tests.js" />
    <Compile Include="test\commands\cli.vm.staticvm_docker-tests.js" />
    <Content Include="test\data\apiapp-parameters.json" />
    <Content Include="test\data\appgatewayconfig.json" />
    <Content Include="test\data\appgatewayexport.json" />
    <Content Include="test\data\arm-deployment-parameters.json" />
    <Content Include="test\data\arm-deployment-parametersv2.json" />
    <Content Include="test\data\arm-deployment-template.json" />
    <Content Include="test\data\CustomRoleDefValid.json" />
    <Content Include="test\data\customScript.json" />
    <Content Include="test\data\imageUrn.json" />
    <Content Include="test\data\startersite-parameters.json" />
    <Compile Include="test\data\osx-keychain-entries.js" />
    <Compile Include="test\data\win-credstore-entries.js" />
    <Compile Include="test\framework\arm-cli-test.js" />
    <Compile Include="test\framework\cli-executor.js" />
    <Compile Include="test\framework\cli-test.js" />
    <Compile Include="test\framework\fake-files.js" />
    <Compile Include="test\framework\mock-token-cache.js" />
    <Compile Include="test\framework\nock-helper.js" />
    <Compile Include="test\framework\test-logger.js" />
    <Compile Include="test\framework\xcli-test-reporter.js" />
    <Compile Include="test\hdinsight\stub-cli.js" />
    <Compile Include="test\hdinsight\stub-executionProcessor.js" />
    <Compile Include="test\hdinsight\stub-userInteractor.js" />
    <Compile Include="test\hdinsight\unit-cli-setup.js" />
    <Compile Include="test\hdinsight\unit-create-command.js" />
    <Compile Include="test\hdinsight\unit-delete-command.js" />
    <Compile Include="test\hdinsight\unit-list-command.js" />
    <Compile Include="test\hdinsight\unit-show-command.js" />
    <Compile Include="test\hdinsight\util-GetCommand.js" />
    <Compile Include="test\util\asmNetworkTestUtil.js" />
    <Compile Include="test\util\asmVMTestUtil.js" />
    <Compile Include="test\util\graphUtils.js" />
    <Compile Include="test\util\mobileTest.js" />
    <Compile Include="test\util\networkTestUtil.js" />
    <Compile Include="test\util\profile\account-tests.js">
      <TestFramework>
      </TestFramework>
    </Compile>
    <Compile Include="test\util\set-tests.js" />
    <Compile Include="test\util\util.js" />
    <Compile Include="test\util\utils-tests.js" />
    <Compile Include="test\util\vmTestUtil.js" />
    <Content Include="test\commands\mobile\facebookClientId.txt" />
    <Compile Include="test\commands\mobile\feedback_upload.js" />
    <Compile Include="test\commands\mobile\foobar.js" />
    <Compile Include="test\commands\mobile\table1.delete.js" />
    <Compile Include="test\commands\mobile\table1.insert.js" />
    <Compile Include="test\commands\mobile\table1.read.js" />
    <Compile Include="test\commands\mobile\table1.update.js" />
    <Compile Include="test\commands\mobile\testapi.js" />
    <Compile Include="test\commands\arm\ad\adUtils-test.js" />
    <Compile Include="test\commands\arm\ad\arm.ad-app-tests.js">
      <TestFramework>
      </TestFramework>
    </Compile>
    <Compile Include="test\commands\arm\ad\arm.ad-tests.js">
      <TestFramework>
      </TestFramework>
    </Compile>
    <Compile Include="test\commands\arm\apiapp\arm.apiapp-tests.js" />
    <Compile Include="test\commands\arm\feature\arm.feature-tests.js" />
    <Compile Include="test\commands\arm\group\arm.group-tests.js" />
    <Compile Include="test\commands\arm\group\arm.group.deployment-tests.js" />
    <Compile Include="test\commands\arm\insights\arm.insights.alerts-tests.js" />
    <Compile Include="test\commands\arm\insights\arm.insights.alerts.rule-tests.js" />
    <Compile Include="test\commands\arm\insights\arm.insights.autoscale-tests.js" />
    <Compile Include="test\commands\arm\insights\arm.insights.autoscale.setting-tests.js" />
    <Compile Include="test\commands\arm\insights\arm.insights.logs-tests.js" />
    <Compile Include="test\commands\arm\insights\arm.insights.metrics-tests.js" />
    <Compile Include="test\commands\arm\insights\arm.insights.metrics.definition-tests.js" />
    <Compile Include="test\commands\arm\insights\arm.insights.usage-tests.js" />
    <Compile Include="test\commands\arm\keyvault\arm.keyvault-key-tests.js" />
    <Compile Include="test\commands\arm\keyvault\arm.keyvault-secret-tests.js" />
    <Compile Include="test\commands\arm\keyvault\arm.keyvault-tests.js" />
    <Compile Include="test\commands\arm\location\arm.location-tests.js" />
    <Compile Include="test\commands\arm\network\arm.network.lb-address-pool-tests.js" />
    <Compile Include="test\commands\arm\network\arm.network.lb-frontend-ip-tests.js" />
    <Compile Include="test\commands\arm\network\arm.network.lb-inbound-nat-rule-tests.js" />
    <Compile Include="test\commands\arm\network\arm.network.lb-inboundrule-tests.js" />
    <Compile Include="test\commands\arm\network\arm.network.lb-probe-tests.js" />
    <Compile Include="test\commands\arm\network\arm.network.lb-rule-tests.js" />
    <Compile Include="test\commands\arm\network\arm.network.lb-tests.js" />
    <Compile Include="test\commands\arm\network\arm.network.lb-vip-tests.js" />
    <Compile Include="test\commands\arm\network\arm.network.nic-tests.js" />
    <Compile Include="test\commands\arm\network\arm.network.nsg-rule-tests.js" />
    <Compile Include="test\commands\arm\network\arm.network.nsg-tests.js" />
    <Compile Include="test\commands\arm\network\arm.network.publicip-tests.js" />
    <Compile Include="test\commands\arm\network\arm.network.route-table-routes-tests.js" />
    <Compile Include="test\commands\arm\network\arm.network.route-table-tests.js" />
    <Compile Include="test\commands\arm\network\arm.network.subnet-tests.js" />
    <Compile Include="test\commands\arm\network\arm.network.traffic-manager-endpoint-tests.js" />
    <Compile Include="test\commands\arm\network\arm.network.traffic-manager-tests.js" />
    <Compile Include="test\commands\arm\network\arm.network.vnet-tests.js" />
    <Compile Include="test\commands\arm\provider\arm.provider-tests.js" />
    <Compile Include="test\commands\arm\resource\arm.resource-tests.js" />
    <Compile Include="test\commands\arm\role\arm.role-tests.js" />
    <Compile Include="test\commands\arm\role\roleAssignments-tests.js" />
    <Compile Include="test\commands\arm\storage\arm.storage.account-tests.js">
      <TestFramework>
      </TestFramework>
    </Compile>
    <Compile Include="test\commands\arm\tag\arm.resourcegrouptag-tests.js" />
    <Compile Include="test\commands\arm\tag\arm.resourcetag-tests.js" />
    <Compile Include="test\commands\arm\tag\arm.tag-tests.js" />
    <Compile Include="test\commands\arm\usage\arm.usage.feature-tests.js" />
    <Compile Include="test\commands\arm\vm\arm.availset-tests.js" />
    <Compile Include="test\commands\arm\vm\arm.vm-create-generate-ssh-tests.js" />
    <Compile Include="test\commands\arm\vm\arm.vm-create-tests.js">
      <TestFramework>
      </TestFramework>
    </Compile>
    <Compile Include="test\commands\arm\vm\arm.vm-docker-ssh-tests.js" />
    <Compile Include="test\commands\arm\vm\arm.vm-docker-tests.js" />
    <Compile Include="test\commands\arm\vm\arm.vm-image-list-tests.js" />
    <Compile Include="test\commands\arm\vm\arm.vm-stop-restart-tests.js" />
    <Compile Include="test\commands\arm\vm\arm.vm.disk-attachnew-detach-test.js" />
    <Compile Include="test\commands\arm\vm\arm.vm.extension-tests.js" />
    <Compile Include="test\commands\arm\vm\arm.vm.size-tests.js" />
    <Compile Include="test\commands\arm\webapp\arm.webapp.feature-tests.js" />
    <Compile Include="test\commands\arm\apiapp\lib\deployLib-tests.js" />
    <Compile Include="test\commands\arm\apiapp\lib\lib-tests.js" />
    <Compile Include="test\commands\arm\apiapp\lib\propertyPrompts-tests.js" />
    <Content Include="test\commands\arm\apiapp\lib\testpackages\allUIDefinitionConstraints\apiapp.json" />
    <Content Include="test\commands\arm\apiapp\lib\testpackages\badFormatManifest\apiapp.json" />
    <Content Include="test\commands\arm\apiapp\lib\testpackages\badUIDefinitionConstraints\apiapp.json" />
    <Content Include="test\commands\arm\apiapp\lib\testpackages\noManifest\index.html" />
    <Content Include="test\commands\arm\apiapp\lib\testpackages\validPackage\apiapp.json" />
    <Content Include="test\commands\arm\apiapp\lib\testpackages\validPackageNoSwagger\index.html" />
    <Content Include="test\commands\arm\apiapp\lib\testpackages\validPackageNoSwagger\apiapp.json" />
    <Content Include="test\commands\arm\apiapp\lib\testpackages\validPackageStaticSwagger\apiapp.json" />
    <Content Include="test\commands\arm\apiapp\lib\testpackages\allUIDefinitionConstraints\metadata\UIDefinition.json" />
    <Content Include="test\commands\arm\apiapp\lib\testpackages\badUIDefinitionConstraints\metadata\UIDefinition.json" />
    <Content Include="test\commands\arm\apiapp\lib\testpackages\validPackageStaticSwagger\metadata\apiDefinition.swagger.json" />
    <Compile Include="test\util\authentication\adalAuth-tests.js">
      <TestFramework>
      </TestFramework>
    </Compile>
    <Compile Include="test\util\authentication\osx-keychain-parser-tests.js">
      <TestFramework>
      </TestFramework>
    </Compile>
    <Compile Include="test\util\authentication\token-cache-encoding-tests.js" />
    <Compile Include="test\util\authentication\token-cache-tests.js">
      <TestFramework>
      </TestFramework>
    </Compile>
    <Compile Include="test\util\authentication\token-storage-tests.js" />
    <Compile Include="test\util\authentication\win-credstore-parser-tests.js" />
    <Compile Include="test\util\git\linkrevisioncontrol-tests.js" />
    <Compile Include="test\util\profile\profile-tests.js">
      <TestFramework>
      </TestFramework>
    </Compile>
    <Compile Include="test\util\profile\publishSettings-tests.js" />
    <Content Include="tools\resources\ThirdPartyNotices.txt" />
    <Content Include="tools\resources\banner.bmp" />
    <Content Include="tools\resources\dialog.bmp" />
    <Content Include="tools\resources\windowsazure.ico" />
    <Content Include="tools\osx-setup\resources\ThirdPartyNotices.txt" />
    <Content Include="tools\osx-setup\resources\background.png" />
    <Content Include="tools\osx-setup\resources\MicrosoftAzureBackground.png" />
    <Content Include="tools\osx-setup\sdk.pmdoc\01node-contents.xml" />
    <Content Include="tools\osx-setup\sdk.pmdoc\01node.xml" />
    <Content Include="tools\osx-setup\sdk.pmdoc\02azure-contents.xml" />
    <Content Include="tools\osx-setup\sdk.pmdoc\02azure.xml" />
    <Content Include="tools\osx-setup\sdk.pmdoc\index.xml" />
    <Content Include="tools\windows\scripts\xcopy-exclude.txt" />
    <Content Include="tools\windows\wix\LICENSE.TXT" />
    <Content Include="tools\windows\wix\3.6.3303.0\IncludeFile.ico" />
    <Content Include="tools\windows\wix\3.6.3303.0\LocalizationFile.ico" />
    <Content Include="tools\windows\wix\3.6.3303.0\ProductFile.ico" />
    <Content Include="tools\windows\wix\3.6.3303.0\ProjectFile.ico" />
    <Content Include="tools\windows\wix\3.6.3303.0\WixLibraryFile.ico" />
  </ItemGroup>
  <ItemGroup>
    <Folder Include="bin" />
    <Folder Include="bin\windows" />
    <Folder Include="Documentation" />
    <Folder Include="Documentation\sample-service" />
    <Folder Include="features" />
    <Folder Include="features\step_definitions" />
    <Folder Include="features\support" />
    <Folder Include="lib" />
    <Folder Include="lib\commands" />
    <Folder Include="lib\commands\arm" />
    <Folder Include="lib\commands\arm\ad" />
    <Folder Include="lib\commands\arm\apiapp" />
    <Folder Include="lib\commands\arm\apiapp\lib" />
    <Folder Include="lib\commands\arm\apiapp\lib\packaging" />
    <Folder Include="lib\commands\arm\apiapp\lib\packaging\schemas" />
    <Folder Include="lib\commands\arm\armsdk" />
    <Folder Include="lib\commands\arm\availabilityset" />
    <Folder Include="lib\commands\arm\cdnmanagement\" />
    <Folder Include="lib\commands\arm\feature" />
    <Folder Include="lib\commands\arm\group" />
    <Folder Include="lib\commands\arm\hdinsight" />
    <Folder Include="lib\commands\arm\insights" />
    <Folder Include="lib\commands\arm\keyvault" />
    <Folder Include="lib\commands\arm\location" />
    <Folder Include="lib\commands\arm\network" />
    <Folder Include="lib\commands\arm\providers" />
    <Folder Include="lib\commands\arm\rediscache\" />
    <Folder Include="lib\commands\arm\resource" />
    <Folder Include="lib\commands\arm\role" />
    <Folder Include="lib\commands\arm\tag" />
    <Folder Include="lib\commands\arm\usage" />
    <Folder Include="lib\commands\arm\vm" />
    <Folder Include="lib\commands\arm\webapp" />
    <Folder Include="lib\commands\asm" />
    <Folder Include="lib\commands\asm\iaas" />
    <Folder Include="lib\commands\asm\iaas\upload" />
    <Folder Include="lib\commands\asm\mobile" />
    <Folder Include="lib\commands\asm\network" />
    <Folder Include="lib\commands\asm\network\jsontransform" />
    <Folder Include="lib\commands\asm\vm" />
    <Folder Include="lib\commands\asm\websites" />
    <Folder Include="lib\commands\storage" />
    <Folder Include="lib\locales" />
    <Folder Include="lib\templates" />
    <Folder Include="lib\templates\node" />
    <Folder Include="lib\util" />
    <Folder Include="lib\util\authentication" />
    <Folder Include="lib\util\certificates" />
    <Folder Include="lib\util\git" />
    <Folder Include="lib\util\profile" />
    <Folder Include="scripts" />
    <Folder Include="test" />
    <Folder Include="test\commands" />
    <Folder Include="test\commands\arm" />
    <Folder Include="test\commands\arm\ad" />
    <Folder Include="test\commands\arm\apiapp" />
    <Folder Include="test\commands\arm\apiapp\lib" />
    <Folder Include="test\commands\arm\apiapp\lib\testpackages" />
    <Folder Include="test\commands\arm\apiapp\lib\testpackages\allUIDefinitionConstraints" />
    <Folder Include="test\commands\arm\apiapp\lib\testpackages\allUIDefinitionConstraints\metadata" />
    <Folder Include="test\commands\arm\apiapp\lib\testpackages\badFormatManifest" />
    <Folder Include="test\commands\arm\apiapp\lib\testpackages\badUIDefinitionConstraints" />
    <Folder Include="test\commands\arm\apiapp\lib\testpackages\badUIDefinitionConstraints\metadata" />
    <Folder Include="test\commands\arm\apiapp\lib\testpackages\noManifest" />
    <Folder Include="test\commands\arm\apiapp\lib\testpackages\validPackage" />
    <Folder Include="test\commands\arm\apiapp\lib\testpackages\validPackageNoSwagger" />
    <Folder Include="test\commands\arm\apiapp\lib\testpackages\validPackageStaticSwagger" />
    <Folder Include="test\commands\arm\apiapp\lib\testpackages\validPackageStaticSwagger\metadata" />
    <Folder Include="test\commands\arm\feature" />
    <Folder Include="test\commands\arm\group" />
    <Folder Include="test\commands\arm\insights" />
    <Folder Include="test\commands\arm\keyvault" />
    <Folder Include="test\commands\arm\location" />
    <Folder Include="test\commands\arm\network" />
    <Folder Include="test\commands\arm\cdnMangement\" />
    <Folder Include="test\commands\arm\provider" />
    <Folder Include="test\commands\arm\resource" />
    <Folder Include="test\commands\arm\role" />
    <Folder Include="test\commands\arm\storage" />
    <Folder Include="test\commands\arm\tag" />
    <Folder Include="test\commands\arm\usage" />
    <Folder Include="test\commands\arm\vm" />
    <Folder Include="test\commands\arm\webapp" />
    <Folder Include="test\commands\mobile" />
    <Folder Include="test\data" />
    <Folder Include="test\framework" />
    <Folder Include="test\hdinsight" />
    <Folder Include="test\util" />
    <Folder Include="test\util\authentication" />
    <Folder Include="test\util\git" />
    <Folder Include="test\util\profile" />
    <Folder Include="tools" />
    <Folder Include="tools\linux" />
    <Folder Include="tools\osx-setup" />
    <Folder Include="tools\osx-setup\resources" />
    <Folder Include="tools\osx-setup\scripts" />
    <Folder Include="tools\osx-setup\sdk.pmdoc" />
    <Folder Include="tools\resources" />
    <Folder Include="tools\windows" />
    <Folder Include="tools\windows\scripts" />
    <Folder Include="tools\windows\wix" />
    <Folder Include="tools\windows\wix\3.6.3303.0" />
  </ItemGroup>
  <Import Project="$(MSBuildToolsPath)\Microsoft.Common.targets" Condition="Exists('$(MSBuildExtensionsPath)\$(MSBuildToolsVersion)\Microsoft.Common.props')" />
  <!--Do not delete the following Import Project.  While this appears to do nothing it is a marker for setting TypeScript properties before our import that depends on them.-->
  <Import Project="$(MSBuildExtensionsPath32)\Microsoft\VisualStudio\v$(VisualStudioVersion)\TypeScript\Microsoft.TypeScript.targets" Condition="False" />
  <Import Project="$(VSToolsPath)\Node.js Tools\Microsoft.NodejsTools.targets" />
  <ProjectExtensions>
    <VisualStudio>
      <FlavorProperties GUID="{349c5851-65df-11da-9384-00065b846f21}">
        <WebProjectProperties>
          <UseIIS>False</UseIIS>
          <AutoAssignPort>True</AutoAssignPort>
          <DevelopmentServerPort>0</DevelopmentServerPort>
          <DevelopmentServerVPath>/</DevelopmentServerVPath>
          <IISUrl>http://localhost:48022/</IISUrl>
          <NTLMAuthentication>False</NTLMAuthentication>
          <UseCustomServer>True</UseCustomServer>
          <CustomServerUrl>http://localhost:1337</CustomServerUrl>
          <SaveServerSettingsInUserFile>False</SaveServerSettingsInUserFile>
        </WebProjectProperties>
      </FlavorProperties>
      <FlavorProperties GUID="{349c5851-65df-11da-9384-00065b846f21}" User="">
        <WebProjectProperties>
          <StartPageUrl>
          </StartPageUrl>
          <StartAction>CurrentPage</StartAction>
          <AspNetDebugging>True</AspNetDebugging>
          <SilverlightDebugging>False</SilverlightDebugging>
          <NativeDebugging>False</NativeDebugging>
          <SQLDebugging>False</SQLDebugging>
          <ExternalProgram>
          </ExternalProgram>
          <StartExternalURL>
          </StartExternalURL>
          <StartCmdLineArguments>
          </StartCmdLineArguments>
          <StartWorkingDirectory>
          </StartWorkingDirectory>
          <EnableENC>False</EnableENC>
          <AlwaysStartWebServerOnDebug>False</AlwaysStartWebServerOnDebug>
        </WebProjectProperties>
      </FlavorProperties>
    </VisualStudio>
  </ProjectExtensions>
</Project><|MERGE_RESOLUTION|>--- conflicted
+++ resolved
@@ -173,14 +173,11 @@
     <Compile Include="lib\util\profile\profile.js" />
     <Compile Include="lib\util\profile\publishSettings.js" />
     <Compile Include="lib\util\profile\subscription.js" />
-<<<<<<< HEAD
     <Compile Include="test\commands\arm\cdnMangement\arm.cdnMangement-tests.js">
       <TestFramework>Mocha</TestFramework>
     </Compile>
-=======
     <Compile Include="test\commands\arm\insights\arm.insights.diagnostic.get-tests.js" />
     <Compile Include="test\commands\arm\insights\arm.insights.diagnostic.set-tests.js" />
->>>>>>> dacfe338
     <Compile Include="test\commands\arm\vm\arm.vm-disk-encryption-tests.js">
       <TestFramework>
       </TestFramework>
