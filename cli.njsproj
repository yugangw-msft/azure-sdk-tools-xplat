--- conflicted
+++ resolved
@@ -23,7 +23,6 @@
   <PropertyGroup Condition="'$(Configuration)' == 'Release'" />
   <ItemGroup>
     <Content Include="CONTRIBUTORS.txt" />
-<<<<<<< HEAD
     <Content Include="lib\commands\arm\insights\insights.alerts.actions.js" />
     <Content Include="lib\commands\arm\insights\insights.alerts.rule.log._js" />
     <Content Include="lib\commands\arm\insights\insights.alerts.rule.metric._js" />
@@ -38,14 +37,12 @@
     <Content Include="lib\commands\arm\insights\insights.metrics._js" />
     <Content Include="lib\commands\arm\insights\insights.usage._js" />
     <Content Include="lib\commands\arm\insights\insights._js" />
-=======
     <Content Include="lib\commands\arm\hdinsight\hdiClient._js" />
     <Content Include="lib\commands\arm\hdinsight\hdiConfigClient._js" />
     <Content Include="lib\commands\arm\hdinsight\hdiConstants._js" />
     <Content Include="lib\commands\arm\hdinsight\hdiCustomization._js" />
     <Content Include="lib\commands\arm\hdinsight\hdinsight._js" />
     <Content Include="lib\commands\arm\hdinsight\hdiUtils._js" />
->>>>>>> 30e5ffbb
     <Content Include="lib\commands\arm\rediscache\rediscache._js" />
     <Content Include="lib\commands\arm\rediscache\rediscacheUtils._js" />
     <Content Include="LICENSE.txt" />
