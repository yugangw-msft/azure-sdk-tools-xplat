--- conflicted
+++ resolved
@@ -383,7 +383,7 @@
   var dirs = specifiedPath.split(path.sep);
   var dirPath = root || '';
   var dirName = '';
-  for (var i = 0; i < dirs.length; i++) {
+  for (var i = 0;i < dirs.length;i++) {
     dirName = utils.escapeFilePath(dirs[i]);
     dirPath = path.join(dirPath, dirName);
     if (!StorageUtil.doesPathExist(dirPath)) {
@@ -566,41 +566,19 @@
   return option;
 };
 
-/**
-<<<<<<< HEAD
-* Ask for input if the specified value is not given
-*/
-StorageUtil.promptIfNotGiven = function(label,value,_) {
-  label = addTailSpace(label);
-  value = cli.interaction.promptIfNotGiven(label,value,_);
-  return value;
-};
-
-/**
-* Confirm the specified action
-*/
-StorageUtil.confirm = function(msg,_) {
-  msg = addTailSpace(msg);
-  var ok = cli.interaction.confirm(msg,_);
-  if (!ok) {
-    logger.warn($('The operation is cancelled'));
-  }
-  return ok;
-};
-
-StorageUtil.validatePermissions = function(accessType,permissions) {
+StorageUtil.validatePermissions = function(accessType, permissions) {
   switch (accessType) {
     case StorageUtil.AccessType.Container:
-      validatePermisionsAndOrder(permissions,StorageUtil.ContainerPermission);
+      validatePermisionsAndOrder(permissions, StorageUtil.ContainerPermission);
       break;
     case StorageUtil.AccessType.Blob:
-      validatePermisionsAndOrder(permissions,StorageUtil.BlobPermission);
+      validatePermisionsAndOrder(permissions, StorageUtil.BlobPermission);
       break;
     case StorageUtil.AccessType.Table:
-      validatePermisionsAndOrder(permissions,StorageUtil.TablePermission);
+      validatePermisionsAndOrder(permissions, StorageUtil.TablePermission);
       break;
     case StorageUtil.AccessType.Queue:
-      validatePermisionsAndOrder(permissions,StorageUtil.QueuePermission);
+      validatePermisionsAndOrder(permissions, StorageUtil.QueuePermission);
       break;
   }
 };
@@ -616,7 +594,7 @@
   return date;
 };
 
-StorageUtil.getSharedAccessPolicy = function(permissions,start,expiry,tableField,policy) {
+StorageUtil.getSharedAccessPolicy = function(permissions, start, expiry, tableField, policy) {
   var sharedAccessPolicy = {};
   if (policy) {
     if (permissions || expiry || start) {
@@ -689,8 +667,6 @@
 };
 
 /**
-=======
->>>>>>> 2ac25365
 * Operation concurrency.
 *   -1 means operations are fully parallelized.
 *   However the concurrent REST calls are limited by performStorageOperation
@@ -716,12 +692,11 @@
 };
 
 /**
-<<<<<<< HEAD
 * Check if the permissions string matchs the allow operations with the correct order
 * @param {permissions} permission symbols
 * @param {allowOps} allowed operations
 */
-function validatePermisionsAndOrder(permissions,allowOps) {
+function validatePermisionsAndOrder(permissions, allowOps) {
   var getEnumValues = function(obj) {
     var values = [];
     for (var prop in obj) {
@@ -730,7 +705,7 @@
     return values;
   };
 
-  var getPermissionOrder = function(symbol,values) {
+  var getPermissionOrder = function(symbol, values) {
     for (var index in values) {
       if (symbol.toLowerCase() === values[index]) {
         return index;
@@ -743,9 +718,9 @@
   var values = getEnumValues(allowOps);
   for (var index in permissions.split('')) {
     var symbol = permissions[index];
-    validation.isValidEnumValue(symbol,values);
-
-    var order = getPermissionOrder(symbol,values);
+    validation.isValidEnumValue(symbol, values);
+
+    var order = getPermissionOrder(symbol, values);
     if (order >= current) {
       current = order;
     } else {
@@ -755,18 +730,6 @@
 }
 
 /**
-* Add a space at the end of string and use single line prompt
-*/
-function addTailSpace(str) {
-  if (str && str.length && str[str.length - 1] != ' ') {
-    str += ' ';
-  }
-  return str;
-}
-
-/**
-=======
->>>>>>> 2ac25365
 * Check whether the specified parameter is a function
 * @param {object} func An arbitrary javascript object
 * @return {bool} true if the specified object is function, otherwise false
