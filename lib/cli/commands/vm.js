--- conflicted
+++ resolved
@@ -32,14 +32,9 @@
 
   var logger = cli.output;
 
-<<<<<<< HEAD
-  vm.command('create <dns-prefix> <image> <user-name> [password]')
+  vm.command('create <dns-name> <image> <user-name> [password]')
     .whiteListPowershell()
-    .usage('<dns-prefix> <image> <userName> [password]')
-=======
-  vm.command('create <dns-name> <image> <user-name> [password]')
     .usage('<dns-name> <image> <userName> [password]')
->>>>>>> a62f8ac4
     .description('Create a new Azure VM')
     .option('-c, --connect', 'connect to existing VMs')
     .option('-l, --location <name>', 'location of the data center')
@@ -109,14 +104,9 @@
       }, callback);
     });
 
-<<<<<<< HEAD
-  vm.command('create-from <dns-prefix> <role-file>')
+  vm.command('create-from <dns-name> <role-file>')
     .whiteListPowershell()
-    .usage('<dns-prefix> <role-file>')
-=======
-  vm.command('create-from <dns-name> <role-file>')
     .usage('<dns-name> <role-file>')
->>>>>>> a62f8ac4
     .description('Create a new Azure VM from json role file')
     .option('-c, --connect', 'connect to existing VMs')
     .option('-l, --location <name>', 'location of the data center')
@@ -333,10 +323,6 @@
     .option('-i, --subscription <id>', 'use the subscription id')
     .execute(image.list(image.DISK, cli));
 
-<<<<<<< HEAD
-  datadisk.command('attach <vm-name> <disk-image-name>')
-    .whiteListPowershell()
-=======
   disk.command('delete <name>')
     .description('Delete Azure disk image from personal repository')
     .option('-i, --subscription <id>', 'use the subscription id')
@@ -360,7 +346,7 @@
     .execute(image.create(image.DISK, cli));
   
   disk.command('attach <vm-name> <disk-image-name>')
->>>>>>> a62f8ac4
+    .whiteListPowershell()
     .usage('<vm-name> <disk-image-name>')
     .description('Attaches data-disk to Azure VM')
     .option('-i, --subscription <id>', 'use the subscription id')
@@ -378,12 +364,8 @@
       }, callback);
     });
 
-<<<<<<< HEAD
-  datadisk.command('attach-new <vm-name> <size-in-gb> [blob-url]')
+  disk.command('attach-new <vm-name> <size-in-gb> [blob-url]')
     .whiteListPowershell()
-=======
-  disk.command('attach-new <vm-name> <size-in-gb> [blob-url]')
->>>>>>> a62f8ac4
     .usage('<vm-name> <size-in-gb> [blob-url]')
     .description('Attaches data-disk to Azure VM')
     .option('-i, --subscription <id>', 'use the subscription id')
@@ -406,12 +388,8 @@
       }, callback);
     });
 
-<<<<<<< HEAD
-  datadisk.command('detach <vm-name> <lun>')
+  disk.command('detach <vm-name> <lun>')
     .whiteListPowershell()
-=======
-  disk.command('detach <vm-name> <lun>')
->>>>>>> a62f8ac4
     .usage('<vm-name> <lun>')
     .description('Detaches a data-disk attached to an Azure VM')
     .option('-i, --subscription <id>', 'use the subscription id')
@@ -432,24 +410,6 @@
       }, callback);
     });
 
-<<<<<<< HEAD
-  datadisk.command('list <vm-name>')
-    .whiteListPowershell()
-    .usage('<vm-name>')
-    .description('Lists data-disks attached to an Azure VM')
-    .option('-i, --subscription <id>', 'use the subscription id')
-    .option('-d, --dns-prefix <name>', 'only show VMs for this DNS prefix')
-    .execute(function(name, options, callback) {
-
-      listDataDisks({
-        subscription: options.subscription,
-        name: name.toLowerCase(),
-        dnsPrefix: options.dnsPrefix
-      }, callback);
-    });
-
-=======
->>>>>>> a62f8ac4
   // default service options.
   var svcopts = {
     Label: '',
