/**
* Copyright (c) Microsoft.  All rights reserved.
*
* Licensed under the Apache License, Version 2.0 (the "License");
* you may not use this file except in compliance with the License.
* You may obtain a copy of the License at
*   http://www.apache.org/licenses/LICENSE-2.0
*
* Unless required by applicable law or agreed to in writing, software
* distributed under the License is distributed on an "AS IS" BASIS,
* WITHOUT WARRANTIES OR CONDITIONS OF ANY KIND, either express or implied.
* See the License for the specific language governing permissions and
* limitations under the License.
*/

var ut = require('util');
var util = require('../../util/util');
var _ = require('underscore');

var ConnectionStringParser = require('./connectionstringparser');

exports = module.exports;

var NoMatchError = function (msg, constr) {
  Error.captureStackTrace(this, constr || this)
  this.message = msg || 'Error'
}

ut.inherits(NoMatchError, Error)
NoMatchError.prototype.name = 'NoMatchError'

exports.NoMatchError = NoMatchError;

/**
* Throws an exception if the connection string format does not match any of the
* available formats.
* 
* @param {string} connectionString The invalid formatted connection string.
* 
* @return none
*/
<<<<<<< HEAD
exports.noMatch = function (connectionString) {
  throw new Error('The provided connection string "' + connectionString + '" does not have complete configuration settings.');
=======
exports.noMatchConnectionString = function (connectionString) {
  throw new NoMatchError('The provided connection string ' + connectionString + ' does not have complete configuration settings.');
};

/**
* Throws an exception if the settings dont match any of the
* available formats.
* 
* @param {object} settings The invalid settings.
* 
* @return none
*/
exports.noMatchSettings = function (settings) {
  throw new NoMatchError('The provided settings ' + JSON.stringify(settings) + ' are not complete.');
>>>>>>> bd660e49
};

/**
* Parses the connection string and then validate that the parsed keys belong to
* the validSettingKeys
* 
* @param {string} connectionString The user provided connection string.
* @param {array}  validKeys        The valid keys. 
* @return {array} The tokenized connection string keys. 
*/
exports.parseAndValidateKeys = function (connectionString, validKeys) {
  var tokenizedSettings = ConnectionStringParser.parse(connectionString);

  // Assure that all given keys are valid.
  for (var key in tokenizedSettings) {
    if (tokenizedSettings.hasOwnProperty(key)) {
      if (!util.inArrayInsensitive(key, validKeys)) {
        throw new Error('Invalid connection string setting key "' + key + '"');
      }
    }
  }

  return tokenizedSettings;
};

/**
* Creates an anonymous function that acts as predicate to perform a validation.
* 
* @param array   {requirements} The array of conditions to satisfy.
* @param boolean {isRequired}   Either these conditions are all required or all 
* optional.
* @param boolean {atLeastOne}   Indicates that at least one requirement must
* succeed.
* 
* @return {function}
*/
exports.getValidator = function (requirements, isRequired, atLeastOne) {
  return function (userSettings) {
    var oneFound = false;
    var result = { };

    for (var key in userSettings) {
      if (userSettings.hasOwnProperty(key)) {
        result[key.toLowerCase()] = userSettings[key];
      }
    }

    for (var requirement in requirements) {
      if (requirements.hasOwnProperty(requirement)) {
        var settingName = requirements[requirement]['SettingName'].toLowerCase();

        // Check if the setting name exists in the provided user settings.
        if (result[settingName]) {
          // Check if the provided user setting value is valid.
          var validationFunc = requirements[requirement]['SettingConstraint'];
          var isValid = validationFunc(result[settingName]);

          if (isValid) {
            // Remove the setting as indicator for successful validation.
            delete result[settingName];
            oneFound = true;
          }
        } else if (isRequired) {
          // If required then fail because the setting does not exist
          return null;
        }
      }
    }

    if (atLeastOne) {
      // At least one requirement must succeed, otherwise fail.
      return oneFound ? result : null;
    } else {
      return result;
    }
  };
};

/**
* Creates a setting value condition that validates it is one of the
* passed valid values.
* 
* @param {string} name The setting key name.
* 
* @return {array}
*/
exports.setting = function (name) {
  var validValues = Array.prototype.slice.call(arguments, 1, arguments.length);

  var predicate = function (settingValue) {
    var validValuesString = JSON.stringify(validValues);
    if (validValues.length === 0) {
      // No restrictions, succeed.
      return true;
    }

    // Check to find if the settingValue is valid or not.
    for (var index = 0; index < validValues.length; index++) {
      if (settingValue.toString() == validValues[index].toString()) {
        // SettingValue is found in valid values set, succeed.
        return true;
      }
    }

    // settingValue is missing in valid values set, fail.
    throw new Error('The provided config value ' + settingValue + ' does not belong to the valid values subset:\n' + validValuesString);
  }

  return exports.settingWithFunc(name, predicate);
};

/**
* Creates an "at lease one" predicate for the provided list of requirements.
* 
* @return callable
*/
exports.atLeastOne = function () {
  var allSettings = arguments;
  return exports.getValidator(allSettings, false, true);
};

/**
* Creates an optional predicate for the provided list of requirements.
* 
* @return {function}
*/
exports.optional = function () {
  var optionalSettings = arguments;
  return exports.getValidator(optionalSettings, false, false);
};

/**
* Creates an required predicate for the provided list of requirements.
* 
* @return {function}
*/
exports.allRequired = function () {
  var requiredSettings = arguments;
  return exports.getValidator(requiredSettings, true, false);
};

/**
* Creates a setting value condition using the passed predicate.
* 
* @param {string}   name      The setting key name.
* @param {function} predicate The setting value predicate.
* 
* @return {array} 
*/
exports.settingWithFunc = function (name, predicate) {
  var requirement = {};
  requirement['SettingName'] = name;
  requirement['SettingConstraint'] = predicate;

  return requirement;
};


/**
* Tests to see if a given list of settings matches a set of filters exactly.
* 
* @param array $settings The settings to check.
* 
* @return boolean If any filter returns null, false. If there are any settings 
* left over after all filters are processed, false. Otherwise true.
*/
exports.matchedSpecification = function (settings) {
  var constraints = Array.prototype.slice.call(arguments, 1, arguments.length);

  for (var constraint in constraints) {
    if (constraints.hasOwnProperty(constraint)) {
      var remainingSettings = constraints[constraint](settings);

      if (!remainingSettings) {
        return false;
      } else {
        settings = remainingSettings;
      }
    }
  }

  return util.objectKeysLength(settings) === 0;
};<|MERGE_RESOLUTION|>--- conflicted
+++ resolved
@@ -39,12 +39,8 @@
 * 
 * @return none
 */
-<<<<<<< HEAD
 exports.noMatch = function (connectionString) {
   throw new Error('The provided connection string "' + connectionString + '" does not have complete configuration settings.');
-=======
-exports.noMatchConnectionString = function (connectionString) {
-  throw new NoMatchError('The provided connection string ' + connectionString + ' does not have complete configuration settings.');
 };
 
 /**
@@ -57,7 +53,6 @@
 */
 exports.noMatchSettings = function (settings) {
   throw new NoMatchError('The provided settings ' + JSON.stringify(settings) + ' are not complete.');
->>>>>>> bd660e49
 };
 
 /**
