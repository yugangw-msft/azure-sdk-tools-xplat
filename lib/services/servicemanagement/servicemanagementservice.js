
// Module dependencies.
var util = require('util');
var url = require('url');
var ServiceManagementClient = require('../core/servicemanagementclient');
var Constants = require('../../util/constants');
var WebResource = require('../../http/webresource');
var ServiceManagementSerialize = require('./models/servicemanagementserialize');
var HttpConstants = Constants.HttpConstants;


// Expose 'ServiceManagementService'.
exports = module.exports = ServiceManagementService;

// fox XML converted output for list functions to match JSON output
function fixList(response) {
  var body = response.body;
  if (body && !util.isArray(body)) {
    var keys = Object.keys(body);
    if (keys[0] === '@') {
      keys = keys.slice(1);
    }
    if (keys[keys.length - 1] === '@') {
      keys.pop();
    }
    if (keys.length === 1) {
      var key = keys[0];
      var val = body[key];
      response.body = util.isArray(val) ? val : [val];
    }
  }
  return response;
};

/**
* Creates a new ServiceManagementService object.
*
* @constructor
* @param {string} subscriptionId          The subscription ID for the account.
* @param {string} authentication          The authentication object for the client.
*                                         {
*                                            keyfile: 'path to .pem',
*                                            certfile: 'path to .pem',
*                                            keyvalue: privatekey value,
*                                            certvalue: public cert value
*                                         }
* @param {string} hostOptions             The host options to override defaults.
*                                         {
*                                            host: 'management.core.windows.net',
*                                            apiversion: '2012-03-01',
*                                            serializetype: 'XML'
*                                         }
*/
function ServiceManagementService(subscriptionId, authentication, hostOptions) {
  if (typeof subscriptionId != 'string' || subscriptionId.length === 0) {
    throw new Error('SubscriptionId is required');
  }
  ServiceManagementService.super_.call(this, authentication, hostOptions);
  this.subscriptionId = subscriptionId;
  this.serialize = new ServiceManagementSerialize();
}

util.inherits(ServiceManagementService, ServiceManagementClient);

/**
* Returns status of operation that returned 202 Accepted.
*
* @param {string} requestid             The ms-request-id value. Required.
* @param {function} callback            The callback function called on completion. Required.
*/
ServiceManagementService.prototype.getOperationStatus = function(requestid, callback) {
  testStringArgument(requestid, 'requestid', 'getOperationStatus');
  testObjectArgument(callback, 'callback', 'getOperationStatus');

  var mypath = '/' + this.subscriptionId + '/operations/' + requestid;
  var webres = WebResource.get(mypath);
  var self = this;
  this.performRequest(webres, null, {}, function(rspobj, next) {
    next(rspobj, function(retobj) {
      callback(retobj.error, retobj.response);
    });
  });
};

/**
* Gets information about subscription
*
* @param {function} callback            The callback function called on completion. Required.
*/
ServiceManagementService.prototype.getSubscription = function(callback) {
  testObjectArgument(callback, 'callback', 'getSubscription');

  var mypath = '/' + this.subscriptionId;
  var webres =  WebResource.get(mypath);
  var self = this;
  this.performRequest(webres, null, {}, function(rspobj, next) {
    next(rspobj, function(retobj) {
      callback(retobj.error, retobj.response);
    });
  });
};

/**
* Returns data center locations for the subscription.
*
* @param {function} callback            The callback function called on completion. Required.
*/
ServiceManagementService.prototype.listLocations = function(callback) {
  testObjectArgument(callback, 'callback', 'listLocations');

  var mypath = '/' + this.subscriptionId + '/locations';
  var webres =  WebResource.get(mypath);
  var self = this;
  this.performRequest(webres, null, {}, function(rspobj, next) {
    next(rspobj, function(retobj) {
<<<<<<< HEAD
      callback(retobj.error, fixList(retobj.response));
=======
      applyTransformIfRequired('listLocations',
        retobj.response,
        true
      );
      callback(retobj.error, retobj.response);
>>>>>>> bcf718e1
    });
  });
};

/**
* Returns affinity groups for the subscription.
*
* @param {function} callback            The callback function called on completion. Required.
*/
ServiceManagementService.prototype.listAffinityGroups = function(callback) {
  testObjectArgument(callback, 'callback', 'listAffinityGroups');

  var mypath = '/' + this.subscriptionId + '/affinitygroups';
  var webres =  WebResource.get(mypath);
  var self = this;
  this.performRequest(webres, null, {}, function(rspobj, next) {
    next(rspobj, function(retobj) {
<<<<<<< HEAD
      callback(retobj.error, fixList(retobj.response));
=======
      applyTransformIfRequired('listAffinityGroups',
        retobj.response,
        true
      );
      callback(retobj.error, retobj.response);
>>>>>>> bcf718e1
    });
  });
};

/**
* Returns storage accounts for the subscription.
*
* @param {function} callback            The callback function called on completion. Required.
*/
ServiceManagementService.prototype.listStorageAccounts = function(callback) {
  testObjectArgument(callback, 'callback', 'listLocations');

  var mypath = '/' + this.subscriptionId + '/services/storageservices';
  var webres =  WebResource.get(mypath);
  var self = this;
  this.performRequest(webres, null, {}, function(rspobj, next) {
    next(rspobj, function(retobj) {
      callback(retobj.error, fixList(retobj.response));
    });
  });
};

/**
* Get properties of specified OS Image.
*
* @param {string} imageName             The name of the image. Required.
* @param {function} callback            The callback function called on completion. Required.
*/
ServiceManagementService.prototype.getOSImage = function(imageName, callback) {
  testStringArgument(imageName, 'imageName', 'getOSImage');
  testObjectArgument(callback, 'callback', 'getOSImage');

  var mypath = '/' + this.subscriptionId + '/services/images/' + imageName;
  var webres =  WebResource.get(mypath);
  var self = this;
  this.performRequest(webres, null, {}, function(rspobj, next) {
    next(rspobj, function(retobj) {
      callback(retobj.error, retobj.response);
    });
  });
};

/**
* Gets properties of specified OS Image.
*
* @param {function} callback            The callback function called on completion. Required.
*/
ServiceManagementService.prototype.listOSImage = function(callback) {
  testObjectArgument(callback, 'callback', 'listOSImage');

  var mypath = '/' + this.subscriptionId + '/services/images';
  var webres = WebResource.get(mypath);
  var self = this;
  this.performRequest(webres, null, {}, function(rspobj, next) {
    next(rspobj, function(retobj) {
<<<<<<< HEAD
      callback(retobj.error, fixList(retobj.response));
=======
      applyTransformIfRequired('listOSImage',
        retobj.response,
        true
      );
      callback(retobj.error, retobj.response);
>>>>>>> bcf718e1
    });
  });
};

/**
* Creates an image from blob storage data.
*
* @param {string} typeOS                Either 'Linux' or 'Windows'.
* @param {string} imageName             The name of the image. Required.
* @param {string} mediaLink             The mediaLink URL. Required.
* @param {string} imageOptions          Object with properties for the image. Optional
*                                       {
*                                         Label: optional. Defaults to imageName
*                                         Category: optional. Default by server
*                                         Location: optional. Default by server
*                                         RoleSize: optional Default by server
*                                       }
* @param {function} callback            The callback function called on completion. Required.
*/
ServiceManagementService.prototype.createOSImage = function(typeOS, imageName, mediaLink, imageOptions, callback) {
  if (!callback) {
    if (typeof imageOptions === 'function') {
      callback = imageOptions;
      imageOptions = null;
   }
  }
  testStringArgument(imageName, 'typeOS', 'createOSImage');
  testStringArgument(imageName, 'imageName', 'createOSImage');
  testStringArgument(mediaLink, 'mediaLink', 'createOSImage');
  testObjectArgument(callback, 'callback', 'createOSImage');
  if (!imageOptions) imageOptions = {};
  if (!imageOptions.Label) imageOptions.Label = imageName;

  var mypath = '/' + this.subscriptionId + '/services/images';
  var webres =  WebResource.post(mypath);
  webres.withOkCode(HttpConstants.HttpResponseCodes.OK_CODE, true);
  var self = this;
  var outbody = this.serialize.buildCreateOSImage(typeOS, imageName, mediaLink, imageOptions, this);
  this.performRequest(webres, outbody, {}, function(rspobj, next) {
    next(rspobj, function(retobj) {
      callback(retobj.error, retobj.response);
    });
  });
};

/**
* Deletes a specified OS Image.
*
* @param {string} imageName             The name of the image. Required.
* @param {function} callback            The callback function called on completion. Required.
*/
ServiceManagementService.prototype.deleteOSImage = function(imageName, callback) {
  testStringArgument(imageName, 'imageName', 'deleteOSImage');
  testObjectArgument(callback, 'callback', 'deleteOSImage');

  var mypath = '/' + this.subscriptionId + '/services/images/' + imageName;
  var webres = WebResource.del(mypath);
  webres.withOkCode(HttpConstants.HttpResponseCodes.OK_CODE, true);
  var self = this;
  this.performRequest(webres, null, {}, function(rspobj, next) {
    next(rspobj, function(retobj) {
      callback(retobj.error, retobj.response);
    });
  });
};

/**
* Create a disk in repository.
*
* @param {string} diskName              The name to use for the disk. Required.
* @param {string} mediaLink             The mediaLink URL. Required.
* @param {string} disk Options          Object with properties for the disk. Optional
*                                       {
*                                         Label: optional. Defaults to diskName
*                                         HasOperatingSystem: optional. Default by server
*                                         OS: optional. Either Linux or Windows
*                                       }
* @param {function} callback            The callback function called on completion. Required.
*/
ServiceManagementService.prototype.addDisk = function(diskName, mediaLink, diskOptions, callback) {
  if (!callback) {
    if (typeof diskOptions === 'function') {
      callback = diskOptions;
      diskOptions = null;
    }
  }
  testObjectArgument(callback, 'callback', 'addDisk');

  testStringArgument(diskName, 'diskName', 'addDisk');
  testStringArgument(mediaLink, 'mediaLink', 'addDisk');
  var mypath = '/' + this.subscriptionId + '/services/disks';
  var webres = WebResource.post(mypath);
  webres.withOkCode(HttpConstants.HttpResponseCodes.OK_CODE, true);
  var self = this;
  var outbody = this.serialize.buildAddDisk(diskName, mediaLink, diskOptions, this);
  this.performRequest(webres, outbody, {}, function(rspobj, next) {
    next(rspobj, function(retobj) {
      callback(retobj.error, retobj.response);
    });
  });
};

/**
* Gets list of disks in repository.
*
* @param {function} callback            The callback function called on completion. Required.
*/
ServiceManagementService.prototype.listDisks = function(callback) {
  testObjectArgument(callback, 'callback', 'listDisks');

  var mypath = '/' + this.subscriptionId + '/services/disks';
  var webres = WebResource.get(mypath);
  var self = this;
  this.performRequest(webres, null, {}, function(rspobj, next) {
    next(rspobj, function(retobj) {
<<<<<<< HEAD
      callback(retobj.error, fixList(retobj.response));
=======
      applyTransformIfRequired('listDisks',
        retobj.response,
        true
      );
      callback(retobj.error, retobj.response);
>>>>>>> bcf718e1
    });
  });
};

/**
* Gets properties of specified Disk.
*
* @param {string} diskName              The name of the disk. Required.
* @param {function} callback            The callback function called on completion. Required.
*/
ServiceManagementService.prototype.getDisk = function(diskName, callback) {
  testStringArgument(diskName, 'diskName', 'getDisk');
  testObjectArgument(callback, 'callback', 'getDisk');

  var mypath = '/' + this.subscriptionId + '/services/disks/' + diskName;
  var webres = WebResource.get(mypath);
  var self = this;
  this.performRequest(webres, null, {}, function(rspobj, next) {
    next(rspobj, function(retobj) {
      callback(retobj.error, retobj.response);
    });
  });
};

/**
* Deletes specified Disk.
*
* @param {string} diskName              The name of the disk. Required.
* @param {function} callback            The callback function called on completion. Required.
*/
ServiceManagementService.prototype.deleteDisk = function(diskName, callback) {
  testStringArgument(diskName, 'diskName', 'deleteDisk');
  testObjectArgument(callback, 'callback', 'deleteDisk');

  var mypath = '/' + this.subscriptionId + '/services/disks/' + diskName;
  var webres = WebResource.del(mypath);
  webres.withOkCode(HttpConstants.HttpResponseCodes.OK_CODE, true);
  var self = this;
  this.performRequest(webres, null, {}, function(rspobj, next) {
    next(rspobj, function(retobj) {
      callback(retobj.error, retobj.response);
    });
  });
};


/**
* Gets list of hosted services.
*
* @param {function} callback            The callback function called on completion. Required.
*/
ServiceManagementService.prototype.listHostedServices = function(callback) {
  testObjectArgument(callback, 'callback', 'listHostedServices');

  var mypath = '/' + this.subscriptionId + '/services/hostedservices';
  var webres =  WebResource.get(mypath);
  var self = this;
  this.performRequest(webres, null, {}, function(rspobj, next) {
    next(rspobj, function(retobj) {
<<<<<<< HEAD
      callback(retobj.error, fixList(retobj.response));
=======
      applyTransformIfRequired('listHostedServices',
        retobj.response,
        true
      );
      callback(retobj.error, retobj.response);
>>>>>>> bcf718e1
    });
  });
};

/**
* Gets properties of a named hosted service.
*
* @param {string} serviceName           The name of the service. Required.
* @param {function} callback            The callback function called on completion. Required.
*/
ServiceManagementService.prototype.getHostedService = function(serviceName, callback) {
  testStringArgument(serviceName, 'serviceName', 'getHostedService');
  testObjectArgument(callback, 'callback', 'getHostedService');

  var mypath = '/' + this.subscriptionId + '/services/hostedservices/' + serviceName;
  var webres =  WebResource.get(mypath);
  var self = this;
  this.performRequest(webres, null, {}, function(rspobj, next) {
    next(rspobj, function(retobj) {
      callback(retobj.error, retobj.response);
    });
  });
};

/**
* Creates a hosted service for the subscription
*
* @param {string} serviceName           The name of the new service. Required.
* @param {string} serviceOptions        Object with properties for the service. Optional
*                                       {
*                                         Description: optional. Defaults to 'Service host'
*                                         Location: optional if AffinityGroup is specified.
*                                         AffinityGroup: optional if Location is specified.
*                                         Label: optional. Defaults to serviceName
*                                       }
* @param {function} callback            The callback function called on completion. Required.
*/
ServiceManagementService.prototype.createHostedService = function(serviceName, serviceOptions, callback) {
  if (!callback) {
    if (typeof serviceOptions === 'function') {
      callback = serviceOptions;
      serviceOptions = null;
   }
  }
  testStringArgument(serviceName, 'serviceName', 'createHostedService');
  testObjectArgument(callback, 'callback', 'createHostedService');
  if (!serviceOptions) {
    serviceOptions = {};
  }
  if (!serviceOptions.Label) {
    serviceOptions.Label = serviceName;
  }
  if (!serviceOptions.Description) {
    serviceOptions.Description = 'Service host';
  }  
  if (!serviceOptions.Location && !serviceOptions.AffinityGroup) {
    throw new Error('serviceOptions.Location or serviceOptions.AffinityGroup must be specified');
  } 
  if (serviceOptions.Location && serviceOptions.AffinityGroup) {
    throw new Error('Only one of serviceOptions.Location or serviceOptions.AffinityGroup needs to be specified');
  }

  var mypath = '/' + this.subscriptionId + '/services/hostedservices';
  var webres =  WebResource.post(mypath);
  var outbody = this.serialize.buildCreateHostedService(serviceName, serviceOptions, this);
  var self = this;
  this.performRequest(webres, outbody, {}, function(rspobj, next) {
    next(rspobj, function(retobj) {
      callback(retobj.error, retobj.response);
    });
  });
};

/**
* Returns the properties of specified hosted service.
*
* @param {string} serviceName           The name of the storage service. Required.
* @param {function} callback            The callback function called on completion. Required.
*/
ServiceManagementService.prototype.getHostedServiceProperties = function(serviceName, callback) {
  testStringArgument(serviceName, 'serviceName', 'getHostedServiceProperties');
  testObjectArgument(callback, 'callback', 'getHostedServiceProperties');

  var mypath = '/' + this.subscriptionId + '/services/hostedservices/' + serviceName;

  var webres =  WebResource.get(mypath);
  var self = this;
  this.performRequest(webres, null, {}, function(rspobj, next) {
    next(rspobj, function(retobj) {
      callback(retobj.error, retobj.response);
    });
  });
};

/**
* Deletes named hosted service.
*
* @param {string} serviceName           The name of the service. Required.
* @param {function} callback            The callback function called on completion. Required.
*/
ServiceManagementService.prototype.deleteHostedService = function(serviceName, callback) {
  testStringArgument(serviceName, 'serviceName', 'deleteHostedService');
  testObjectArgument(callback, 'callback', 'deleteHostedService');

  var mypath = '/' + this.subscriptionId + '/services/hostedservices/' + serviceName;
  var webres = WebResource.del(mypath);
  webres.withOkCode(HttpConstants.HttpResponseCodes.OK_CODE, true);
  var self = this;
  this.performRequest(webres, null, {}, function(rspobj, next) {
    next(rspobj, function(retobj) {
      callback(retobj.error, retobj.response);
    });
  });
};

/**
* Returns keys of specified storage account.
*
* @param {string} serviceName           The name of the storage service. Required.
* @param {string} serviceOptions        Object with properties for the service. Optional
*                                       {
*                                         Description: optional. Defaults to 'Service host'
*                                         Location: optional if AffinityGroup is specified.
*                                         AffinityGroup: optional if Location is specified.
*                                         Label: optional. Defaults to serviceName
*                                       }
* @param {function} callback            The callback function called on completion. Required.
*/
ServiceManagementService.prototype.createStorageAccount = function(serviceName, serviceOptions, callback) {
  if (!callback) {
    if (typeof serviceOptions === 'function') {
      callback = serviceOptions;
      serviceOptions = null;
   }
  }

  testStringArgument(serviceName, 'serviceName', 'createStorageAccount');
  testObjectArgument(callback, 'callback', 'createStorageAccount');
  
  if (!serviceOptions) {
    serviceOptions = {};
  }
  if (!serviceOptions.Label) {
    serviceOptions.Label = serviceName;
  }
  if (!serviceOptions.Description) {
    serviceOptions.Description = 'Storage account';
  }
  if (!serviceOptions.Location && !serviceOptions.AffinityGroup) {
    throw new Error('serviceOptions.Location or serviceOptions.AffinityGroup must be specified');
  } 
  if (serviceOptions.Location && serviceOptions.AffinityGroup) {
    throw new Error('Only one of serviceOptions.Location or serviceOptions.AffinityGroup needs to be specified');
  }

  var mypath = '/' + this.subscriptionId + '/services/storageservices';
  var webres =  WebResource.post(mypath);
  webres.withOkCode(HttpConstants.HttpResponseCodes.OK_CODE, true);
  var self = this;
  var outbody = this.serialize.buildCreateStorageAccount(serviceName, serviceOptions, this);
  this.performRequest(webres, outbody, {}, function(rspobj, next) {
    next(rspobj, function(retobj) {
      callback(retobj.error, retobj.response);
    });
  });
};

/**
* Returns keys of specified storage account.
*
* @param {string} serviceName           The name of the storage service. Required.
* @param {function} callback            The callback function called on completion. Required.
*/
ServiceManagementService.prototype.getStorageAccountKeys = function(serviceName, callback) {
  testStringArgument(serviceName, 'serviceName', 'getStorageAccountKeys');
  testObjectArgument(callback, 'callback', 'getStorageAccountKeys');

  var mypath = '/' + this.subscriptionId + '/services/storageservices/' + serviceName + 
                                           '/keys';
  var webres =  WebResource.get(mypath);
  var self = this;
  this.performRequest(webres, null, {}, function(rspobj, next) {
    next(rspobj, function(retobj) {
      callback(retobj.error, retobj.response);
    });
  });
};

/**
* Returns the properties of specified storage account.
*
* @param {string} serviceName           The name of the storage service. Required.
* @param {function} callback            The callback function called on completion. Required.
*/
ServiceManagementService.prototype.getStorageAccountProperties = function(serviceName, callback) {
  testStringArgument(serviceName, 'serviceName', 'getStorageAccountProperties');
  testObjectArgument(callback, 'callback', 'getStorageAccountProperties');

  var mypath = '/' + this.subscriptionId + '/services/storageservices/' + serviceName;

  var webres =  WebResource.get(mypath);
  var self = this;
  this.performRequest(webres, null, {}, function(rspobj, next) {
    next(rspobj, function(retobj) {
      callback(retobj.error, retobj.response);
    });
  });
};

/**
* Gets deployment properties for named deployment
*
* @param {string} serviceName           The name of the hosted service. Required.
* @param {string} deploymentName        The name of the deployment. Required.
* @param {function} callback            The callback function called on completion. Required.
*/
ServiceManagementService.prototype.getDeployment = function(serviceName, deploymentName, callback) {
  testStringArgument(serviceName, 'serviceName', 'getDeployment');
  testStringArgument(deploymentName, 'deploymentName', 'getDeployment');
  testObjectArgument(callback, 'callback', 'getDeployment');

  var mypath = '/' + this.subscriptionId + '/services/hostedservices/' + serviceName + 
                                           '/deployments/' + deploymentName;
  var webres =  WebResource.get(mypath);
  var self = this;
  this.performRequest(webres, null, {}, function(rspobj, next) {
    next(rspobj, function(retobj) {
      callback(retobj.error, retobj.response);
    });
  });
};

/**
* Gets deployment properties for specified slot
*
* @param {string} serviceName           The name of the hosted service. Required.
* @param {string} deploymentSlot        The name of the slot (Production or Staging). Required.
* @param {function} callback            The callback function called on completion. Required.
*/
ServiceManagementService.prototype.getDeploymentBySlot = function(serviceName, deploymentSlot, callback) {
  testStringArgument(serviceName, 'serviceName', 'getDeploymentBySlot');
  testStringArgument(deploymentSlot, 'deploymentSlot', 'getDeploymentBySlot');
  testObjectArgument(callback, 'callback', 'getDeploymentBySlot');

  var mypath = '/' + this.subscriptionId + '/services/hostedservices/' + serviceName + 
                                           '/deploymentslots/' + deploymentSlot;
  var webres =  WebResource.get(mypath);
  var self = this;
  this.performRequest(webres, null, {}, function(rspobj, next) {
    next(rspobj, function(retobj) {
<<<<<<< HEAD
      // fix XML to match JSON
      var body = retobj.response.body;
      if (body) {
        if (body.RoleList && body.RoleList.Role) {
          body.RoleList = body.RoleList.Role;
          if (!util.isArray(body.RoleList)) {
            body.RoleList = [body.RoleList];
          }
        }
        if (body.RoleInstanceList && body.RoleInstanceList.RoleInstance) {
          body.RoleInstanceList = body.RoleInstanceList.RoleInstance;
          if (!util.isArray(body.RoleInstanceList)) {
            body.RoleInstanceList = [body.RoleInstanceList];
          }
        }
      }
      
=======
      applyTransformIfRequired('getDeploymentBySlot',
        retobj.response,
        false
      );
>>>>>>> bcf718e1
      callback(retobj.error, retobj.response);
    });
  });
};

/**
* Creates a persistentVM in the hosted service
*
* @param {string} serviceName           The name of the hosted service. Required.
* @param {string} deploymentName        The name of the deployment. Required.
* @param {object} VMRole                The PersistentVMRole object
* @param {object} deploymentOptions     Options for deployment creation
*                                       {
*                                         DeploymentSlot: optional. Defaults to 'Staging'
*                                         Label: optional. Defaults to deploymentName
*                                       }
* @param {function} callback            The callback function called on completion. Required.
*/
ServiceManagementService.prototype.createDeployment = function(serviceName, deploymentName, VMRole, 
                                                  deploymentOptions, callback) {
  if (!callback) {
    if (typeof deploymentOptions === 'function') {
      callback = deploymentOptions;
      deploymentOptions = null;
   }
  }
  testStringArgument(serviceName, 'serviceName', 'createDeployment');
  testStringArgument(deploymentName, 'deploymentName', 'createDeployment');
  testObjectArgument(VMRole, 'VMRole', 'createDeployment');
  testObjectValue(VMRole.RoleName, 'VMRole.RoleName', 'createDeployment');
  testObjectArgument(callback, 'callback', 'createDeployment');

  if (!VMRole.RoleType) {
    VMRole.RoleType = 'PersistentVMRole';
  }
  if (!deploymentOptions) {
    deploymentOptions = {};
  }
  if (!deploymentOptions.Label) {
    deploymentOptions.Label = deploymentName;
  }
  if (!deploymentOptions.DeploymentSlot) {
    deploymentOptions.DeploymentSlot = 'Production';
  }

  var mypath = '/' + this.subscriptionId + '/services/hostedservices/' +
                serviceName + '/deployments';
  var webres =  WebResource.post(mypath);
  webres.withOkCode(HttpConstants.HttpResponseCodes.ACCEPTED_CODE, true);
  var outbody = this.serialize.buildCreateDeployment(serviceName, deploymentName, 
                                                        VMRole, deploymentOptions, this);
  var self = this;
  this.performRequest(webres, outbody, {}, function(rspobj, next) {
    next(rspobj, function(retobj) {
      callback(retobj.error, retobj.response);
    });
  });
};

/**
* Deletes a named deployment
*
* @param {string} serviceName           The name of the hosted service. Required.
* @param {string} deploymentName        The name of the deployment. Required.
* @param {function} callback            The callback function called on completion. Required.
*/
ServiceManagementService.prototype.deleteDeployment = function(serviceName, deploymentName, callback) {
  testStringArgument(serviceName, 'serviceName', 'deleteDeployment');
  testStringArgument(deploymentName, 'deploymentName', 'deleteDeployment');
  testObjectArgument(callback, 'callback', 'deleteDeployment');

  var mypath = '/' + this.subscriptionId + '/services/hostedservices/' + serviceName +
                                           '/deployments/' + deploymentName;
  var webres = WebResource.del(mypath);
  webres.withOkCode(HttpConstants.HttpResponseCodes.ACCEPTED_CODE, true);
  var self = this;
  this.performRequest(webres, null, {}, function(rspobj, next) {
    next(rspobj, function(retobj) {
      callback(retobj.error, retobj.response);
    });
  });
};

/**
* Gets role properties for named role in deployment
*
* @param {string} serviceName           The name of the hosted service. Required.
* @param {string} deploymentName        The name of the deployment. Required.
* @param {string} roleName              The name of the role. Required.
* @param {function} callback            The callback function called on completion. Required.
*/
ServiceManagementService.prototype.getRole = function(serviceName, deploymentName, roleName, callback) {
  testStringArgument(serviceName, 'serviceName', 'getRole');
  testStringArgument(deploymentName, 'deploymentName', 'getRole');
  testStringArgument(roleName, 'roleName', 'getRole');
  testObjectArgument(callback, 'callback', 'getRole');

  var mypath = '/' + this.subscriptionId + '/services/hostedservices/' + serviceName +
                                           '/deployments/' + deploymentName +
                                           '/roles/' + roleName;
  var webres = WebResource.get(mypath);
  var self = this;
  this.performRequest(webres, null, {}, function(rspobj, next) {
    next(rspobj, function(retobj) {
      callback(retobj.error, retobj.response);
    });
  });
};

/**
* Creates a persistent role from image in the hosted service
*
* @param {string} serviceName           The name of the hosted service. Required.
* @param {string} deploymentName        The name of the deployment. Required.
* @param {object} VMRole                The PersistentVMRole object
* @param {function} callback            The callback function called on completion. Required.
*/
ServiceManagementService.prototype.addRole = function(serviceName, deploymentName, VMRole,
                                                  callback) {
  testStringArgument(serviceName, 'serviceName', 'addRole');
  testStringArgument(deploymentName, 'deploymentName', 'addRole');
  testObjectArgument(VMRole, 'VMRole', 'addRole');
  testObjectValue(VMRole.RoleName, 'VMRole.RoleName', 'addRole');
  testObjectArgument(callback, 'callback', 'addRole');

  if (!VMRole.RoleType) {
    VMRole.RoleType = 'PersistentVMRole';
  }

  var mypath = '/' + this.subscriptionId + '/services/hostedservices/' +
                serviceName + '/deployments/' +
                deploymentName + '/roles';
  var webres = WebResource.post(mypath);
  webres.withOkCode(HttpConstants.HttpResponseCodes.ACCEPTED_CODE, true);
  var outbody = this.serialize.buildAddRole(serviceName, deploymentName,
                                                        VMRole, this);
  var self = this;
  this.performRequest(webres, outbody, {}, function(rspobj, next) {
    next(rspobj, function(retobj) {
      callback(retobj.error, retobj.response);
    });
  });
};

/**
* Updates a persistent role from image in the hosted service
*
* @param {string} serviceName           The name of the hosted service. Required.
* @param {string} deploymentName        The name of the deployment. Required.
* @param {string} roleName              The name of the role. Required.
* @param {object} VMRole                The PersistentVMRole object
* @param {function} callback            The callback function called on completion. Required.
*/
ServiceManagementService.prototype.modifyRole = function(serviceName, deploymentName, roleName,
                                                  VMRole, callback) {
  testStringArgument(serviceName, 'serviceName', 'modifyRole');
  testStringArgument(deploymentName, 'deploymentName', 'modifyRole');
  testStringArgument(roleName, 'roleName', 'modifyRole');
  testObjectArgument(VMRole, 'VMRole', 'modifyRole');
  testObjectArgument(callback, 'callback', 'modifyRole');

  if (!VMRole.RoleType) {
    VMRole.RoleType = 'PersistentVMRole';
  }

  var mypath = '/' + this.subscriptionId + '/services/hostedservices/' +
                serviceName + '/deployments/' +
                deploymentName + '/roles/' +
                roleName;
  var webres = WebResource.put(mypath);
  webres.withOkCode(HttpConstants.HttpResponseCodes.ACCEPTED_CODE, true);
  var outbody = this.serialize.buildModifyRole(serviceName, deploymentName,
                                                 roleName, VMRole, this);
  var self = this;
  this.performRequest(webres, outbody, {}, function(rspobj, next) {
    next(rspobj, function(retobj) {
      callback(retobj.error, retobj.response);
    });
  });
};

/**
* Deletes a role from deplyment in the hosted service
*
* @param {string} serviceName           The name of the hosted service. Required.
* @param {string} deploymentName        The name of the deployment. Required.
* @param {string} roleName              The name of the role. Required.
* @param {function} callback            The callback function called on completion. Required.
*/
ServiceManagementService.prototype.deleteRole = function(serviceName, deploymentName, roleName,
                                                  callback) {
  testStringArgument(serviceName, 'serviceName', 'deleteRole');
  testStringArgument(deploymentName, 'deploymentName', 'deleteRole');
  testStringArgument(roleName, 'roleName', 'deleteRole');
  testObjectArgument(callback, 'callback', 'deleteRole');

  var mypath = '/' + this.subscriptionId + '/services/hostedservices/' +
                serviceName + '/deployments/' +
                deploymentName + '/roles/' +
                roleName;
  var webres = WebResource.del(mypath);
  webres.withOkCode(HttpConstants.HttpResponseCodes.ACCEPTED_CODE, true);
  var self = this;
  this.performRequest(webres, null, {}, function(rspobj, next) {
    next(rspobj, function(retobj) {
      callback(retobj.error, retobj.response);
    });
  });
};

/**
* Adds a data disk to a role in the deployment
*   Note: There are 3 modes supported with a single API call.
*         The mode is determined by which properties are specified
*         in the diskOptions - DiskName, SourceMediaLink, MediaLink
*
* @param {string} serviceName           The name of the hosted service. Required.
* @param {string} deploymentName        The name of the deployment. Required.
* @param {string} roleName              The name of the role. Required.
* @param {object} datadisk              The disk properties used for creation. Required.
* @param {function} callback            The callback function called on completion. Required.
*/
ServiceManagementService.prototype.addDataDisk = function(serviceName, deploymentName, roleName,
                                             datadisk, callback) {
  testStringArgument(serviceName, 'serviceName', 'addDataDisk');
  testStringArgument(deploymentName, 'deploymentName', 'addDataDisk');
  testStringArgument(roleName, 'roleName', 'addDataDisk');
  testObjectArgument(datadisk, 'datadisk', 'addDataDisk');
  testObjectArgument(callback, 'callback', 'addDataDisk');
  if (typeof datadisk.Lun != 'number') {
    throwMissingVal('datadisk.Lun', 'addDataDisk');
  }

  var mypath = '/' + this.subscriptionId + '/services/hostedservices/' +
                serviceName + '/deployments/' +
                deploymentName + '/roles/' +
                roleName + '/datadisks';
  var webres = WebResource.post(mypath);
  webres.withOkCode(HttpConstants.HttpResponseCodes.ACCEPTED_CODE, true);
  var outbody = this.serialize.buildAddDataDisk(serviceName, deploymentName,
                                                roleName, datadisk, this);

  var self = this;
  this.performRequest(webres, outbody, {}, function(rspobj, next) {
    next(rspobj, function(retobj) {
      callback(retobj.error, retobj.response);
    });
  });
};

/**
* Modifies a data disk properties in the deployment
*
* @param {string} serviceName           The name of the hosted service. Required.
* @param {string} deploymentName        The name of the deployment. Required.
* @param {string} roleName              The name of the role. Required.
* @param {number} lun                   The Lun of the disk. Required.
* @param {object} datadisk              The disk properties used for modification. Required.
* @param {function} callback            The callback function called on completion. Required.
*/
ServiceManagementService.prototype.modifyDataDisk = function(serviceName, deploymentName, roleName, lun,
                                             datadisk, callback) {
  testStringArgument(serviceName, 'serviceName', 'modifyDataDisk');
  testStringArgument(deploymentName, 'deploymentName', 'modifyDataDisk');
  testStringArgument(roleName, 'roleName', 'modifyDataDisk');
  testObjectArgument(datadisk, 'datadisk', 'modifyDataDisk');
  testObjectArgument(callback, 'callback', 'modifyDataDisk');

  var mypath = '/' + this.subscriptionId + '/services/hostedservices/' +
                serviceName + '/deployments/' +
                deploymentName + '/roles/' +
                roleName + '/datadisks/' +
                lun;
  var webres = WebResource.put(mypath);
  webres.withOkCode(HttpConstants.HttpResponseCodes.ACCEPTED_CODE, true);
  var outbody = this.serialize.buildModifyDataDisk(serviceName, deploymentName,
                                                roleName, lun, datadisk, this);

  var self = this;
  this.performRequest(webres, outbody, {}, function(rspobj, next) {
    next(rspobj, function(retobj) {
      callback(retobj.error, retobj.response);
    });
  });
};

/**
* Removes a data disk from the deployment
*
* @param {string} serviceName           The name of the hosted service. Required.
* @param {string} deploymentName        The name of the deployment. Required.
* @param {string} roleName              The name of the role. Required.
* @param {number} lun                   The lun of the disk. Required.
* @param {function} callback            The callback function called on completion. Required.
*/
ServiceManagementService.prototype.removeDataDisk = function(serviceName, deploymentName, roleName, lun,
                                              callback) {
  testStringArgument(serviceName, 'serviceName', 'removeDataDisk');
  testStringArgument(deploymentName, 'deploymentName', 'removeDataDisk');
  testStringArgument(roleName, 'roleName', 'removeDataDisk');
  testObjectArgument(callback, 'callback', 'removeDataDisk');
  if (typeof lun != 'number') {
    throwMissingVal('lun', 'removeDataDisk');
  }

  var mypath = '/' + this.subscriptionId + '/services/hostedservices/' +
                serviceName + '/deployments/' +
                deploymentName + '/roles/' +
                roleName + '/datadisks/' +
                lun;
  var webres = WebResource.del(mypath);
  webres.withOkCode(HttpConstants.HttpResponseCodes.ACCEPTED_CODE, true);

  var self = this;
  this.performRequest(webres, null, {}, function(rspobj, next) {
    next(rspobj, function(retobj) {
      callback(retobj.error, retobj.response);
    });
  });
};

/**
* Request a shutdown on the role
*
* @param {string} serviceName           The name of the hosted service. Required.
* @param {string} deploymentName        The name of the deployment. Required.
* @param {string} roleInst              The role instance name. Required.
* @param {function} callback            The callback function called on completion. Required.
*/
ServiceManagementService.prototype.shutdownRole = function(serviceName, deploymentName,
                                                      roleInst, callback) {
  testStringArgument(serviceName, 'serviceName', 'shutdownRole');
  testStringArgument(deploymentName, 'deploymentName', 'shutdownRole');
  testStringArgument(roleInst, 'roleInst', 'shutdownRole');
  testObjectArgument(callback, 'callback', 'shutdownRole');

  var mypath = '/' + this.subscriptionId + '/services/hostedservices/' +
                serviceName + '/deployments/' +
                deploymentName + '/roleinstances/' +
                roleInst + '/operations';
  var webres = WebResource.post(mypath);
  webres.withOkCode(HttpConstants.HttpResponseCodes.ACCEPTED_CODE, true);
  var outbody = this.serialize.buildShutdownRole(serviceName, deploymentName,
                                                roleInst, this);
  var self = this;
  this.performRequest(webres, outbody, {}, function(rspobj, next) {
    next(rspobj, function(retobj) {
      callback(retobj.error, retobj.response);
    });
  });
};

/**
* Request a start on the specified role
*
* @param {string} serviceName           The name of the hosted service. Required.
* @param {string} deploymentName        The name of the deployment. Required.
* @param {string} roleInst              The role instance name. Required.
* @param {function} callback            The callback function called on completion. Required.
*/
ServiceManagementService.prototype.startRole = function(serviceName, deploymentName,
                                                      roleInst, callback) {
  testStringArgument(serviceName, 'serviceName', 'startRole');
  testStringArgument(deploymentName, 'deploymentName', 'startRole');
  testStringArgument(roleInst, 'roleInst', 'startRole');
  testObjectArgument(callback, 'callback', 'startRole');

  var mypath = '/' + this.subscriptionId + '/services/hostedservices/' +
                serviceName + '/deployments/' +
                deploymentName + '/roleinstances/' +
                roleInst + '/operations';
  var webres = WebResource.post(mypath);
  webres.withOkCode(HttpConstants.HttpResponseCodes.ACCEPTED_CODE, true);
  var outbody = this.serialize.buildStartRole(serviceName, deploymentName,
                                                roleInst, this);
  var self = this;
  this.performRequest(webres, outbody, {}, function(rspobj, next) {
    next(rspobj, function(retobj) {
      callback(retobj.error, retobj.response);
    });
  });
};

/**
* Request a restart on the specified role
*
* @param {string} serviceName           The name of the hosted service. Required.
* @param {string} deploymentName        The name of the deployment. Required.
* @param {string} roleInst              The role instance name. Required.
* @param {function} callback            The callback function called on completion. Required.
*/
ServiceManagementService.prototype.restartRole = function(serviceName, deploymentName,
                                                      roleInst, callback) {
  testStringArgument(serviceName, 'serviceName', 'restartRole');
  testStringArgument(deploymentName, 'deploymentName', 'restartRole');
  testStringArgument(roleInst, 'roleInst', 'restartRole');
  testObjectArgument(callback, 'callback', 'restartRole');

  var mypath = '/' + this.subscriptionId + '/services/hostedservices/' +
                serviceName + '/deployments/' +
                deploymentName + '/roleinstances/' +
                roleInst + '/operations';
  var webres = WebResource.post(mypath);
  webres.withOkCode(HttpConstants.HttpResponseCodes.ACCEPTED_CODE, true);
  var outbody = this.serialize.buildRestartRole(serviceName, deploymentName,
                                                roleInst, this);
  var self = this;
  this.performRequest(webres, outbody, {}, function(rspobj, next) {
    next(rspobj, function(retobj) {
      callback(retobj.error, retobj.response);
    });
  });
};

/**
* Request a capture on the specified role
*
* @param {string} serviceName           The name of the hosted service. Required.
* @param {string} deploymentName        The name of the deployment. Required.
* @param {string} roleInst              The role instance name. Required.
* @param {object} captureOptions        Parameters for the capture operation. Required.
* @param {function} callback            The callback function called on completion. Required.
*/
ServiceManagementService.prototype.captureRole = function(serviceName, deploymentName,
                                                    roleInst, captureOptions, callback) {
  testStringArgument(serviceName, 'serviceName', 'captureRoleInstance');
  testStringArgument(deploymentName, 'deploymentName', 'captureRoleInstance');
  testStringArgument(roleInst, 'roleInstance', 'captureRoleInstance');
  testObjectArgument(captureOptions, 'captureOptions', 'captureRoleInstance');
  testObjectArgument(callback, 'callback', 'captureRoleInstance');

  var mypath = '/' + this.subscriptionId + '/services/hostedservices/' +
                serviceName + '/deployments/' +
                deploymentName + '/roleinstances/' +
                roleInst + '/operations';
  var webres = WebResource.post(mypath);
  webres.withOkCode(HttpConstants.HttpResponseCodes.ACCEPTED_CODE, true);
  var outbody = this.serialize.buildCaptureRole(serviceName, deploymentName,
                                                roleInst, captureOptions, this);
  var self = this;
  this.performRequest(webres, outbody, {}, function(rspobj, next) {
    next(rspobj, function(retobj) {
      callback(retobj.error, retobj.response);
    });
  });
};

/**
* Adds a certificate to the hosted service
*
* @param {string} serviceName           The name of the hosted service. Required.
* @param {string} data                  Certificate data. Required.
* @param {string} format                Certificate format. Requred.
* @param {string} password              Certificate password. Requred.
* @param {function} callback            The callback function called on completion. Required.
*/
ServiceManagementService.prototype.addCertificate = function(serviceName, data, format, password, callback) {
  testStringArgument(serviceName, 'serviceName', 'addCertificate');
  testStringArgument(format, 'format', 'addCertificate');
  //testStringArgument(password, 'password', 'addCertificate');

  var mypath = '/' + this.subscriptionId + '/services/hostedservices/' +
                serviceName + '/certificates';
  var webres =  WebResource.post(mypath);
  webres.withOkCode(HttpConstants.HttpResponseCodes.ACCEPTED_CODE, true);
  var outbody = this.serialize.buildAddCertificate(serviceName, data, 
                                                        format, password, this);
  var self = this;
  this.performRequest(webres, outbody, {}, function(rspobj, next) {
    next(rspobj, function(retobj) {
      callback(retobj.error, retobj.response);
    });
  });
};

/**
* Deletes a specified certificate.
*
* @param {string} serviceName           The name of the hosted service. Required.
* @param {string} serviceName           Certificate thumbprint algorithm. Required.
* @param {string} serviceName           Certificate thumbprint. Required.
* @param {function} callback            The callback function called on completion. Required.
*/
ServiceManagementService.prototype.deleteCertificate = function(serviceName, algorithm, thumbprint, callback) {
  testStringArgument(serviceName, 'serviceName', 'deleteCertificate');
  testStringArgument(algorithm, 'algorithm', 'deleteCertificate');
  testStringArgument(thumbprint, 'thumbprint', 'deleteCertificate');

  var mypath = '/' + this.subscriptionId + '/services/hostedservices/' + serviceName + 
                                           '/certificates/' + algorithm + '-' + thumbprint;
  var webres = WebResource.del(mypath);
  webres.withOkCode(HttpConstants.HttpResponseCodes.ACCEPTED_CODE, true);
  var self = this;
  this.performRequest(webres, null, {}, function(rspobj, next) {
    next(rspobj, function(retobj) {
      callback(retobj.error, retobj.response);
    });
  });
};

/**
* Returns certificates of specified storage account.
*
* @param {string} serviceName           The name of the hosted service. Required.
* @param {function} callback            The callback function called on completion. Required.
*/
ServiceManagementService.prototype.listCertificates = function(serviceName, callback) {
  testStringArgument(serviceName, 'serviceName', 'listCertificates');
  testObjectArgument(callback, 'callback', 'listCertificates');

  var mypath = '/' + this.subscriptionId + '/services/hostedservices/' + serviceName + 
                                           '/certificates';
  var webres =  WebResource.get(mypath);
  var self = this;
  this.performRequest(webres, null, {}, function(rspobj, next) {
    next(rspobj, function(retobj) {
<<<<<<< HEAD
      callback(retobj.error, fixList(retobj.response));
=======
      applyTransformIfRequired('listCertificates',
        retobj.response,
        true
      );
      callback(retobj.error, retobj.response);
>>>>>>> bcf718e1
    });
  });
};


/*
* Sets proxy object from a proxy url.
*
* @param {string}   proxyurl     url of proxy server. ex: http:corpproxy:80
*                                if null or undefined, clears proxy
*/
ServiceManagementService.prototype.setProxyUrl = function(proxyurl) {
  this._setProxyUrl(proxyurl);
};

/*
* Sets proxy object as specified by caller.
*
* @param {object}   proxy       proxy to use for tunneling
*                               {
*                                host: hostname
*                                port: port number
*                                proxyAuth: 'user:password' for basic auth
*                                headers: {...} headers for proxy server
*                                key: key for proxy server
*                                cert: cert for proxy server
*                                ca: ca for proxy server
*                               }
*                               if null or undefined, clears proxy
* @param {bool}     isHTTPS     true - use https to proxy. Otherwise use http.
*/
ServiceManagementService.prototype.setProxy = function(proxy, isHTTPS) {
  this._setProxy(proxy, isHTTPS);
};


// common functions for validating arguments
function throwMissingArg(name, func) {
  throw new Error('Required argument ' + name + ' for function ' + func + ' is not defined');
}

function testStringArgument(val, name, func) {
  if (typeof val != 'string' || val.length === 0) {
    throwMissingArg(name, func);
  }
}

function testObjectArgument(val, name, func) {
  if (!val) {
    throwMissingArg(name, func);
  }
}

function testObjectValue(val, name, func) {
  if (!val) {
    throwMissingArg(name, func);
  }
}

function applyTransformIfRequired(name, response, hasTopLevelList) {
  if(response.isSuccessful && response.headers['content-type'].indexOf('application/xml') !== -1) {
    if(hasTopLevelList) {
      // Requires special handling of json generated from xml where
      // the top level node expected to be collection.
      var keys = Object.keys(response.body);
      if(keys.length === 1) {
        // Top level xml is an empty collection
        if(keys[0] !== '@') {
          throw new Error('Empty collection should contain only namespace ' +
            name + ' but found non-namespace item');
        }

        response.body = [];
      } else if(keys.length === 2) {
          var listKey = (keys[0] === '@' ? keys[1] : keys[0]);
          if(!(response.body[listKey] instanceof Array)) {
            // Top level xml is single item collection
            response.body = [response.body[listKey]];
          } else {
            // Top level xml is multiple item collection
            response.body = response.body[listKey];
          }
      } else {
        throw new Error('Expecting a response with list in the top level for ' +
          name + ' but found more than two keys');
      }
    }

    if(name === 'getDeploymentBySlot') {
      var deploymentTransform = [
             {
               RoleInstanceList : {
                 RoleInstance: {
                   InstanceEndpoints: {
                     InstanceEndpoint: null
                   }
                 }
               }
             },

             {
             RoleList : {
               Role :
               [
                 {
                   ConfigurationSets: {
                     ConfigurationSet:
                     [
                       {
                       InputEndpoints: {
                         InputEndpoint: null
                       }
                       }
                     ]
                   }
                 },
                 {
                   DataVirtualHardDisks: {
                     DataVirtualHardDisk: null
                   }
                 }
               ]
             }
           }
         ];

      applyTransform(response.body, deploymentTransform)
    }
  }
}

function applyTransform(object, transform) {
  if(transform instanceof Array) {
    for(var i = 0; i < transform.length; i++) {
      applyTransform(object, transform[i]);
    }
  } else {
    for(var key in transform) {
      // CLI expect object[key] as a required list. The 1st and 2nd check make
      // sure even if the server returns undefined/null value we make it empty list.
      if((object[key] === 'undefined') || (object[key] === null)) {
        object[key] = [];
      } else if (typeof(object[key]) === 'object') {
        if(Object.keys(object[key]).length !== 0) {
          var transform2 = transform[key];
          for(var key2 in transform2) {
            if(object[key][key2] instanceof Array) {
              object[key] = object[key][key2];
            } else {
              if(object[key][key2] === 'undefined') {
                object[key] = [];
              } else {
                object[key] = [object[key][key2]];
              }
            }

            // Not a leaf, continue applying the transformation
            if(transform2[key2] !== null) {
              for(var j = 0; j < object[key].length; j++) {
                applyTransform(object[key][j], transform2[key2])
              }
            }
            break;
          }
        } else {
          object[key] = [];
        }
      }
      // If transform is not an array then it will be an object with one key 'transform::key'
      break;
    }
  }
}<|MERGE_RESOLUTION|>--- conflicted
+++ resolved
@@ -12,25 +12,6 @@
 // Expose 'ServiceManagementService'.
 exports = module.exports = ServiceManagementService;
 
-// fox XML converted output for list functions to match JSON output
-function fixList(response) {
-  var body = response.body;
-  if (body && !util.isArray(body)) {
-    var keys = Object.keys(body);
-    if (keys[0] === '@') {
-      keys = keys.slice(1);
-    }
-    if (keys[keys.length - 1] === '@') {
-      keys.pop();
-    }
-    if (keys.length === 1) {
-      var key = keys[0];
-      var val = body[key];
-      response.body = util.isArray(val) ? val : [val];
-    }
-  }
-  return response;
-};
 
 /**
 * Creates a new ServiceManagementService object.
@@ -113,15 +94,11 @@
   var self = this;
   this.performRequest(webres, null, {}, function(rspobj, next) {
     next(rspobj, function(retobj) {
-<<<<<<< HEAD
-      callback(retobj.error, fixList(retobj.response));
-=======
       applyTransformIfRequired('listLocations',
         retobj.response,
         true
       );
       callback(retobj.error, retobj.response);
->>>>>>> bcf718e1
     });
   });
 };
@@ -139,15 +116,11 @@
   var self = this;
   this.performRequest(webres, null, {}, function(rspobj, next) {
     next(rspobj, function(retobj) {
-<<<<<<< HEAD
-      callback(retobj.error, fixList(retobj.response));
-=======
       applyTransformIfRequired('listAffinityGroups',
         retobj.response,
         true
       );
       callback(retobj.error, retobj.response);
->>>>>>> bcf718e1
     });
   });
 };
@@ -165,7 +138,7 @@
   var self = this;
   this.performRequest(webres, null, {}, function(rspobj, next) {
     next(rspobj, function(retobj) {
-      callback(retobj.error, fixList(retobj.response));
+      callback(retobj.error, retobj.response);
     });
   });
 };
@@ -203,15 +176,11 @@
   var self = this;
   this.performRequest(webres, null, {}, function(rspobj, next) {
     next(rspobj, function(retobj) {
-<<<<<<< HEAD
-      callback(retobj.error, fixList(retobj.response));
-=======
       applyTransformIfRequired('listOSImage',
         retobj.response,
         true
       );
       callback(retobj.error, retobj.response);
->>>>>>> bcf718e1
     });
   });
 };
@@ -327,15 +296,11 @@
   var self = this;
   this.performRequest(webres, null, {}, function(rspobj, next) {
     next(rspobj, function(retobj) {
-<<<<<<< HEAD
-      callback(retobj.error, fixList(retobj.response));
-=======
       applyTransformIfRequired('listDisks',
         retobj.response,
         true
       );
       callback(retobj.error, retobj.response);
->>>>>>> bcf718e1
     });
   });
 };
@@ -395,15 +360,11 @@
   var self = this;
   this.performRequest(webres, null, {}, function(rspobj, next) {
     next(rspobj, function(retobj) {
-<<<<<<< HEAD
-      callback(retobj.error, fixList(retobj.response));
-=======
       applyTransformIfRequired('listHostedServices',
         retobj.response,
         true
       );
       callback(retobj.error, retobj.response);
->>>>>>> bcf718e1
     });
   });
 };
@@ -654,30 +615,10 @@
   var self = this;
   this.performRequest(webres, null, {}, function(rspobj, next) {
     next(rspobj, function(retobj) {
-<<<<<<< HEAD
-      // fix XML to match JSON
-      var body = retobj.response.body;
-      if (body) {
-        if (body.RoleList && body.RoleList.Role) {
-          body.RoleList = body.RoleList.Role;
-          if (!util.isArray(body.RoleList)) {
-            body.RoleList = [body.RoleList];
-          }
-        }
-        if (body.RoleInstanceList && body.RoleInstanceList.RoleInstance) {
-          body.RoleInstanceList = body.RoleInstanceList.RoleInstance;
-          if (!util.isArray(body.RoleInstanceList)) {
-            body.RoleInstanceList = [body.RoleInstanceList];
-          }
-        }
-      }
-      
-=======
       applyTransformIfRequired('getDeploymentBySlot',
         retobj.response,
         false
       );
->>>>>>> bcf718e1
       callback(retobj.error, retobj.response);
     });
   });
@@ -1194,15 +1135,11 @@
   var self = this;
   this.performRequest(webres, null, {}, function(rspobj, next) {
     next(rspobj, function(retobj) {
-<<<<<<< HEAD
-      callback(retobj.error, fixList(retobj.response));
-=======
       applyTransformIfRequired('listCertificates',
         retobj.response,
         true
       );
       callback(retobj.error, retobj.response);
->>>>>>> bcf718e1
     });
   });
 };
