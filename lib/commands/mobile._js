/**
* Copyright (c) Microsoft.  All rights reserved.
*
* Licensed under the Apache License, Version 2.0 (the "License");
* you may not use this file except in compliance with the License.
* You may obtain a copy of the License at
*   http://www.apache.org/licenses/LICENSE-2.0
*
* Unless required by applicable law or agreed to in writing, software
* distributed under the License is distributed on an "AS IS" BASIS,
* WITHOUT WARRANTIES OR CONDITIONS OF ANY KIND, either express or implied.
* See the License for the specific language governing permissions and
* limitations under the License.
*/

var fs = require('fs');
var url = require('url');
var uuid = require('node-uuid');

var Channel = require('../util/channel');
var utils = require('../util/utils');
var util = require('util');
var __ = require('underscore');

var $ = utils.getLocaleString;

exports.init = function (cli) {

  var log = cli.output;

  cli.category('account').registerResourceType('Mobileservice');

  function promptServiceNameIfNotGiven (options, servicename, _) {
<<<<<<< HEAD
    var result = cli.interaction.chooseIfNotGiven($('Mobile Service: '), $('Retrieving choices'), servicename,
=======
    var result = interaction.chooseIfNotGiven(cli, $('Mobile Service: '), $('Retrieving choices'), servicename,
>>>>>>> 538f5f60
      function(cb) {
        mobile.listServices(options, function (error, services) {
          if(error) { return cb(error); }
          cb(null, services.map(function(service) { return service.name; }));
        });
      }, _);

    return result;
  }

  function promptString(prompt, callback) {
    cli.prompt(prompt, function (text) {
      if (text.length > 0) {
        callback(text);
      }
      else {
        throw(new Error(util.format($('%s must be specified'), prompt.split(':')[0])));
      }
    });
  }

  function createSqlManagementService(subscription) {
    var account = cli.category('account');
    var subscriptionId = account.lookupSubscriptionId(subscription);
    return utils.createSqlManagementService(subscriptionId, account, log);
  }

  function getBaseChannel(options) {
    options.subscription = options.subscription || cli.category('account').lookupSubscriptionId(options.subscription);
    var account = cli.category('account');
    var managementEndpoint = url.parse(cli.environmentManager.getManagementEndpointUrl(account.managementEndpointUrl()));
    var pem = account.managementCertificate();
    var host = managementEndpoint.hostname;
    var port = managementEndpoint.port;

    var channel = new Channel({
      host: host,
      port: port,
      key: pem.key,
      cert: pem.cert
    }).header('x-ms-version', '2012-03-01')
      .path(options.subscription);

    return channel;
  }

  function getMobileChannel(options) {
    var channel = getBaseChannel(options)
      .header('Accept', 'application/json')
      .path('services')
      .path('mobileservices');

    return channel;
  }

  function getAppManagerChannel(options) {
    var channel = getBaseChannel(options)
      .header('Accept', 'application/xml')
      .path('applications');

    return channel;
  }

  var mobile = cli.category('mobile')
        .description($('Commands to manage your Mobile Services'));

  mobile.getRegions = function (options, callback) {
    log.verbose('Subscription', options.subscription);
    var channel = getMobileChannel(options)
      .path('regions');

    channel.GET(callback);
  };

  mobile.listServices = function (options, callback) {
    log.verbose('Subscription', options.subscription);
    var channel = getMobileChannel(options)
      .path('mobileservices');

    channel.GET(callback);
  };

  mobile.getService = function (options, callback) {
    log.verbose('Subscription', options.subscription);
    var channel = getMobileChannel(options)
      .path('mobileservices')
      .path(options.servicename);

    channel.GET(callback);
  };

  mobile.recover = function (options, callback) {
    log.verbose('Subscription', options.subscription);
    var channel = getMobileChannel(options)
      .path('mobileservices')
      .path(options.servicename)
      .path('recover')
      .query('targetMobileService', options.targetservicename);

    channel.POST(null, callback);
  };

  mobile.getScaleSettings = function(options, callback) {
    log.verbose('Subscription', options.subscription);
    var channel = getMobileChannel(options)
      .path('mobileservices')
      .path(options.servicename)
      .path('scalesettings');

    channel.GET(function (error, scalesettings) {
      if (scalesettings) {
        scalesettings.numberOfInstances = typeof scalesettings.numberOfInstances === 'undefined' ? 1 : scalesettings.numberOfInstances;
        scalesettings.tier = scalesettings.tier || 'free';
      }

      callback(error, scalesettings);
    });
  };

  mobile.setScaleSettings = function(options, settings, callback) {
    log.verbose('Subscription', options.subscription);
    var channel = getMobileChannel(options)
      .path('mobileservices')
      .path(options.servicename)
      .path('scalesettings')
      .header('Content-Type', 'application/json');

    channel.send('PUT', settings, callback);
  };

  mobile.getServiceSettings = function (options, callback) {
    log.verbose('Subscription', options.subscription);
    var channel = getMobileChannel(options)
      .path('mobileservices')
      .path(options.servicename)
      .path('settings');

    channel.GET(callback);
  };

  /**
  * Formats the raw crossDomainWhitelist setting into a string for display
  * @param {array} [crossDomainWhitelist] Array of hosts in form of { host: value }
  * @return {string} Comma seperated list of hosts
  */
  function formatCrossDomainWhitelistForDisplay(crossDomainWhitelist) {
    var result = '';
    if(crossDomainWhitelist) {
      if(Array.isArray(crossDomainWhitelist)) {
        var data = [];
        crossDomainWhitelist.forEach(function (host) { data.push(host.host); });
        result = data.join(',');
      }
    } else {
      result = 'localhost';
    }

    return result;
  }

  /**
  * Converts a comma seperated list of the crossDomainWhitelists into their
  * raw value representation of { host: value }
  * @param {string} [crossDomainWhitelist] Comma seperated list of hosts
  * @return {array} Array of hosts in form of { host: value }
  */
  function formatCrossDomainWhitelistForSaving(crossDomainWhitelist) {
    var result = [];
    crossDomainWhitelist.split(',').forEach(function(host) {
      result.push({ host: host });
    });
    return result;
  }

  mobile.setServiceSettings = function (options, settings, callback) {
    log.verbose('Subscription', options.subscription);
    var channel = getMobileChannel(options)
      .path('mobileservices')
      .path(options.servicename)
      .path('settings')
      .header('Content-Type', 'application/json');

    log.silly('New service settings:');
    log.json('silly', settings);

    channel.send('PATCH', JSON.stringify(settings), callback);
  };

  mobile.getLiveSettings = function (options, callback) {
    log.verbose('Subscription', options.subscription);
    var channel = getMobileChannel(options)
      .path('mobileservices')
      .path(options.servicename)
      .path('livesettings');

    channel.GET(callback);
  };

  mobile.setLiveSettings = function (options, settings, callback) {
    log.verbose('Subscription', options.subscription);
    var channel = getMobileChannel(options)
      .path('mobileservices')
      .path(options.servicename)
      .path('livesettings')
      .header('Content-Type', 'application/json');

    log.silly('New live settings:');
    log.json('silly', settings);

    channel.PUT(JSON.stringify(settings), callback);
  };

  mobile.getAuthSettings = function (options, callback) {
    log.verbose('Subscription', options.subscription);
    var channel = getMobileChannel(options)
      .path('mobileservices')
      .path(options.servicename)
      .path('authsettings');

    channel.GET(callback);
  };

  mobile.setAuthSettings = function (options, settings, callback) {
    log.verbose('Subscription', options.subscription);
    var channel = getMobileChannel(options)
      .path('mobileservices')
      .path(options.servicename)
      .path('authsettings')
      .header('Content-Type', 'application/json');

    log.silly('New auth settings:');
    log.json('silly', settings);

    channel.PUT(JSON.stringify(settings), callback);
  };

  mobile.getApnsSettings = function (options, callback) {
    log.verbose('Subscription', options.subscription);
    var channel = getMobileChannel(options)
      .path('mobileservices')
      .path(options.servicename)
      .path('apns')
      .path('settings');

    channel.GET(callback);
  };

  mobile.setApnsSettings = function (options, settings, callback) {
    log.verbose('Subscription', options.subscription);
    var channel = getMobileChannel(options)
      .path('mobileservices')
      .path(options.servicename)
      .path('apns')
      .path('certificates')
      .header('Content-Type', 'application/json');

    channel.POST(settings, callback);
  };

  mobile.getGcmSettings = function (options, callback) {
    log.verbose('Subscription', options.subscription);
    var channel = getMobileChannel(options)
      .path('mobileservices')
      .path(options.servicename)
      .path('gcm')
      .path('settings');

    channel.GET(callback);
  };

  mobile.setGcmSettings = function (options, settings, callback) {
    log.verbose('Subscription', options.subscription);
    var channel = getMobileChannel(options)
      .path('mobileservices')
      .path(options.servicename)
      .path('gcm')
      .path('settings')
      .header('Content-Type', 'application/json');

    log.silly('New GCM settings:');
    log.json('silly', settings);

    channel.PUT(JSON.stringify(settings), callback);
  };

  mobile.getPreviews = function (options, callback) {
    log.verbose('Subscription', options.subscription);
    var channel = getMobileChannel(options)
      .path('mobileservices')
      .path(options.servicename)
      .path('previewfeatures');

    channel.GET(callback);
  };

  mobile.enablePreview = function (options, feature, callback) {
    log.verbose('Subscription', options.subscription);
    var channel = getMobileChannel(options)
      .path('mobileservices')
      .path(options.servicename)
      .path('previewfeatures')
      .header('Content-Type', 'application/json');

    log.silly('Enabling preview feature');
    log.json('silly', feature);

    channel.send('POST', JSON.stringify(feature), callback);
  };

  mobile.regenerateKey = function (options, callback) {
    log.verbose('Subscription', options.subscription);
    var channel = getMobileChannel(options)
      .path('mobileservices')
      .path(options.servicename)
      .path('regenerateKey')
      .query('type', options.type);

    channel.POST(null, callback);
  };

  mobile.restartService = function (options, callback) {
    log.verbose('Subscription', options.subscription);
    var channel = getMobileChannel(options)
      .path('mobileservices')
      .path(options.servicename)
      .path('redeploy');

    var progress = cli.progress($('Restarting mobile service'));
    try {
      channel.POST(null, function (error, result) {
        progress.end();
        callback(error, result);
      });
    }
    catch (e) {
      progress.end();
      throw e;
    }
  };

  mobile.getLogs = function (options, callback) {
    log.verbose('Subscription', options.subscription);
    var channel = getMobileChannel(options)
      .path('mobileservices')
      .path(options.servicename)
      .path('logs');

    if (options.query) {
      options.query.split('&').forEach(function (keyvalue) {
        var kv = keyvalue.split('=');
        if (kv.length === 2) {
          channel.query(kv[0], kv[1]);
        }
        else {
          return callback(new Error($('Invalid format of query parameter')));
        }
      });
    } else {
      if (options.continuationToken) {
        channel.query('continuationToken', options.continuationToken);
      }

      channel.query('$top', options.top || 10);

      var filter = [];
      if (options.type) {
        filter.push('Type eq \'' + options.type + '\'');
      }
      if (options.source) {
        filter.push('Source eq \'' + options.source + '\'');
      }
      if (filter.length > 0) {
        channel.query('$filter', filter.join(' and '));
      }
    }

    channel.GET(callback);
  };

  mobile.listTables = function (options, callback) {
    log.verbose('Subscription', options.subscription);
    var channel = getMobileChannel(options)
      .path('mobileservices')
      .path(options.servicename)
      .path('tables');

    channel.GET(callback);
  };

  mobile.getApnsScript = function (options, callback) {
    log.verbose('Subscription', options.subscription);
    var channel = getMobileChannel(options)
      .path('mobileservices')
      .path(options.servicename)
      .path('apns')
      .path('scripts')
      .path('feedback');

    channel.GET(callback);
  };

  mobile.setApnsScript = function (options, script, callback) {
    log.verbose('Subscription', options.subscription);
    var channel = getMobileChannel(options)
      .path('mobileservices')
      .path(options.servicename)
      .path('apns')
      .path('scripts')
      .path('feedback')
      .header('Content-Type', 'text/plain');

    channel.PUT(script, callback);
  };

  mobile.deleteApnsScript = function (options, callback) {
    log.verbose('Subscription', options.subscription);
    var channel = getMobileChannel(options)
      .path('mobileservices')
      .path(options.servicename)
      .path('apns')
      .path('scripts')
      .path('feedback');

    channel.DELETE(callback);
  };

  mobile.getSharedScripts = function (options, callback) {
    log.verbose('Subscription', options.subscription);
    mobile.getApnsScript(options, function (error, script) {
      if (error) {
        return callback(error);
      }

      callback(null, [{ name: 'apnsFeedback', sizeBytes: (Buffer.isBuffer(script) ? script.length : Buffer.byteLength(script, 'utf8')) }]);
    });
  };

  mobile.getSharedScript = function (options, callback) {
    log.verbose('Subscription', options.subscription);
    if (options.script.shared.name !== 'apnsFeedback') {
      return callback(new Error(util.format($('Unsupported shared script name: %s'), options.script.shared.name)));
    }

    mobile.getApnsScript(options, callback);
  };

  mobile.setSharedScript = function (options, script, callback) {
    log.verbose('Subscription', options.subscription);
    if (options.script.shared.name !== 'apnsFeedback') {
      return callback(new Error(util.format($('Unsupported shared script name: %s'), options.script.shared.name)));
    }

    mobile.setApnsScript(options, script, callback);
  };

  mobile.deleteSharedScript = function (options, callback) {
    log.verbose('Subscription', options.subscription);
    if (options.script.shared.name !== 'apnsFeedback') {
      return callback(new Error(util.format($('Unsupported shared script name: %s'), options.script.shared.name)));
    }

    mobile.deleteApnsScript(options, callback);
  };

  mobile.getSchedulerScripts = function (options, callback) {
    log.verbose('Subscription', options.subscription);
    var channel = getMobileChannel(options)
      .path('mobileservices')
      .path(options.servicename)
      .path('scheduler')
      .path('jobs');

    channel.GET(callback);
  };

  mobile.getJob = function (options, callback) {
    log.verbose('Subscription', options.subscription);
    var channel = getMobileChannel(options)
      .path('mobileservices')
      .path(options.servicename)
      .path('scheduler')
      .path('jobs')
      .path(options.jobname);

    channel.GET(callback);
  };

  mobile.getSchedulerScript = function (options, callback) {
    log.verbose('Subscription', options.subscription);
    var channel = getMobileChannel(options)
      .path('mobileservices')
      .path(options.servicename)
      .path('scheduler')
      .path('jobs')
      .path(options.script.scheduler.name)
      .path('script');

    channel.GET(callback);
  };

  mobile.setSchedulerScript = function (options, script, callback) {
    log.verbose('Subscription', options.subscription);
    var channel = getMobileChannel(options)
      .path('mobileservices')
      .path(options.servicename)
      .path('scheduler')
      .path('jobs')
      .path(options.script.scheduler.name)
      .path('script')
      .header('Content-Type', 'text/plain');

    channel.PUT(script, callback);
  };

  mobile.deleteSchedulerScript = function (options, callback) {
    log.verbose('Subscription', options.subscription);
    var channel = getMobileChannel(options)
      .path('mobileservices')
      .path(options.servicename)
      .path('scheduler')
      .path('jobs')
      .path(options.jobname || options.script.scheduler.name);

    channel.DELETE(callback);
  };

  mobile.createJob = function (options, job, callback) {
    log.verbose('Subscription', options.subscription);
    var channel = getMobileChannel(options)
      .path('mobileservices')
      .path(options.servicename)
      .path('scheduler')
      .path('jobs')
      .header('Content-Type', 'application/json');

    channel.send('POST', job, callback);
  };

  mobile.setJob = function (options, job, callback) {
    log.verbose('Subscription', options.subscription);
    var channel = getMobileChannel(options)
      .path('mobileservices')
      .path(options.servicename)
      .path('scheduler')
      .path('jobs')
      .path(options.jobname)
      .header('Content-Type', 'application/json');

    log.silly('New job settings:');
    log.json('silly', job);

    channel.send('PUT', JSON.stringify(job), callback);
  };

  mobile.getTableScripts = function (options, table, callback) {
    log.verbose('Subscription', options.subscription);
    var channel = getMobileChannel(options)
      .path('mobileservices')
      .path(options.servicename)
      .path('tables')
      .path(table)
      .path('scripts');

    channel.GET(callback);
  };

  mobile.getTableScript = function (options, callback) {
    log.verbose('Subscription', options.subscription);
    var channel = getMobileChannel(options)
      .path('mobileservices')
      .path(options.servicename)
      .path('tables')
      .path(options.script.table.name)
      .path('scripts')
      .path(options.script.table.operation)
      .path('code');

    channel.GET(callback);
  };

  mobile.setTableScript = function (options, script, callback) {
    log.verbose('Subscription', options.subscription);
    var channel = getMobileChannel(options)
      .path('mobileservices')
      .path(options.servicename)
      .path('tables')
      .path(options.script.table.name)
      .path('scripts')
      .path(options.script.table.operation)
      .path('code')
      .header('Content-Type', 'text/plain');

    channel.PUT(script, callback);
  };

  mobile.deleteTableScript = function (options, callback) {
    log.verbose('Subscription', options.subscription);
    var channel = getMobileChannel(options)
      .path('mobileservices')
      .path(options.servicename)
      .path('tables')
      .path(options.script.table.name)
      .path('scripts')
      .path(options.script.table.operation);

    channel.DELETE(callback);
  };

  mobile.getAllTableScripts = function (options, callback) {
    log.verbose('Subscription', options.subscription);
    var results = [];
    mobile.listTables(options, function (error, tables) {
      if (error || tables.length === 0) {
        return callback(error, tables);
      }

      var resultCount = 0;
      var finalError;
      tables.forEach(function (table) {
        mobile.getTableScripts(options, table.name, function (error, scripts) {
          finalError = finalError || error;
          if (Array.isArray(scripts)) {
            scripts.forEach(function (script) {
              script.table = table.name;
              results.push(script);
            });
          }

          if (++resultCount == tables.length) {
            callback(finalError, results);
          }
        });
      });
    });
  };

  mobile.getTable = function (options, callback) {
    log.verbose('Subscription', options.subscription);
    var channel = getMobileChannel(options)
      .path('mobileservices')
      .path(options.servicename)
      .path('tables')
      .path(options.tablename);

    channel.GET(callback);
  };

  mobile.createTable = function (options, settings, callback) {
    log.verbose('Subscription', options.subscription);
    var channel = getMobileChannel(options)
      .path('mobileservices')
      .path(options.servicename)
      .path('tables')
      .header('Content-Type', 'application/json');

    channel.POST(settings, callback);
  };

  mobile.deleteTable = function (options, callback) {
    log.verbose('Subscription', options.subscription);
    var channel = getMobileChannel(options)
      .path('mobileservices')
      .path(options.servicename)
      .path('tables')
      .path(options.tablename);

    channel.DELETE(callback);
  };

  mobile.truncateTable = function (options, payload, callback) {
    log.verbose('Subscription', options.subscription);
    var channel = getMobileChannel(options)
      .path('mobileservices')
      .path(options.servicename)
      .path('tables')
      .path(options.tablename)
      .path('truncate')
      .header('Content-Type', 'application/json');

    channel.POST(payload, callback);
  };

  mobile.getPermissions = function (options, callback) {
    log.verbose('Subscription', options.subscription);
    var channel = getMobileChannel(options)
      .path('mobileservices')
      .path(options.servicename)
      .path('tables')
      .path(options.tablename)
      .path('permissions');

    channel.GET(callback);
  };

  mobile.updatePermissions = function (options, newPermissions, callback) {
    log.verbose('Subscription', options.subscription);
    mobile.getPermissions(options, function (error, currentPermissions) {
      if (error) {
        return callback(error);
      }

      for (var i in currentPermissions) {
        if (!newPermissions[i]) {
          newPermissions[i] = currentPermissions[i];
        }
      }

      var channel = getMobileChannel(options)
        .path('mobileservices')
        .path(options.servicename)
        .path('tables')
        .path(options.tablename)
        .path('permissions')
        .header('Content-Type', 'application/json');

      channel.PUT(JSON.stringify(newPermissions), callback);
    });
  };

  mobile.getScripts = function (options, callback) {
    log.verbose('Subscription', options.subscription);
    var channel = getMobileChannel(options)
      .path('mobileservices')
      .path(options.servicename)
      .path('tables')
      .path(options.tablename)
      .path('scripts');

    channel.GET(callback);
  };

  mobile.getColumns = function (options, callback) {
    log.verbose('Subscription', options.subscription);
    var channel = getMobileChannel(options)
      .path('mobileservices')
      .path(options.servicename)
      .path('tables')
      .path(options.tablename)
      .path('columns');

    channel.GET(callback);
  };

  mobile.deleteColumn = function (options, column, callback) {
    log.verbose('Subscription', options.subscription);
    var channel = getMobileChannel(options)
      .path('mobileservices')
      .path(options.servicename)
      .path('tables')
      .path(options.tablename)
      .path('columns')
      .path(column);

    channel.DELETE(callback);
  };

  mobile.createIndex = function (options, column, callback) {
    log.verbose('Subscription', options.subscription);
    var channel = getMobileChannel(options)
      .path('mobileservices')
      .path(options.servicename)
      .path('tables')
      .path(options.tablename)
      .path('indexes')
      .path(column);

    channel.PUT(null, callback);
  };

  mobile.deleteIndex = function (options, column, callback) {
    log.verbose('Subscription', options.subscription);
    var channel = getMobileChannel(options)
      .path('mobileservices')
      .path(options.servicename)
      .path('tables')
      .path(options.tablename)
      .path('indexes')
      .path(column);

    channel.DELETE(callback);
  };

  mobile.getMobileServiceApplication = function (options, callback) {
    var channel = getAppManagerChannel(options)
      .path(options.servicename + 'mobileservice')
      .header('Content-Type', 'application/xml');

    channel.GET(callback);
  };

  mobile.deleteMobileServiceApplication = function (options, callback) {
    var channel = getAppManagerChannel(options)
      .path(options.servicename + 'mobileservice')
      .header('Content-Type', 'application/xml');

    channel.DELETE(function (error, body, res) {
      if (error) {
        log.silly(util.format($('Delete mobile service application error: %s'), JSON.stringify(error, null, 2)));
        return callback(error);
      }

      mobile.trackAsyncOperation(options, res.headers['x-ms-request-id'], function (error) {
        log.silly(util.format($('Delete mobile service application result: %s'), error ? JSON.stringify(error, null, 2) : 'ok'));
        callback(error);
      });
    });
  };

  mobile.getData = function (options, callback) {
    log.verbose('Subscription', options.subscription);
    var channel = getMobileChannel(options)
      .path('mobileservices')
      .path(options.servicename)
      .path('tables')
      .path(options.tablename)
      .path('data');

    if (options.query) {
      options.query.split('&').forEach(function (keyvalue) {
        var kv = keyvalue.split('=');
        if (kv.length === 2) {
          channel.query(kv[0], kv[1]);
        }
        else {
          return callback(new Error($('Invalid format of query parameter')));
        }
      });
    }
    else {
      channel.query('$top', options.top || 10);

      if (options.skip) {
        channel.query('$skip', options.skip);
      }
    }

    channel.GET(callback);
  };

  mobile.trackAsyncOperation = function (options, requestId, callback) {
    function waitOne() {
      var asyncChannel = getBaseChannel(options)
        .path('operations')
        .path(requestId)
        .header('Accept', 'application/json');

      asyncChannel.GET(function (error, body) {
        if (error) {
          return callback(new Error($('Unable to determine the status of the async operation. Please check the status on the management portal.')));
        }

        log.silly(util.format($('Operation status: %s'), body.Status));

        if (body.Status === 'Succeeded') {
          callback();
        }
        else if (body.Status === 'Failed') {
          callback(new Error($('Operation failed. ' +
            'Please confirm the status on the management portal')));
        }
        else if (body.Status !== 'InProgress') {
          callback(new Error($('Unexpected response from Windows Azure. ' +
            'Please confirm the status of the mobile service n the management portal')));
        }
        else {
          setTimeout(waitOne(), 5000);
        }
      });
    }

    waitOne();
  };

  var resourceTypeView = {
    'Microsoft.WindowsAzure.MobileServices.MobileService': 'Mobile service',
    'Microsoft.WindowsAzure.SQLAzure.DataBase': 'SQL database',
    'Microsoft.WindowsAzure.SQLAzure.Server': 'SQL server'
  };

  mobile.getFlatApplicationDescription = function (description) {
    var result = {
      State: description.State,
      Name: description.Name,
      Label: description.Label,
      Resources: []
    };

    function flatten(resource) {
      var list;
      if (Array.isArray(resource))
        list = resource;
      else if (typeof resource == 'object')
        list = [ resource ];

      if (list) {
        list.forEach(function (item) {
          result.Resources.push(item);
          item.TypeView = resourceTypeView[item.Type];
          item.NameView = item.Label || item.Name;
          if (typeof item.FailureCode === 'string') {
            var match = item.FailureCode.match(/<Message\>([^<]*)<\/Message\>/);
            item.Error = match ? match[1] : item.FailureCode;
          }
        });
      }
    }

    flatten(description.InternalResources.InternalResource);
    flatten(description.ExternalResources.ExternalResource);

    return result;
  };

  mobile.deleteService = function (options, callback) {
    var channel = getMobileChannel(options)
      .path('mobileservices')
      .path(options.servicename);

    if (options.deleteData) {
      channel.query('deletedata', 'true');
    }

    channel.DELETE(function (error, body) {
      log.silly($('Delete mobile service:'));
      log.silly(JSON.stringify(error, null, 2));
      log.silly(JSON.stringify(body, null, 2));

      // Treat not found (404) as success for delete purposes to match the logic we use on the portal
      if(error && error.Code === 404) {
        error = null;
      }
      callback(error);
    });
  };

  mobile.deleteSqlServer = function (options, resource, callback) {
    var sqlService = createSqlManagementService(options.subscription);
    sqlService.deleteServer(resource.Name, callback);
  };

  var createMobileServiceApplicationTemplate =
    '<?xml version="1.0" encoding="utf-8"?>' +
    '<Application xmlns="http://schemas.microsoft.com/windowsazure">' +
      '<Name>##name##</Name>' +
      '<Label>##label##</Label>' +
      '<Description>##description##</Description>' +
      '<Configuration>##spec##</Configuration>' +
    '</Application>';

  mobile.createService = function (options, callback) {
    var channel = getAppManagerChannel(options)
      .header('Content-Type', 'application/xml');

    var serverRefName = 'ZumoSqlServer_' + uuid.v4().replace(/-/g,'');
    var serverSpec;

    if (options.sqlServer) {
      // use existing SQL server
      serverSpec = {
        Name: serverRefName,
        Type: 'Microsoft.WindowsAzure.SQLAzure.Server',
        URI:  cli.environmentManager.getSqlManagementEndpointUrl() +
                options.subscription + '/services/sqlservers/servers/' + options.sqlServer
      };
    }
    else {
      // create new SQL server
      serverSpec = {
        ProvisioningParameters: {
          AdministratorLogin: options.username,
          AdministratorLoginPassword: options.password,
          Location: options.sqlLocation
        },
        ProvisioningConfigParameters: {
          FirewallRules: [
            {
              Name: 'AllowAllWindowsAzureIps',
              StartIPAddress: '0.0.0.0',
              EndIPAddress: '0.0.0.0'
            }
          ]
        },
        Version: '1.0',
        Name: serverRefName,
        Type: 'Microsoft.WindowsAzure.SQLAzure.Server'
      };
    }

    var dbRefName = 'ZumoSqlDatabase_' + uuid.v4().replace(/-/g,'');
    var dbSpec;

    if (options.sqlDb) {
      // use existing SQL database

      dbSpec = {
        Name: dbRefName,
        Type: 'Microsoft.WindowsAzure.SQLAzure.DataBase',
        URI: cli.environmentManager.getSqlManagementEndpointUrl() +
          options.subscription + '/services/sqlservers/servers/' + options.sqlServer +
          '/databases/' + options.sqlDb
      };
    }
    else {
      // create a new SQL database

      dbSpec = {
        ProvisioningParameters: {
          Name: options.servicename + '_db',
          Edition: 'WEB',
          MaxSizeInGB: '1',
          DBServer: {
            ResourceReference: serverRefName + '.Name'
          },
          CollationName: 'SQL_Latin1_General_CP1_CI_AS'
        },
        Version: '1.0',
        Name: dbRefName,
        Type: 'Microsoft.WindowsAzure.SQLAzure.DataBase'
      };
    }

    var spec = {
      SchemaVersion: '2012-05.1.0',
      Location: 'West US',
      ExternalResources: {},
      InternalResources: {
        ZumoMobileService: {
          ProvisioningParameters: {
            Name: options.servicename,
            Location: options.location
          },
          ProvisioningConfigParameters: {
            Server: {
              StringConcat: [
                {
                  ResourceReference: serverRefName + '.Name'
                },
                cli.environmentManager.getSqlServerHostnameSuffix()
              ]
            },
            Database: {
              ResourceReference: dbRefName + '.Name'
            },
            AdministratorLogin: options.username,
            AdministratorLoginPassword: options.password
          },
          Version: '2012-05-21.1.0',
          Name: 'ZumoMobileService',
          Type: 'Microsoft.WindowsAzure.MobileServices.MobileService'
        }
      }
    };

    if (options.sqlServer) {
      // use existing SQL server as an external resource
      spec.ExternalResources[serverRefName] = serverSpec;
    }
    else {
      // create a new SQL server as in internal resource
      spec.InternalResources[serverRefName] = serverSpec;
    }

    if (options.sqlDb) {
      spec.ExternalResources[dbRefName] = dbSpec;
    }
    else {
      // create a new SQL database as an internal resource
      spec.InternalResources[dbRefName] = dbSpec;
    }

    log.silly($('New mobile service application specification:'));
    log.silly(JSON.stringify(spec, null, 2));

    var encodedSpec = new Buffer(JSON.stringify(spec)).toString('base64');
    var payload = createMobileServiceApplicationTemplate
      .replace('##name##', options.servicename + 'mobileservice')
      .replace('##label##', options.servicename)
      .replace('##description##', options.servicename)
      .replace('##spec##', encodedSpec);

    log.silly($('New mobile service request body:'));
    log.silly(payload);

    var progress = cli.progress($('Creating mobile service'));
    try {
      channel.POST(payload, function (error, body, res) {
        if (error) {
          progress.end();
          return callback(error);
        }

        log.silly(util.format($('Create mobile app HTTP response: %s'), res.statusCode));
        log.silly(JSON.stringify(res.headers, null, 2));

        // async operation, wait for completion
        mobile.trackAsyncOperation(options, res.headers['x-ms-request-id'], function (error) {
          if (error) {
            progress.end();
            return callback(error);
          }

          // get the application specification and confirm the status of individual components
          var channel = getAppManagerChannel(options)
            .path(options.servicename + 'mobileservice');

          channel.GET(function (error, body) {
            progress.end();
            if (error) {
              return callback(error);
            }

            if (log.format().json) {
              log.json(body);
            }
            else {
              log.silly(JSON.stringify(body, null, 2));
              var flat = mobile.getFlatApplicationDescription(body);
              var logger = flat.State == 'Healthy' ? log.info : log.error;
              log.silly(JSON.stringify(flat, null, 2));
              logger(util.format($('Overall application state: %s'), flat.State));
              flat.Resources.forEach(function (resource) {
                logger(resource.TypeView + (resource.NameView ? ' (' + resource.NameView + ')' : '') + ' state: ' + resource.State);
                if (resource.Error) {
                  logger(resource.Error);
                }
              });
            }

            callback(body.State === 'Healthy' ? null : new Error($('Creation of a mobile service failed')));
          });
        });
      });
    }
    catch (e) {
      progress.end();
      throw e;
    }
  };

  mobile.command('locations')
        .usage('[options]')
        .description($('List available mobile service locations'))
        .option('-s, --subscription <id>', $('the subscription id'))
        .execute(function (options, callback) {
          mobile.getRegions(options, function (error, result) {
            if (error) {
              return callback(error);
            }

            if (log.format().json) {
              log.json(result);
            }
            else {
              result.forEach(function (region, index) {
                log.info(region.region + (index === 0 ? ' (default)' : ''));
              });
            }
          });
        });

  mobile.command('create [servicename] [username] [password]')
        .usage('[options] [servicename] [sqlAdminUsername] [sqlAdminPassword]')
        .description($('Create a new mobile service'))
        .option('-r, --sqlServer <sqlServer>', $('use existing SQL server'))
        .option('-d, --sqlDb <sqlDb>', $('use existing SQL database'))
        .option('-l, --location <location>', $('create the service in a particular location; run azure mobile locations to get available locations'))
        .option('--sqlLocation <location>', $('create the SQL server in a particular location; defaults to mobile service location'))
        .option('-s, --subscription <id>', $('the subscription id'))
        .execute(function (servicename, username, password, options, _) {
          if (options.sqlDb && !options.sqlServer) {
            throw new Error($('To use an existing SQL database, you must specify the name of an existing SQL server using the --sqlServer parameter.'));
          }

          if (!options.location) {
            var result = mobile.getRegions(options, _);
            if (!Array.isArray(result) || result.length === 0 || !result[0].region) {
              throw new Error($('Unable to determine the default mobile service location.'));
            }
            options.location = result[0].region;
          }

          options.sqlLocation = options.sqlLocation || options.location;
          options.servicename = cli.interaction.promptIfNotGiven('Mobile service name: ', servicename, _);

          if (options.servicename.length < 2 || options.servicename.length > 48) {
            throw new Error($('Service name must be between 2 and 48 characters.'));
          } else if(!options.servicename.match(/^[a-zA-Z][0-9a-zA-Z-]*[0-9a-zA-Z]$/)) {
            throw new Error($('Service name must start with a letter, contain only letters, numbers, and hyphens, and end with a letter or number.'));
          }

<<<<<<< HEAD
          options.username = cli.interaction.promptIfNotGiven($('SQL administrator user name: '), username, _);
=======
          options.username = interaction.promptIfNotGiven(cli, $('SQL administrator user name: '), username, _);
>>>>>>> 538f5f60
          if (!isUsernameValid(options.username)) {
            throw new Error($('Invalid username'));
          }

          if(options.sqlServer) {
<<<<<<< HEAD
            options.password = cli.interaction.promptPasswordOnceIfNotGiven($('SQL administrator password: '), password, _);
          } else {
            options.password = cli.interaction.promptPasswordIfNotGiven($('SQL administrator password: '), password, _);
=======
            options.password = interaction.promptPasswordOnceIfNotGiven(cli, $('SQL administrator password: '), password, _);
          } else {
            options.password = interaction.promptPasswordIfNotGiven(cli, $('SQL administrator password: '), password, _);
>>>>>>> 538f5f60
          }
          if (!isPasswordValid(options.username, options.password)) {
            throw new Error($('Invalid password'));
          }

          mobile.createService(options, _);

          function isPasswordValid(username, password) {
            // Eight or more characters in length
            // Does not contain all or part of the username
            // Contains characters from at least 3 of the categories
            // - A-Z
            // - a-z
            // - 0-9
            // - Non-alphanumeric: !$#%

            var matches = 0;
            [ new RegExp('[A-Z]'),
              new RegExp('[a-z]'),
              new RegExp('[0-9]'),
              new RegExp('[\\~\\`\\!\\@\\#\\$\\%\\^\\&\\*\\(\\)\\_\\-\\+\\=\\{\\[\\}\\]\\|\\\\:\\;\\"\\\'\\<\\,\\>\\.\\?\\/]')
            ].forEach(function (regex) {
              if (password.match(regex))
                matches++;
            });

            if (password.length >= 8 && password.indexOf(username) == -1 && matches > 2) {
              return true;
            } else {
              log.warn($('Password must:'));
              log.warn($('- be 8 or more characters long,'));
              log.warn($('- not contain the username,'));
              log.warn($('- contain characters from at least 3 of the categories:'));
              log.warn($('  - uppercase letter [A-Z],'));
              log.warn($('  - lowecase letter [a-z],'));
              log.warn($('  - digit [0-9],'));
              log.warn($('  - special character (e.g. !@#$%^&).'));
              return false;
            }
          }

          function isUsernameValid(username) {
            if (username.length > 0) {
              return true;
            } else {
              log.warn($('User name cannot be empty'));
              return false;
            }
          }

        });

  mobile.command('delete [servicename]')
        .description($('Delete a mobile service'))
        .option('-d, --deleteData', $('delete all data from the database'))
        .option('-a, --deleteAll', $('delete all data, SQL database, and SQL server'))
        .option('-s, --subscription <id>', $('the subscription id'))
        .option('-q, --quiet', $('do not prompt for confirmation'))
        .execute(function (servicename, username, password, options, _) {
          var prompt;
          if (options.deleteAll) {
            prompt = $(' with all data, SQL database, and the SQL server');
            options.deleteSqlDb = options.deleteData = true;
          }
          else if (options.deleteSqlDb) {
            prompt = $(' with all data and the SQL database, but leave SQL server intact');
            options.deleteData = true;
          }
          else if (options.deleteData) {
            prompt = $(' with all data but leave SQL database and SQL server intact');
          }
          else {
            prompt = $(' but leave all data, SQL database, and SQL server intact');
          }

          options.servicename = promptServiceNameIfNotGiven(options, servicename, _);

          var progress = cli.progress($('Getting mobile service details'));
          var result;
          try {
            result = mobile.getMobileServiceApplication(options, _);
          } finally {
            progress.end();
          }

          var resources = {};
          var flat = mobile.getFlatApplicationDescription(result);
          log.silly(JSON.stringify(flat, null, 2));
          flat.Resources.forEach(function (resource) {
            if (!log.format().json) {
              log.data(resource.TypeView, resource.NameView ? resource.NameView.green : 'N/A'.green);
            }

            resources[resource.Type] = resource;
          });

          if (!options.quiet) {
<<<<<<< HEAD
            var proceed = cli.interaction.confirm(util.format($('Do you want to delete the mobile service %s ? [y/n]: '), prompt), _);
=======
            var proceed = interaction.confirm(cli, util.format($('Do you want to delete the mobile service? [y/n]: '), prompt), _);
>>>>>>> 538f5f60
            if (!proceed) {
              log.info($('Deletion cancelled with no changes made.'));
              return;
            }
          }

          // We delete the mobile service from ZRP first
          progress = cli.progress($('Deleting mobile service'));
          try {
            mobile.deleteService(options, _);
          } catch(e) {
            progress.end();
            log.error($('Failed to delete the mobile service.'));
            if(options.deleteAll) {
              log.error($('The deletion of the SQL server was cancelled.'));
            }
            throw(e);
          }

          // Only on successful deletion from ZRP do we continue
          progress.end();
          log.info($('Deleted mobile service.'));

          // delete SQL server
          if (options.deleteAll) {
            progress = cli.progress($('Deleting SQL server'));
            try {
              mobile.deleteSqlServer(options, resources['Microsoft.WindowsAzure.SQLAzure.Server'], _);
            } catch(e) {
              // Continue on with the application delete
              progress.end();
              log.error($('Failed to delete SQL server'));
              log.error(e);
            }
            progress.end();
            log.info($('Deleted SQL server'));
          }

          // delete application
          progress = cli.progress($('Deleting mobile application'));
          try {
            mobile.deleteMobileServiceApplication(options, _);
          } catch(e) {
            progress.end();
            log.error($('Failed to delete mobile application.'));
            throw(e);
          }

          progress.end();
          log.info($('Deleted mobile application.'));
        });

  var scaleMaxInstanceCounts = {
    'free': 1,
    'standard': 6,
    'premium': 10
  };

  function displayScaleSettings(scalesettings) {
    log.data('tier', scalesettings.tier.green);
    log.data('numberOfInstances', scalesettings.numberOfInstances.toString().green);
  }

  mobile.command('list')
        .usage('[options]')
        .description($('List your mobile services'))
        .option('-s, --subscription <id>', $('the subscription id'))
        .execute(function (options, _) {
          var progress = cli.progress($('Getting list of mobile services'));
          var result;
          try {
            result = mobile.listServices(options, _);
          } finally {
            progress.end();
          }

          cli.interaction.formatOutput(result, function (services) {
            if (services && services.length > 0) {
              log.table(services, function (row, s) {
                row.cell($('Name'), s.name);
                row.cell($('State'), s.state);
                row.cell($('URL'), s.applicationUrl);
              });
            } else {
              log.info($('No mobile services created yet. You can create new mobile services using the \'azure mobile create\' command.'));
            }
          });
        });

  mobile.command('show [servicename]')
        .usage('[servicename] [options]')
        .description($('Show details for a mobile service'))
        .option('-s, --subscription <id>', $('the subscription id'))
        .execute(function (servicename, options, _) {
          options.servicename = promptServiceNameIfNotGiven(options, servicename, _);

          ensuredServiceName(_);

          function ensuredServiceName(callback) {
            var results = {};
            var resultCount = 0;

            var progress = cli.progress($('Getting information'));

            function tryFinish() {
              if (++resultCount < 3) {
                return;
              }

              progress.end();

              log.silly($('Results:'));
              log.silly(JSON.stringify(results, null, 2));

              if (log.format().json) {
                log.json(results);
              } else {
                if (results.application) {
                  log.info($('Mobile application').blue);
                  var flat = mobile.getFlatApplicationDescription(results.application);
                  log.silly(JSON.stringify(flat, null, 2));
                  log.data($('status'), flat.State == 'Healthy' ? $('Healthy').green : flat.State.red);
                  flat.Resources.forEach(function (resource) {
                    log.data(resource.TypeView + ' name', resource.NameView ? resource.NameView.green : 'N/A'.green);
                    if (resource.Error) {
                      log.data(resource.TypeView + ' status', resource.State.red);
                      log.data(resource.TypeView + ' error', resource.Error.red);
                    }
                    else {
                      log.data(resource.TypeView + ' status', resource.State.green);
                    }
                  });
                }

                if (results.service) {
                  log.info('Mobile service'.blue);
                  ['name', 'state', 'applicationUrl', 'applicationKey', 'masterKey', 'scalesettings', 'region']
                    .forEach(function (item) {
                      if (results.service[item]) {
                        log.data(item, results.service[item].toString().green);
                      }
                    });

                  if (results.service.tables.length > 0)
                  {
                    var tables = '';
                    results.service.tables.forEach(function (table) { tables += (tables.length > 0 ? ',' : '') + table.name ; });
                    log.data('tables', tables.green);
                  } else {
                    log.info($('No tables are created. Use azure mobile table command to create tables.'));
                  }
                }

                if (results.scalesettings) {
                  log.info('Scale'.blue);
                  displayScaleSettings(results.scalesettings);
                }
              }

              if (!results.service && !results.application) {
                return callback('Cannot obtain informaton about the service ' + options.servicename +
                  '. Use azure mobile list to check if it exists.');
              } else {
                return callback();
              }
            }

            function createCallback(name) {
              return function (error, result) {
                log.silly(name, error);
                if (!error) {
                  results[name] = result;
                }

                if (name === 'service') {
                  if (result) {
                    mobile.getScaleSettings(options, createCallback('scalesettings'));
                  } else {
                    resultCount++;
                  }
                }

                tryFinish();
              };
            }

            try {
              mobile.getService(options, createCallback('service'));
              mobile.getMobileServiceApplication(options, createCallback('application'));
            } catch (e) {
              progress.end();
              callback(e);
            }
          }
        });

  mobile.command('restart [servicename]')
        .description($('Restart a mobile service'))
        .option('-s, --subscription <id>', $('the subscription id'))
        .execute(function (servicename, options, _) {
          options.servicename = promptServiceNameIfNotGiven(options, servicename, _);

          var progress = cli.progress(util.format($('Restarting mobile service: \'%s\''), options.servicename));
          var result;
          try {
            result = mobile.restartService(options, _);
          } finally {
            progress.end();
          }

          if (log.format().json) {
            log.json({});
          } else {
            log.info($('Service was restarted.'));
          }
        });

  var mobileKey = mobile.category('key')
        .description($('Commands to manage your Mobile Service keys'));

  var keyTypes = ['application', 'master'];
  mobileKey.command('regenerate [servicename] [type]')
        .usage('[options] [servicename] [type]')
        .description($('Regenerate the mobile service key'))
        .option('-s, --subscription <id>', $('the subscription id'))
        .execute(function (servicename, type, options, callback) {
          if (type) {
            ensuredType(type);
          } else {
            log.help('Choose key type:');
            cli.choose(keyTypes, function (i) { ensuredType(keyTypes[i]); });
          }

          function ensuredType(type) {
            if (type !== 'application' && type !== 'master') {
              return callback(new Error($('The key type must be "application" or "master".')));
            }

            options.type = type;

            if (servicename) {
              ensuredServiceName(servicename);
            } else  {
              promptString('Mobile service name: ', ensuredServiceName);
            }

            function ensuredServiceName(servicename) {
              options.servicename = servicename;
              mobile.regenerateKey(options, function (error, result) {
                if (error) {
                  return callback(error);
                }

                if (log.format().json) {
                  log.json(result);
                } else {
                  log.info('New ' + type + ' key is ' + result[type + 'Key']);
                }

                callback();
              });
            }
          }
        });

  mobile.command('log [servicename]')
        .usage('[options] [servicename]')
        .description($('Get mobile service logs'))
        .option('-r, --query <query>', $('log query; takes precedence over --type, --source, --continuationToken, and --top'))
        .option('-t, --type <type>', $('filter entry by type'))
        .option('--source <source>', $('filter entry by source'))
        .option('-c, --continuationToken <token>', $('show logs starting from the specified continuation token'))
        .option('-p, --top <top>', $('return the first <top> number of remaining rows'))
        .option('-s, --subscription <id>', $('the subscription id'))
        .execute(function (servicename, options, _) {
          options.servicename = promptServiceNameIfNotGiven(options, servicename, _);

          var progress = cli.progress($('Retrieving logs'));
          var result;
          try {
            result = mobile.getLogs(options, _);
          } finally {
            progress.end();
          }

          cli.interaction.formatOutput(result, function(logs) {
            if (logs && logs.results && logs.results.length > 0) {
              logs.results.forEach(function (entry) {
                log.data('', '');

                for (var i in entry) {
                  log.data(i, entry[i]);
                }
              });

              log.data('', '');
              if (logs.continuationToken) {
                log.data($('Continuation token to receive the next result set:'), logs.continuationToken.green);
              }
            } else {
              log.info($('There are no matching log entries.'));
            }
          });
        });

  mobile.command('recover [unhealthyservicename] [healthyservicename]')
        .usage('[options] [unhealthyservicename] [healthyservicename]')
        .description($('Recovers an unhealthy mobile service using the capacity reserved by a healthy mobile service in a different region.'))
        .option('-q, --quiet', $('do not prompt for confirmation of recovery'))
        .option('-s, --subscription <id>', $('the subscription id'))
        .execute(function (unhealthyservice, healthyservice, options, callback) {
          if (unhealthyservice) {
            ensuredUnhealthyServiceName(unhealthyservice);
          } else {
            promptString($('Name of the unhealthy mobile service to recover: '), ensuredUnhealthyServiceName);
          }

          function ensuredUnhealthyServiceName(unhealthyservice) {
            options.servicename = unhealthyservice;

            if (healthyservice) {
              ensuredHealthyServiceName(healthyservice);
            } else {
              promptString($('Name of the healthy mobile service to use for capacity: '), ensuredHealthyServiceName);
            }

            function ensuredHealthyServiceName(healthyservice) {
              options.targetservicename = healthyservice;

              if(options.quiet) {
                doProceed(true);
              } else {
                cli.confirm(util.format($('Warning: this action will use the capacity from the mobile service \'%s\' and delete it. Do you want to recover the mobile service \'%s\'? [y/n]: '), healthyservice), doProceed);
              }

              function doProceed(decision) {
                if (!decision) {
                  log.info($('Recovery terminated with no changes made'));
                  callback();
                } else {
                  var progress = cli.progress($('Performing recovery'));
                  mobile.recover(options, function(error) {
                    if (error) {
                      progress.end();
                      callback(error);
                    } else {
                      progress = cli.progress($('Cleaning up'));
                      options.servicename = healthyservice;
                      mobile.deleteMobileServiceApplication(options, function(error) {
                        progress.end();
                        if (error) {
                          callback(error);
                        }
                        else {
                          log.info($('Recovery complete'));
                          callback();
                        }
                      });
                    }
                  });
                }
              }
            }
          }
        });

  var mobileConfig = mobile.category('config')
        .description($('Commands to manage your Mobile Service configuration'));

  mobileConfig.command('list [servicename]')
        .usage('[options] [servicename]')
        .description($('Show your mobile service configuration settings'))
        .option('-s, --subscription <id>', $('the subscription id'))
        .execute(function (servicename, options, _) {
          options.servicename = promptServiceNameIfNotGiven(options, servicename, _);

          // Load up all the settings that comprise the configuration
          var progress = cli.progress($('Getting mobile service configuration'));
          var results = {};
          try {
            results.service = mobile.getServiceSettings(options, _);
            results.live = mobile.getLiveSettings(options, _);
            results.auth = mobile.getAuthSettings(options, _);
            results.apns = mobile.getApnsSettings(options, _);
            results.gcm = mobile.getGcmSettings(options, _);
          } finally {
            progress.end();
          }

          // Display the configuration
          cli.interaction.formatOutput(results, displayConfiguration);

          function displayConfiguration (results) {
            var settings = {};
            [ 'dynamicSchemaEnabled',
              'microsoftAccountClientSecret',
              'microsoftAccountClientId',
              'microsoftAccountPackageSID',
              'facebookClientId',
              'facebookClientSecret',
              'twitterClientId',
              'twitterClientSecret',
              'googleClientId',
              'googleClientSecret',
              'apns',
              'crossDomainWhitelist',
              'gcm'
            ].forEach(function (name) {
              settings[name] = $('Unable to obtain the value of this setting');
            });

            if (results.service) {
              if (typeof results.service.dynamicSchemaEnabled == 'boolean') {
                settings.dynamicSchemaEnabled = results.service.dynamicSchemaEnabled.toString();
              } else {
                settings.dynamicSchemaEnabled = $('Not configured');
              }

              settings.crossDomainWhitelist = formatCrossDomainWhitelistForDisplay(results.service.crossDomainWhitelist);
            }

            if (results.live) {
              settings.microsoftAccountClientSecret = results.live.clientSecret || $('Not configured');
              settings.microsoftAccountClientId = results.live.clientID || $('Not configured');
              settings.microsoftAccountPackageSID = results.live.packageSID || $('Not configured');
            }

            if (results.apns) {
              settings.apns = results.apns.mode || $('Not configured');
            }

            if(results.gcm) {
              settings.gcm = results.gcm.apiKey || $('Not configured');
            }

            if (Array.isArray(results.auth)) {
              ['twitter', 'facebook', 'google'].forEach(function (provider) {
                settings[provider + 'ClientId'] = $('Not configured');
                settings[provider + 'ClientSecret'] = $('Not configured');
              });

              results.auth.forEach(function (creds) {
                settings[creds.provider + 'ClientId'] = creds.appId;
                settings[creds.provider + 'ClientSecret'] = creds.secret;
              });
            }

            log.table(settings, function (row, item) {
              row.cell('Setting', item);
              if(settings[item] === $('Not configured')) {
                row.cell('Value', settings[item].blue);
              } else if (settings[item] === $('Unable to obtain the value of this setting')) {
                row.cell('Value', settings[item].red);
              } else {
                row.cell('Value', settings[item].green);
              }
            });
          }
        });

  function createSetConfigHandler(coreGetHandler, coreSetHandler, picker1, picker2) {
    return function (options, newValue, callback) {
      coreGetHandler(options, function (error, result) {
        if (error) {
          return callback(error);
        }

        // Picker2 is set only for authentication provider settings
        if (picker2) {
          if (picker1 === 'microsoft') {
            if(Object.keys(result).length === 0) {
              // We have no LiveSettings, so set the required fields
              // {clientID, clientSecret*, packageSID} (*required)         
              result = { clientSecret: '' };
            } else if(!result['clientSecret']) {
              result['clientSecret'] = '';
            }
            result[picker2] = newValue;
          } else if (Array.isArray(result)) {
            // Look to see if we have any existing authentication provider settings
            var found;
            for (var i = 0; i < result.length; i++) {
              if (result[i].provider == picker1) {
                result[i][picker2] = newValue;
                found = true;
                break;
              }
            }

            // If not, we need to set the required fields
            if (!found) {
              var newProvider = { provider: picker1, appId: '', secret: '' };
              newProvider[picker2] = newValue;
              result.push(newProvider);
            }
          }
        } else {
          result[picker1] = newValue;
        }

        coreSetHandler(options, result, callback);
      });
    };
  }

  var setConfigHandlers = {
    'dynamicSchemaEnabled': createSetConfigHandler(mobile.getServiceSettings, mobile.setServiceSettings, 'dynamicSchemaEnabled'),
    'crossDomainWhitelist': createSetConfigHandler(mobile.getServiceSettings, mobile.setServiceSettings, 'crossDomainWhitelist'),
    'microsoftAccountClientSecret': createSetConfigHandler(mobile.getLiveSettings, mobile.setLiveSettings, 'microsoft', 'clientSecret'),
    'microsoftAccountClientId': createSetConfigHandler(mobile.getLiveSettings, mobile.setLiveSettings, 'microsoft', 'clientID'),
    'microsoftAccountPackageSID': createSetConfigHandler(mobile.getLiveSettings, mobile.setLiveSettings, 'microsoft', 'packageSID'),
    'facebookClientId': createSetConfigHandler(mobile.getAuthSettings, mobile.setAuthSettings, 'facebook', 'appId'),
    'facebookClientSecret': createSetConfigHandler(mobile.getAuthSettings, mobile.setAuthSettings, 'facebook', 'secret'),
    'twitterClientId': createSetConfigHandler(mobile.getAuthSettings, mobile.setAuthSettings, 'twitter', 'appId'),
    'twitterClientSecret': createSetConfigHandler(mobile.getAuthSettings, mobile.setAuthSettings, 'twitter', 'secret'),
    'googleClientId': createSetConfigHandler(mobile.getAuthSettings, mobile.setAuthSettings, 'google', 'appId'),
    'googleClientSecret': createSetConfigHandler(mobile.getAuthSettings, mobile.setAuthSettings, 'google', 'secret'),
    'apns': parseAndSetApnsSettings,
    'gcm': createSetConfigHandler(mobile.getGcmSettings, mobile.setGcmSettings, 'apiKey')
  };

  function parseAndSetApnsSettings(options, value, callback) {
    var match = value.match(/^(dev|prod):((?::{2}|[^:])*):(.+)/);
    if (!match) {
      return callback(new Error($('The value of the apns setting must be in the format (dev|prod):<password>:<pkcs12CertificateFile>, ' +
        'e.g. dev:abc!123:./mycertificate.pfx. If the password contains : (colon) characters, they must be escaped as :: (double colon).')));
    }

    var settings = {
      mode: match[1],
      password: match[2].replace(/::/g, ':')
    };

    if (settings.password.match(/:/)) {
      log.warn(util.format($('Password was unescaped to %s'), settings.password));
    }

    settings.data = fs.readFileSync(match[3], 'base64');

    mobile.setApnsSettings(options, JSON.stringify(settings), callback);
  }

  mobileConfig.command('set <servicename> <key> [value]')
        .usage('[options] <servicename> <key> [value]')
        .description($('Set a mobile service configuration setting'))
        .option('-f, --file <file>', $('read the value of the setting from a file'))
        .option('-s, --subscription <id>', $('the subscription id'))
        .execute(function (servicename, key, value, options, callback) {
          if (!setConfigHandlers[key]) {
            log.info('Supported keys:');
            for (var i in getConfigHandlers) {
              log.info(i.blue);
            }
            return callback('Unsupported key ' + key.red);
          } else if (!value && !options.file) {
            return callback(new Error($('Either value parameter must be provided or --file option specified')));
          } else {
            if (!value && options.file) {
              value = fs.readFileSync(options.file, 'utf8');
              log.info('Value was read from ' + options.file);
            }

            if (key === 'dynamicSchemaEnabled') {
              if (value === 'true') {
                value = true;
              } else if (value === 'false') {
                value = false;
              } else {
                return callback($('The value must be either true or false'));
              }
            } else if (key === 'crossDomainWhitelist') {
              value = formatCrossDomainWhitelistForSaving(value);
            }

            options.servicename = servicename;
            setConfigHandlers[key](options, value, callback);
          }
        });

  function createGetConfigHandler(coreHandler, picker1, picker2) {
    return function (options, callback) {
      coreHandler(options, function (error, result) {
        if (error) {
          return callback(error);
        }

        if (picker2) {
          if (Array.isArray(result)) {
            for (var i = 0; i < result.length; i++) {
              if (result[i].provider == picker1) {
                return callback(null, result[i][picker2]);
              }
            }
          }

          callback(null, null);
        } else {
          callback(null, result[picker1]);
        }
      });
    };
  }

  var getConfigHandlers = {
    'dynamicSchemaEnabled': createGetConfigHandler(mobile.getServiceSettings, 'dynamicSchemaEnabled'),
    'crossDomainWhitelist': createGetConfigHandler(mobile.getServiceSettings, 'crossDomainWhitelist'),
    'microsoftAccountClientSecret': createGetConfigHandler(mobile.getLiveSettings, 'clientSecret'),
    'microsoftAccountClientId': createGetConfigHandler(mobile.getLiveSettings, 'clientID'),
    'microsoftAccountPackageSID': createGetConfigHandler(mobile.getLiveSettings, 'packageSID'),
    'facebookClientId': createGetConfigHandler(mobile.getAuthSettings, 'facebook', 'appId'),
    'facebookClientSecret': createGetConfigHandler(mobile.getAuthSettings, 'facebook', 'secret'),
    'twitterClientId': createGetConfigHandler(mobile.getAuthSettings, 'twitter', 'appId'),
    'twitterClientSecret': createGetConfigHandler(mobile.getAuthSettings, 'twitter', 'secret'),
    'googleClientId': createGetConfigHandler(mobile.getAuthSettings, 'google', 'appId'),
    'googleClientSecret': createGetConfigHandler(mobile.getAuthSettings, 'google', 'secret'),
    'apns': createGetConfigHandler(mobile.getApnsSettings, 'mode'),
    'gcm': createGetConfigHandler(mobile.getGcmSettings, 'apiKey')
  };

  mobileConfig.command('get [servicename] [key]')
        .usage('[options] [servicename] [key]')
        .description($('Get a mobile service configuration setting'))
        .option('-f, --file <file>', $('save the value of the setting to a file'))
        .option('-s, --subscription <id>', $('the subscription id'))
        .execute(function (servicename, key, options, _) {
          options.servicename = promptServiceNameIfNotGiven(options, servicename, _);
<<<<<<< HEAD
          key = cli.interaction.chooseIfNotGiven($('Setting key: '), $('Retrieving choices'), key,
=======
          key = interaction.chooseIfNotGiven(cli, $('Setting key: '), $('Retrieving choices'), key,
>>>>>>> 538f5f60
            function(cb) {
              cb(null, __.keys(getConfigHandlers));
            }, _);

          if (!getConfigHandlers[key]) {
            log.info($('Supported keys:'));
            for (var i in getConfigHandlers) {
              log.info(i.blue);
            }

            throw new Error(util.format($('Unsupported key %s'), key.red));
          }

          var result;
          var progress = cli.progress(util.format($('Retrieving setting: %s'), key));
          try {
            result = getConfigHandlers[key](options, _);
          } finally {
            progress.end();
          }

          var value = {};
          value[key] = result;

          cli.interaction.formatOutput(value, function (output) {
            if (output[key]) {
              if(key === 'crossDomainWhitelist') {
                output[key] = formatCrossDomainWhitelistForDisplay(output[key]);
              }

              if (typeof options.file === 'string') {
                fs.writeFileSync(options.file, output[key], 'utf8');
                log.info('Written value to ' + options.file);
              } else {
                log.data(key, output[key].toString().green);
              }
            } else {
              log.warn('Setting is not configured'.blue);
            }
          });
        });

  var mobileTable = mobile.category('table')
        .description($('Commands to manage your Mobile Service tables'));

  mobileTable.command('list [servicename]')
        .usage('[options] [servicename]')
        .description($('List mobile service tables'))
        .option('-s, --subscription <id>', $('the subscription id'))
        .execute(function (servicename, options, callback) {

          if (servicename) {
            ensuredServiceName(servicename);
          } else {
            promptString($('Mobile service name: '), ensuredServiceName);
          }

          function ensuredServiceName(servicename) {
            options.servicename = servicename;

            mobile.listTables(options, function (error, tables) {
              if (error) {
                return callback(error);
              }

              if (log.format().json) {
                log.json(tables);
              } else if (tables && tables.length > 0) {
                log.table(tables, function (row, s) {
                  row.cell($('Name'), s.name);
                  row.cell($('Indexes'), s.metrics.indexCount);
                  row.cell($('Rows'), s.metrics.recordCount);
                });
              } else {
                log.info($('No tables created yet. You can create a mobile service table using azure mobile table create command'));
              }

              callback();
            });
          }
        });

  mobileTable.command('show [servicename] [tablename]')
        .usage('[options] [servicename] [tablename]')
        .description($('Show details for a mobile service table'))
        .option('-s, --subscription <id>', $('the subscription id'))
        .execute(function (servicename, tablename, options, callback) {

          if (servicename) {
            ensuredServiceName(servicename);
          } else {
            promptString($('Mobile service name: '), ensuredServiceName);
          }

          function ensuredServiceName(servicename) {
            options.servicename = servicename;

            if (tablename) {
              ensuredTableName(tablename);
            } else {
              promptString($('Table name: '), ensuredTableName);
            }

            function ensuredTableName(tablename) {
              options.tablename = tablename;

              // unlike async.parallel, we want all operations to execute regardless if some have errors

              var progress = cli.progress('Getting table information');
              var results = {};
              var operationCount = 0;
              function tryFinish() {
                if (++operationCount < 4) {
                  return;
                }

                progress.end();

                if (log.format().json) {
                  log.json(results);
                } else if (!results.table) {
                  return callback(new Error(util.format($('Table %s or mobile service %s does not exist'), tablename, servicename)));
                } else {
                  log.info($('Table statistics:').green);
                  log.data($('Number of records'), results.table.metrics.recordCount.toString().green);
                  log.info($('Table operations:').green);
                  log.table(['insert', 'read', 'update', 'delete'], function (row, s) {
                    row.cell($('Operation'), s);

                    var script;
                    if (results.scripts) {
                      for (var i = 0; i < results.scripts.length; i++) {
                        if (results.scripts[i].operation === s) {
                          script = results.scripts[i];
                          break;
                        }
                      }

                      row.cell('Script', script ? script.sizeBytes.toString() + ' bytes' : 'Not defined');
                    } else {
                      row.cell('Script', 'N/A');
                    }

                    if (results.permissions) {
                      row.cell('Permissions', results.permissions[s] || 'default');
                    } else {
                      row.cell('Permissions', 'N/A');
                    }

                  });

                  if (results.columns) {
                    log.info($('Table columns:').green);
                    log.table(results.columns, function (row, s) {
                      row.cell($('Name'), s.name);
                      row.cell($('Type'), s.type);
                      row.cell($('Indexed'), s.indexed ? 'Yes' : '');
                    });
                  } else {
                    log.error($('Unable to obtain table columns'));
                  }
                }

                callback();
              }

              function createCallback(name) {
                return function (error, result) {
                  log.silly(name, error);
                  if (!error) {
                    results[name] = result;
                  }

                  tryFinish();
                };
              }

              try {
                mobile.getTable(options, createCallback('table'));
                mobile.getPermissions(options, createCallback('permissions'));
                mobile.getColumns(options, createCallback('columns'));
                mobile.getScripts(options, createCallback('scripts'));
              } catch (e) {
                progress.end();
                callback(e);
              }
            }
          }
        });

  var roles = ['user', 'public', 'application', 'admin'];
  var operations = ['insert', 'read', 'update', 'delete'];
  function parsePermissions(permissions) {
    var result = {};
    if (typeof permissions == 'string') {
      permissions.split(',').forEach(function (pair) {
        var match = pair.match(/^([^\=]+)\=(.+)$/);
        if (!match) {
          throw new Error(util.format($('Syntax error in parsing the permission pair "%s"'), pair));
        }

        if (match[1] !== '*' && !operations.some(function (operation) { return operation === match[1]; })) {
          throw new Error(util.format($('Unsupported operation name "%s". Operation must be one of *, %s'), match[1], operations.join(', ')));
        }

        if (!roles.some(function (role) { return role === match[2]; })) {
          throw new Error(util.format($('Unsupported permission value "%s". Permission must be one of %s'), match[2], roles.join(', ')));
        }

        if (match[1] === '*') {
          operations.forEach(function (operation) {
            result[operation] = match[2];
          });
        } else {
          result[match[1]] = match[2];
        }
      });
    }

    return result;
  }

  mobileTable.command('create [servicename] [tablename]')
        .usage('[options] [servicename] [tablename]')
        .description($('Create a new mobile service table'))
        .option('-p, --permissions <permissions>', $('comma delimited list of <operation>=<permission> pairs'))
        .option('-s, --subscription <id>', $('the subscription id'))
        .execute(function (servicename, tablename, options, callback) {
          var settings;
          try {
            settings = parsePermissions(options.permissions);
          }
          catch (e) {
            log.error($('Permissions must be specified as a comma delimited list of <operation>=<permission> pairs.'));
            log.error(util.format($('<operation> must be one of %s'), operations.join(', ')));
            log.error(util.format($('<permission> must be one of %s'), roles.join(', ')));

            return callback(e);
          }

          // default table permissions to 'application'
          operations.forEach(function (operation) {
            if (!settings[operation]) {
              settings[operation] = 'application';
            }
          });

          if (servicename) {
            ensuredServiceName(servicename);
          } else {
            promptString(util.format($('Mobile service name: %s'), ensuredServiceName));
          }

          function ensuredServiceName(servicename) {
            options.servicename = servicename;

            if (tablename) {
              ensuredTableName(tablename);
            } else {
              promptString($('Table name: '), ensuredTableName);
            }

            function ensuredTableName(tablename) {
              options.tablename = tablename;
              settings.name = tablename;
              var progress = cli.progress($('Creating table'));
              try {
                mobile.createTable(options, JSON.stringify(settings), function (error) {
                  progress.end();
                  callback(error);
                });
              } catch (e) {
                progress.end();
                throw e;
              }
            }
          }
        });

  mobileTable.command('update [servicename] [tablename]')
        .usage('[options] [servicename] [tablename]')
        .description($('Update mobile service table properties'))
        .option('-p, --permissions <permissions>', $('comma delimited list of <operation>=<permission> pairs'))
        .option('--deleteColumn <columns>', $('comma separated list of columns to delete'))
        .option('-q, --quiet', $('do not prompt for confirmation of column deletion'))
        .option('--addIndex <columns>', $('comma separated list of columns to create an index on'))
        .option('--deleteIndex <columns>', $('comma separated list of columns to delete an index from'))
        .option('-s, --subscription <id>', $('the subscription id'))
        .execute(function (servicename, tablename, options, callback) {
          if (!options.deleteIndex && !options.addIndex && !options.permissions && !options.deleteColumn) {
            return callback(new Error($('No updates specified. Check the list of available updates with --help and specify at least one.')));
          }

          try {
            options.permissions = parsePermissions(options.permissions);
          } catch (e) {
            log.error($('Permissions must be specified as a comma delimited list of <operation>=<permission> pairs.'));
            log.error(util.format($('<operation> must be one of %s'), operations.join(', ')));
            log.error(util.format($('<permission> must be one of %s'), roles.join(', ')));
            return callback(e);
          }

          if (servicename) {
            ensuredServiceName(servicename);
          } else {
            promptString($('Mobile service name: '), ensuredServiceName);
          }

          function ensuredServiceName(servicename) {
            options.servicename = servicename;

            if (tablename) {
              ensuredTableName(tablename);
            } else {
              promptString($('Table name: '), ensuredTableName);
            }

            function ensuredTableName(tablename) {
              options.tablename = tablename;
              if (typeof options.deleteColumn !== 'string' || options.quiet) {
                doProceed(true);
              } else {
                cli.confirm($('Do you really want to delete the column(s)? [y/n]: '), doProceed);
              }

              function doProceed(decision) {
                if (!decision) {
                  log.info($('Update terminated with no changes made'));
                  callback();
                } else {
                  var plan = [];

                  // add permission update to plan

                  if (Object.getOwnPropertyNames(options.permissions).length > 0) {
                    plan.push({
                      progress: $('Updating permissions'),
                      success: $('Updated permissions'),
                      failure: $('Failed to update permissions'),
                      handler: function (callback) {
                        mobile.updatePermissions(options, options.permissions, callback);
                      }
                    });
                  }

                  // add index deletion to plan

                  if (options.deleteIndex) {
                    options.deleteIndex.split(',').forEach(function (column) {
                      plan.push({
                        progress: util.format($('Deleting index from column %s'), column),
                        success: util.format($('Deleted index from column %s'), column),
                        failure: util.format($('Failed to delete index from column %s'), column),
                        handler: function (callback) {
                          mobile.deleteIndex(options, column, callback);
                        }
                      });
                    });
                  }

                  // add index addition to plan

                  if (options.addIndex) {
                    options.addIndex.split(',').forEach(function (column) {
                      plan.push({
                        progress: util.format($('Adding index to column %s'), column),
                        success: util.format($('Added index to column %s'), column),
                        failure: util.format($('Failed to add index to column %s'), column),
                        handler: function (callback) {
                          mobile.createIndex(options, column, callback);
                        }
                      });
                    });
                  }

                  // add column deletion to plan

                  if (options.deleteColumn) {
                    options.deleteColumn.split(',').forEach(function (column) {
                      plan.push({
                        progress: util.format($('Deleting column %s'), column),
                        success: util.format($('Deleted column %s'), column),
                        failure: util.format($('Failed to delete column %s'), column),
                        handler: function (callback) {
                          mobile.deleteColumn(options, column, callback);
                        }
                      });
                    });
                  }

                  // execute plan

                  var failures = 0;
                  var doStep = function (stepIndex) {
                    if (stepIndex == plan.length) {
                      return callback(failures > 0 ? $('Not all update operations completed successfuly') : null);
                    }

                    var step = plan[stepIndex];
                    var progress = cli.progress(step.progress);
                    try {
                      step.handler(function (error) {
                        progress.end();
                        if (error) {
                          log.error(step.failure);
                          failures++;
                        } else {
                          log.info(step.success);
                        }

                        doStep(stepIndex + 1);
                      });
                    } catch (e) {
                      progress.end();
                      failures++;
                      doStep(stepIndex + 1);
                    }
                  };

                  doStep(0);
                }
              }
            }
          }
        });

  mobileTable.command('delete [servicename] [tablename]')
        .usage('[options] [servicename] [tablename]')
        .description($('Delete a mobile service table'))
        .option('-q, --quiet', $('do not prompt for confirmation'))
        .option('-s, --subscription <id>', $('the subscription id'))
        .execute(function (servicename, tablename, options, callback) {

          if (servicename) {
            ensuredServiceName(servicename);
          } else {
            promptString($('Mobile service name: '), ensuredServiceName);
          }

          function ensuredServiceName(servicename) {
            options.servicename = servicename;

            if (tablename) {
              ensuredTableName(tablename);
            } else {
              promptString($('Table name: '), ensuredTableName);
            }

            function ensuredTableName(tablename) {
              options.tablename = tablename;

              if (options.quiet) {
                doDelete(true);
              } else {
                cli.confirm($('Do you really want to delete the table? [y/n]: '), doDelete);
              }

              function doDelete(decision) {
                if (decision) {
                  var progress = cli.progress($('Deleting table'));
                  try {
                    mobile.deleteTable(options, function (error) {
                      progress.end();
                      callback(error);
                    });
                  }
                  catch (e) {
                    progress.end();
                    throw e;
                  }
                }
                else {
                  log.info($('Table was not deleted'));
                  callback();
                }
              }
            }
          }
        });

  var mobileData = mobile.category('data')
        .description($('Commands to manage your Mobile Service tables data'));

  mobileData.command('read [servicename] [tablename] [query]')
        .usage('[options] [servicename] [tablename] [query]')
        .description($('Query data from a mobile service table'))
        .option('-k, --skip <top>', $('skip the first <skip> number of rows'))
        .option('-t, --top <top>', $('return the first <top> number of remaining rows'))
        .option('-l, --list', $('display results in list format'))
        .option('-s, --subscription <id>', $('the subscription id'))
        .execute(function (servicename, tablename, query, options, callback) {

          if (servicename) {
            ensuredServiceName(servicename);
          } else {
            promptString($('Mobile service name: '), ensuredServiceName);
          }

          function ensuredServiceName(servicename) {
            options.servicename = servicename;

            if (tablename) {
              ensuredTableName(tablename);
            } else {
              promptString($('Table name: '), ensuredTableName);
            }

            function ensuredTableName(tablename) {
              options.tablename = tablename;
              options.query = query;
              mobile.getData(options, function (error, data) {
                if (error) {
                  return callback(error);
                }

                if (log.format().json) {
                  log.json(data);
                } else if (!Array.isArray(data) || data.length === 0) {
                  log.info($('No matching records found'));
                } else if (options.list) {
                  data.forEach(function (record) {
                    log.data('', '');
                    for (var i in record) {
                      log.data(i, record[i] === null ? '<null>'.green : record[i].toString().green);
                    }
                  });
                  log.data('', '');
                } else {
                  log.table(data, function (row, s) {
                    for (var i in s) {
                      row.cell(i, s[i]);
                    }
                  });
                }

                callback();
              });
            }
          }
        });

  mobileData.command('truncate [servicename] [tablename]')
        .usage('[options] [servicename] [tablename]')
        .description($('Delete all data from a mobile service table'))
        .option('-q, --quiet', $('do not prompt for confirmation'))
        .option('-s, --subscription <id>', $('the subscription id'))
        .execute(function (servicename, tablename, options, callback) {

          if (servicename) {
            ensuredServiceName(servicename);
          } else {
            promptString($('Mobile service name: '), ensuredServiceName);
          }

          function ensuredServiceName(servicename) {
            options.servicename = servicename;

            if (tablename) {
              ensuredTableName(tablename);
            } else {
              promptString($('Table name: '), ensuredTableName);
            }

            function ensuredTableName(tablename) {
              options.tablename = tablename;

              if (options.quiet) {
                mobile.truncateTable(options, JSON.stringify({confirm: true}), afterDelete);
              } else {
                mobile.truncateTable(options, JSON.stringify({confirm: false}), confirmDeletion);
              }

              function confirmDeletion(error, result) {
                if (error) {
                  return callback(error);
                }

                if (result.rowCount === 0) {
                  log.info($('There is no data in the table.'));
                  return callback();
                }

                log.info(util.format($('There are %s data rows in the table'), result.rowCount));
                cli.confirm($('Do you really want to delete all data from the table? [y/n]: '), function (decision) {
                  if (decision) {
                    mobile.truncateTable(options, JSON.stringify({confirm: true}), afterDelete);
                  } else {
                    log.info($('No data was deleted.'));
                    callback();
                  }
                });
              }

              function afterDelete(error, result) {
                if (error) {
                  return callback(error);
                }

                if (log.format().json) {
                  log.json(result);
                } else {
                  log.info(util.format($('Deleted %s rows'), result.rowCount));
                }

                callback();
              }
            }
          }
        });

  function displayScheduledJob(row, s) {
    row.cell($('Job name'), s.name);
    row.cell($('Script name'), 'scheduler/' + s.name);
    row.cell($('Status'), s.status);
    row.cell($('Interval'), s.intervalUnit ? (s.intervalPeriod + ' [' + s.intervalUnit + ']') : 'on demand');
    row.cell($('Last run'), s.lastRun || 'N/A');
    row.cell($('Next run'), s.nextRun || 'N/A');
  }

  var mobileScript = mobile.category('script')
        .description($('Commands to manage your Mobile Service scripts'));

  mobileScript.command('list [servicename]')
        .usage('[options] [servicename]')
        .description($('List mobile service scripts'))
        .option('-s, --subscription <id>', $('the subscription id'))
        .execute(function (servicename, options, callback) {

          if (servicename) {
            ensuredServiceName(servicename);
          } else {
            promptString($('Mobile service name: '), ensuredServiceName);
          }

          function ensuredServiceName(servicename) {
            options.servicename = servicename;

            // unlike async.parallel, we want all operations to execute regardless if some have errors

            var progress = cli.progress($('Getting script information'));
            var results = {};
            var operationCount = 0;
            function tryFinish() {
              if (++operationCount < 3) {
                return;
              }

              progress.end();

              if (log.format().json) {
                log.json(results);
              } else {
                if (!results.table) {
                  log.error($('Unable to get table scripts'));
                } else if (!Array.isArray(results.table) || results.table.length === 0) {
                  log.info($('There are no table scripts. Create scripts using azure mobile script upload command'));
                } else {
                  log.info($('Table scripts').green);
                  log.table(results.table, function (row, s) {
                    row.cell($('Name'), 'table/' + s.table + '.' + s.operation);
                    row.cell($('Size'), s.sizeBytes);
                  });
                }

                if (!results.shared) {
                  log.error($('Unable to get shared scripts'));
                } else if (!Array.isArray(results.shared) || results.shared.length === 0) {
                  log.info($('There are no shared scripts. Create scripts using azure mobile script upload command'));
                } else {
                  log.info($('Shared scripts').green);
                  log.table(results.shared, function (row, s) {
                    row.cell($('Name'), 'shared/' + s.name);
                    row.cell($('Size'), s.sizeBytes);
                  });
                }

                if (!results.scheduler) {
                  log.error($('Unable to get scheduled job scripts'));
                } else if (!Array.isArray(results.scheduler) || results.scheduler.length === 0) {
                  log.info($('There are no scheduled job scripts. Create scheduled jobs using the \'azure mobile job\' command.'));
                } else {
                  log.info($('Scheduled job scripts').green);
                  log.table(results.scheduler, displayScheduledJob);
                }
              }

              callback();
            }

            function createCallback(name) {
              return function (error, result) {
                log.silly(name, error);
                if (!error) {
                  results[name] = result;
                }

                tryFinish();
              };
            }

            try {
              mobile.getAllTableScripts(options, createCallback('table'));
              mobile.getSharedScripts(options, createCallback('shared'));
              mobile.getSchedulerScripts(options, createCallback('scheduler'));
            }
            catch (e) {
              progress.end();
              callback(e);
            }
          }
        });

  function parseScriptName(scriptname) {
    var result;

    var match = scriptname.match(/^table\/([^\.]+)\.(insert|read|update|delete)(?:$|\.js$)/);
    if (match) {
      result = { type: 'table', table: { name: match[1], operation: match[2] } };
    }
    else {
      match = scriptname.match(/^scheduler\/([^\.]+)(?:$|\.js$)/);
      if (match) {
        result = { type: 'scheduler', scheduler: { name: match[1] } };
      }
      else {
        match = scriptname.match(/^shared\/apnsFeedback(?:$|\.js$)/);
        if (match) {
          result = { type: 'shared', shared: { name: 'apnsFeedback' } };
        }
      }
    }

    return result;
  }

  function saveScriptFile(scriptSpec, script, output, force) {
    var file;
    var dir;

    if (output) {
      file = output;
    }
    else {
      dir = './' + scriptSpec.type;
      file = dir + '/';
      if (scriptSpec.type == 'table') {
        file += scriptSpec.table.name + '.' + scriptSpec.table.operation + '.js';
      }
      else {
        file += scriptSpec[scriptSpec.type].name + '.js';
      }
    }

    if (utils.pathExistsSync(file) && !force) {
      return 'File ' + file + ' already exists. Use --override to override.';
    }
    else {
      try {
        if (!output) {
          if (!utils.pathExistsSync(dir)) {
            fs.mkdirSync(dir);
          }
        }

        fs.writeFileSync(file, script, 'utf8');
        log.info('Saved script to ' + file);
      }
      catch (e) {
        return 'Unable to save file ' + file;
      }
    }

    return null;
  }

  var getScriptHandlers = {
    table: mobile.getTableScript,
    scheduler: mobile.getSchedulerScript,
    shared: mobile.getSharedScript
  };

  mobileScript.command('download [servicename] [scriptname]')
        .usage('[options] [servicename] [scriptname]')
        .description($('Downloads mobile service script'))
        .option('-f, --file <file>', $('file to save the script to'))
        .option('-o, --override', $('override existing files'))
        .option('-c, --console', $('write the script to the console instead of a file'))
        .option('-s, --subscription <id>', $('the subscription id'))
        .execute(function (servicename, scriptname, options, callback) {

          if (servicename) {
            ensuredServiceName(servicename);
          } else {
            promptString($('Mobile service name: '), ensuredServiceName);
          }

          function ensuredServiceName(servicename) {
            options.servicename = servicename;

            if (scriptname) {
              ensuredScriptName(scriptname);
            } else {
              promptString($('Script name: '), ensuredScriptName);
            }

            function ensuredScriptName(scriptname) {
              options.scriptname = scriptname;
              options.script = parseScriptName(options.scriptname);
              if (!options.script) {
                log.info($('For table script, specify table/<tableName>.{insert|read|update|delete}'));
                log.info($('For APNS script, specify shared/apnsFeedback'));
                log.info($('For scheduler script, specify scheduler/<scriptName>'));
                return callback(new Error(util.format($('Invalid script name %s'), options.scriptname)));
              }

              getScriptHandlers[options.script.type](options, function (error, script) {
                if (error) {
                  return callback(error);
                }

                if (options.console) {
                  console.log(script);
                } else {
                  callback(saveScriptFile(options.script, script, options.file, options.override));
                }
              });
            }
          }
        });

  var setScriptHandlers = {
    table: mobile.setTableScript,
    scheduler: mobile.setSchedulerScript,
    shared: mobile.setSharedScript
  };

  mobileScript.command('upload [servicename] [scriptname]')
        .usage('[options] [servicename] [scriptname]')
        .description($('Uploads mobile service script'))
        .option('-f, --file <file>', $('file to read the script from'))
        .option('-s, --subscription <id>', $('the subscription id'))
        .execute(function (servicename, scriptname, options, callback) {

          if (servicename) {
            ensuredServiceName(servicename);
          } else {
            promptString($('Mobile service name: '), ensuredServiceName);
          }

          function ensuredServiceName(servicename) {
            options.servicename = servicename;

            if (scriptname) {
              ensuredScriptName(scriptname);
            } else {
              promptString($('Script name: '), ensuredScriptName);
            }

            function ensuredScriptName(scriptname) {
              options.scriptname = scriptname;
              options.script = parseScriptName(options.scriptname);
              if (!options.script) {
                log.info($('For table script, specify table/<tableName>.{insert|read|update|delete}'));
                log.info($('For APNS script, specify shared/apnsFeedback'));
                log.info($('For scheduler script, specify scheduler/<scriptName>'));
                return callback(new Error(util.format($('Invalid script name %s'), options.scriptname)));
              }

              if (!options.file) {
                options.file = './' + options.script.type + '/';
                if (options.script.table) {
                  options.file += options.script.table.name + '.' + options.script.table.operation + '.js';
                }
                else {
                  options.file += options.script[options.script.type].name + '.js';
                }
              }

              var script;
              try {
                script = fs.readFileSync(options.file, 'utf8');
              }
              catch (e) {
                return callback(new Error(util.format($('Unable to read script from file %s'), options.file)));
              }

              setScriptHandlers[options.script.type](options, script, callback);
            }
          }
        });

  var deleteScriptHandlers = {
    table: mobile.deleteTableScript,
    scheduler: mobile.deleteSchedulerScript,
    shared: mobile.deleteSharedScript
  };

  mobileScript.command('delete [servicename] [scriptname]')
        .usage('[options] [servicename] [scriptname]')
        .description($('Deletes mobile service script or scripts'))
        .option('-s, --subscription <id>', $('the subscription id'))
        .execute(function (servicename, scriptname, options, callback) {

          if (servicename) {
            ensuredServiceName(servicename);
          } else {
            promptString($('Mobile service name: '), ensuredServiceName);
          }

          function ensuredServiceName(servicename) {
            options.servicename = servicename;

            if (scriptname) {
              ensuredScriptName(scriptname);
            } else {
              promptString($('Script name: '), ensuredScriptName);
            }

            function ensuredScriptName(scriptname) {
              options.scriptname = scriptname;
              options.script = parseScriptName(options.scriptname);
              if (!options.script) {
                log.info($('For table script, specify tables/<tableName>.{insert|read|update|delete}'));
                log.info($('For APNS script, specify shared/apnsFeedback'));
                log.info($('For scheduler script, specify scheduler/<scriptName>'));
                return callback(new Error(util.format($('Invalid script name %s'), options.scriptname)));
              }

              deleteScriptHandlers[options.script.type](options, callback);
            }
          }
        });

  var mobileScale = mobile.category('scale')
        .description($('Commands to manage your Mobile Service scaling'));

  mobileScale.command('show [servicename]')
        .usage('[options] [servicename]')
        .description($('Show the scalability settings of a mobile service'))
        .option('-s, --subscription <id>', $('the subscription id'))
        .execute(function (servicename, options, callback) {

          if (servicename) {
            ensuredServiceName(servicename);
          } else {
            promptString($('Mobile service name: '), ensuredServiceName);
          }

          function ensuredServiceName(servicename) {
            options.servicename = servicename;

            var progress = cli.progress($('Getting mobile service scale settings'));
            mobile.getScaleSettings(options, function (error, scalesettings) {
              progress.end();
              if (error) {
                return callback(error);
              }

              if (log.format().json) {
                log.json(scalesettings);
              }
              else {
                displayScaleSettings(scalesettings);
              }

              callback();
            });
          }
        });


  mobileScale.command('change [servicename]')
        .usage('[options] [servicename]')
        .description($('Change the scalability settings of a mobile service'))
        .option('-t, --tier <tier>', $('choose the free, standard or premium tier'))
        .option('-i, --numberOfInstances <count>', $('number of instances in standard or premium mode'))
        .option('-s, --subscription <id>', $('the subscription id'))
        .execute(function (servicename, options, callback) {
          if (!options.tier && !options.numberOfInstances) {
            return callback(new Error($('Specify at least one option. Type --help for more information')));
          }

          // Convert options to internal values, confirm valid value was entered
          if(options.tier !== undefined) {
            if(options.tier !== 'free' && options.tier !== 'standard' && options.tier !== 'premium') {
              return callback(new Error($('Allowed values for tier are free, standard or premium')));
            }

            // If going to 'free' and they didn't specify a number, set it to 1
            if(options.tier === 'free' && options.numberOfInstances === undefined) {
              options.numberOfInstances = 1;
            }
          }

          // Verify number of instances is valid
          if (options.numberOfInstances !== undefined && isNaN(options.numberOfInstances)) {
            return callback(new Error($('Number of instances must be a positive integer')));
          }

          if (servicename) {
            ensuredServiceName(servicename);
          } else {
            promptString($('Mobile service name: '), ensuredServiceName);
          }

          function ensuredServiceName(servicename) {
            options.servicename = servicename;

            var progress = cli.progress('Rescaling the mobile service');
            mobile.getScaleSettings(options, function (error, scalesettings) {
              if (error) {
                progress.end();
                return callback(error);
              }

              if ((options.tier === undefined || options.tier === scalesettings.tier) &&
                  (options.numberOfInstances === undefined || options.numberOfInstances == scalesettings.numberOfInstances)) {
                // nothing to change
                progress.end();
                log.info($('Current scale settings of the mobile service already match the requested settings. No changes are made'));
                return callback();
              }

              var newScaleSettings = {
                tier: options.tier || scalesettings.tier,
                numberOfInstances: options.numberOfInstances || scalesettings.numberOfInstances
              };

              //ensure limits are correct
              if(scaleMaxInstanceCounts[newScaleSettings.tier] < newScaleSettings.numberOfInstances) {
                progress.end();
                if(scaleMaxInstanceCounts[newScaleSettings.tier] === 1) {
                  return callback(new Error(util.format($('Number of instances must be set to 1 when the mobile service is in the %s tier'), newScaleSettings.tier)));
                }

                return callback('Cannot set number of instances to ' + newScaleSettings.numberOfInstances.toString() +
                   ' when the mobile service is in the ' + newScaleSettings.tier + ' tier.' +
                   ' Valid values for this tier are 1 to ' + scaleMaxInstanceCounts[newScaleSettings.tier].toString()) + '.';
              }

              mobile.setScaleSettings(options, JSON.stringify(newScaleSettings), function (error) {
                progress.end();
                callback(error);
              });
            });
          }
        });

  var mobileJob = mobile.category('job')
        .description($('Commands to manage your Mobile Service scheduled jobs'));

  mobileJob.command('list [servicename]')
        .usage('[options] [servicename]')
        .description($('List mobile service scheduled jobs'))
        .option('-s, --subscription <id>', $('the subscription id'))
        .execute(function (servicename, options, callback) {

          if (servicename) {
            ensuredServiceName(servicename);
          } else {
            promptString($('Mobile service name: '), ensuredServiceName);
          }

          function ensuredServiceName(servicename) {
            options.servicename = servicename;

            mobile.getSchedulerScripts(options, function (error, results) {
              if (error) {
                return callback(error);
              }

              if (log.format().json) {
                log.json(results);
              } else {
                if (!Array.isArray(results) || results.length === 0) {
                  log.info($('There are no scheduled jobs. Create scheduled jobs using the \'azure mobile job create\' command'));
                } else {
                  log.info($('Scheduled jobs').green);
                  log.table(results, displayScheduledJob);
                  log.info($('You can manipulate scheduled job scripts using the \'azure mobile script\' command.').green);
                }
              }

              callback();
            });
          }
        });

  var intervalUnits = ['second', 'minute', 'hour', 'day', 'month', 'year', 'none'];

  mobileJob.command('create [servicename] [jobname]')
        .usage('[options] [servicename] [jobname]')
        .description($('Create a mobile service scheduled job'))
        .option('-i, --interval <number>',$('job interval as an integer; defaults to 15'))
        .option('-u, --intervalUnit <unit>', $('specify one of: minute, hour, day, month or none for on-demand jobs; defaults to minute'))
        .option('-t, --startTime <time>', $('time of the first run of the script in ISO format; defaults to now'))
        .option('-s, --subscription <id>', $('the subscription id'))
        .execute(function (servicename, jobname, options, callback) {
          options.interval = typeof options.interval === 'undefined' ? 15 : +options.interval;
          options.intervalUnit = options.intervalUnit || 'minute';

          if (isNaN(options.interval) || options.interval < 0) {
            return callback(new Error($('The --interval must be a positive integer')));
          }

          if (!intervalUnits.some(function (unit) { return unit === options.intervalUnit; })) {
            return callback(util.format($('The --intervalUnit must be one of %s'), intervalUnits.join(', ')));
          }

          if (servicename) {
            ensuredServiceName(servicename);
          } else {
            promptString($('Mobile service name: '), ensuredServiceName);
          }

          function ensuredServiceName(servicename) {
            options.servicename = servicename;

            if (jobname) {
              ensuredJobName(jobname);
            } else {
              promptString($('Scheduled job name: '), ensuredJobName);
            }

            function ensuredJobName(jobname) {
              options.jobname = jobname;

              var job = {
                name: options.jobname
              };

              if (options.intervalUnit !== 'none') {
                job.intervalUnit = options.intervalUnit;
                job.intervalPeriod = options.interval;
                job.startTime = options.startTime || new Date().toISOString();
              }

              mobile.createJob(options, JSON.stringify(job), function (error) {
                if (error) {
                  return callback(error);
                }

                log.info($('Job was created in disabled state. You can enable the job using the \'azure mobile job update\' command').green);
                log.info($('You can manipulate the scheduled job script using the \'azure mobile script\' command').green);
                callback();
              });
            }
          }
        });

  mobileJob.command('update [servicename] [jobname]')
        .usage('[options] [servicename] [jobname]')
        .description($('Update a mobile service scheduled job'))
        .option('-i, --interval <number>', $('job interval as an integer'))
        .option('-u, --intervalUnit <unit>', $('specify one of: minute, hour, day, month or none for on-demand jobs'))
        .option('-t, --startTime <time>', $('time of the first run of the script in ISO format'))
        .option('-a, --status <status>', $('enabled or disabled'))
        .option('-s, --subscription <id>', $('the subscription id'))
        .execute(function (servicename, jobname, options, _) {

          if (typeof options.interval !== 'undefined' && isNaN(options.interval) || options.interval < 0) {
            throw new Error($('The --interval must be a positive integer'));
          }

          if (typeof options.intervalUnits !== 'undefined' && !intervalUnits.some(function (unit) { return unit === options.intervalUnit; })) {
            throw new Error(util.format($('The --intervalUnit must be one of %s'), intervalUnits.join(', ')));
          }

          if (typeof options.status !== 'undefined' && options.status !== 'enabled' && options.status !== 'disabled') {
            throw new Error($('The --status must be either enabled or disabled'));
          }

          options.servicename = promptServiceNameIfNotGiven(options, servicename, _);
<<<<<<< HEAD
          options.jobname = cli.interaction.chooseIfNotGiven($('Scheduled job name: '), $('Retrieving choices'), jobname,
=======
          options.jobname = interaction.chooseIfNotGiven(cli, $('Scheduled job name: '), $('Getting choices'), jobname,
>>>>>>> 538f5f60
            function(cb) {
              mobile.getSchedulerScripts(options, function (error, jobs) {
                if(error) { return cb(error); }
                log.silly(JSON.stringify(jobs));

                cb(null, jobs.map(function(job) { return job.name; }));
              });
            }, _);

          var progress = cli.progress($('Updating job settings'));
          var job, newJob;
          try {
            job = mobile.getJob(options, _);
          } catch(e) {
            progress.end();
            throw e;
          }

          log.silly($('Current settings for job: '));
          log.json('silly', job);

          if(options.intervalUnit === 'none') {
            newJob = {
              status: 'disabled',
              intervalUnit: undefined
            };
          } else {
            newJob = {
              intervalPeriod: +options.interval || job.intervalPeriod,
              intervalUnit: options.intervalUnit || job.intervalUnit,
              startTime: options.startTime || job.startTime || '1900-01-01T00:00:00Z',
              status: options.status || job.status
            };
          }

          var changed = false;
          for (var i in newJob) {
            if (newJob[i] !== job[i]) {
              changed = true;
              break;
            }
          }

          if (changed) {
            try {
              mobile.setJob(options, newJob, _);
            } catch(e) {
              progress.end();
              throw e;
            }
          } else {
            log.info($('The scheduled job settings already match the requested settings. No changes made'));
          }
          progress.end();

        });

  mobileJob.command('delete [servicename] [jobname]')
        .usage('[options] [servicename] [jobname]')
        .description($('Delete a mobile service scheduled job'))
        .option('-s, --subscription <id>', $('the subscription id'))
        .execute(function (servicename, jobname, options, callback) {

          if (servicename) {
            ensuredServiceName(servicename);
          } else {
            promptString($('Mobile service name: '), ensuredServiceName);
          }

          function ensuredServiceName(servicename) {
            options.servicename = servicename;

            if (jobname) {
              ensuredJobName(jobname);
            } else {
              promptString($('Scheduled job name: '), ensuredJobName);
            }

            function ensuredJobName(jobname) {
              options.jobname = jobname;
              mobile.deleteSchedulerScript(options, callback);
            }
          }
        });

  var mobilePreview = mobile.category('preview')
    .description($('Commands to enable preview features for your Mobile Service'));

  mobilePreview.command('list [servicename]')
        .description($('Show the preview features enabled for a mobile service'))
        .option('-s, --subscription <id>', $('the subscription id'))
        .execute(function (servicename, options, _) {
          options.servicename = promptServiceNameIfNotGiven(options, servicename, _);

          var progress = cli.progress($('Getting preview features'));
          var result;
          try {
            result = mobile.getPreviews(options, _);
          } finally {
            progress.end();
          }

          cli.interaction.formatOutput(result, function (features) {
            if(features && (features.enabled && features.enabled.length > 0) || (features.available && features.available.length > 0)) {
              var combinedFeatures = __.union(features.enabled, features.available);
              log.table(combinedFeatures, function (row, f) {
                row.cell($('Preview feature'), f);
                row.cell($('Enabled'), __.contains(features.enabled, f) ? 'Yes'.green : 'No');
              });
              log.info($('You can enable preview features using the \'azure mobile preview enable\' command.'));
            } else {
              log.data($('There are no preview features available.'));
            }
          });
        });

  mobilePreview.command('enable [servicename] [featurename]')
        .usage('[options] [servicename] [featurename]')
        .description($('Enable a preview feature for a mobile service. Note that preview features cannot be disabled for a mobile service!'))
        .option('-s, --subscription <id>', $('the subscription id'))
        .execute(function (servicename, featurename, options, _) {
          options.servicename = promptServiceNameIfNotGiven(options, servicename, _);
<<<<<<< HEAD
          options.featurename = cli.interaction.chooseIfNotGiven($('Preview feature: '), $('Retrieving choices'), featurename,
=======
          options.featurename = interaction.chooseIfNotGiven(cli, $('Preview feature: '), $('Retrieving choices'), featurename,
>>>>>>> 538f5f60
            function(cb) {
              mobile.getPreviews(options, function (error, features) {
                if(error) { return cb(error); }
                cb(null, features.available);
              });
            }, _);

          var progress = cli.progress($('Enabling preview feature for mobile service'));
          var result;
          try {
            result = mobile.enablePreview(options, { enable: options.featurename }, _);
          } finally {
            progress.end();
          }

<<<<<<< HEAD
          cli.interaction.formatOutput(result, function (feature) {
=======
          interaction.formatOutput(cli, result, function (feature) {
>>>>>>> 538f5f60
            log.info($('Result of enabling feature:').green);
            log.info(feature.summary);

            Object.keys(feature.data).forEach(function (property) {
              var value = feature.data[property];
              if (__.isObject(value)) {
                value =  JSON.stringify(value);
              }
              log.data(util.format($('data.%s'), property), value.green);
            });

            log.verbose(util.format($('Detailed information: %s'), result.details));
          });
        });
};<|MERGE_RESOLUTION|>--- conflicted
+++ resolved
@@ -31,11 +31,7 @@
   cli.category('account').registerResourceType('Mobileservice');
 
   function promptServiceNameIfNotGiven (options, servicename, _) {
-<<<<<<< HEAD
     var result = cli.interaction.chooseIfNotGiven($('Mobile Service: '), $('Retrieving choices'), servicename,
-=======
-    var result = interaction.chooseIfNotGiven(cli, $('Mobile Service: '), $('Retrieving choices'), servicename,
->>>>>>> 538f5f60
       function(cb) {
         mobile.listServices(options, function (error, services) {
           if(error) { return cb(error); }
@@ -1226,25 +1222,15 @@
             throw new Error($('Service name must start with a letter, contain only letters, numbers, and hyphens, and end with a letter or number.'));
           }
 
-<<<<<<< HEAD
           options.username = cli.interaction.promptIfNotGiven($('SQL administrator user name: '), username, _);
-=======
-          options.username = interaction.promptIfNotGiven(cli, $('SQL administrator user name: '), username, _);
->>>>>>> 538f5f60
           if (!isUsernameValid(options.username)) {
             throw new Error($('Invalid username'));
           }
 
           if(options.sqlServer) {
-<<<<<<< HEAD
             options.password = cli.interaction.promptPasswordOnceIfNotGiven($('SQL administrator password: '), password, _);
           } else {
             options.password = cli.interaction.promptPasswordIfNotGiven($('SQL administrator password: '), password, _);
-=======
-            options.password = interaction.promptPasswordOnceIfNotGiven(cli, $('SQL administrator password: '), password, _);
-          } else {
-            options.password = interaction.promptPasswordIfNotGiven(cli, $('SQL administrator password: '), password, _);
->>>>>>> 538f5f60
           }
           if (!isPasswordValid(options.username, options.password)) {
             throw new Error($('Invalid password'));
@@ -1342,11 +1328,7 @@
           });
 
           if (!options.quiet) {
-<<<<<<< HEAD
             var proceed = cli.interaction.confirm(util.format($('Do you want to delete the mobile service %s ? [y/n]: '), prompt), _);
-=======
-            var proceed = interaction.confirm(cli, util.format($('Do you want to delete the mobile service? [y/n]: '), prompt), _);
->>>>>>> 538f5f60
             if (!proceed) {
               log.info($('Deletion cancelled with no changes made.'));
               return;
@@ -1973,11 +1955,7 @@
         .option('-s, --subscription <id>', $('the subscription id'))
         .execute(function (servicename, key, options, _) {
           options.servicename = promptServiceNameIfNotGiven(options, servicename, _);
-<<<<<<< HEAD
-          key = cli.interaction.chooseIfNotGiven($('Setting key: '), $('Retrieving choices'), key,
-=======
-          key = interaction.chooseIfNotGiven(cli, $('Setting key: '), $('Retrieving choices'), key,
->>>>>>> 538f5f60
+          key = cli.interaction.chooseIfNotGiven($('Setting key: '), $('Getting choices'), key,
             function(cb) {
               cb(null, __.keys(getConfigHandlers));
             }, _);
@@ -3151,11 +3129,7 @@
           }
 
           options.servicename = promptServiceNameIfNotGiven(options, servicename, _);
-<<<<<<< HEAD
-          options.jobname = cli.interaction.chooseIfNotGiven($('Scheduled job name: '), $('Retrieving choices'), jobname,
-=======
-          options.jobname = interaction.chooseIfNotGiven(cli, $('Scheduled job name: '), $('Getting choices'), jobname,
->>>>>>> 538f5f60
+          options.jobname = cli.interaction.chooseIfNotGiven($('Scheduled job name: '), $('Getting choices'), jobname,
             function(cb) {
               mobile.getSchedulerScripts(options, function (error, jobs) {
                 if(error) { return cb(error); }
@@ -3278,11 +3252,7 @@
         .option('-s, --subscription <id>', $('the subscription id'))
         .execute(function (servicename, featurename, options, _) {
           options.servicename = promptServiceNameIfNotGiven(options, servicename, _);
-<<<<<<< HEAD
-          options.featurename = cli.interaction.chooseIfNotGiven($('Preview feature: '), $('Retrieving choices'), featurename,
-=======
-          options.featurename = interaction.chooseIfNotGiven(cli, $('Preview feature: '), $('Retrieving choices'), featurename,
->>>>>>> 538f5f60
+          options.featurename = cli.interaction.chooseIfNotGiven($('Preview feature: '), $('Getting choices'), featurename,
             function(cb) {
               mobile.getPreviews(options, function (error, features) {
                 if(error) { return cb(error); }
@@ -3298,11 +3268,7 @@
             progress.end();
           }
 
-<<<<<<< HEAD
           cli.interaction.formatOutput(result, function (feature) {
-=======
-          interaction.formatOutput(cli, result, function (feature) {
->>>>>>> 538f5f60
             log.info($('Result of enabling feature:').green);
             log.info(feature.summary);
 
