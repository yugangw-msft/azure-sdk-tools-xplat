--- conflicted
+++ resolved
@@ -22,11 +22,6 @@
 var $ = utils.getLocaleString;
 
 var NetworkUsage = require('./networkUsage');
-<<<<<<< HEAD
-var PublicIp = require('./publicIp');
-=======
-var LoadBalancer = require('./loadBalancer');
->>>>>>> bece6aae
 var Nic = require('./nic');
 var Nsg = require('./nsg');
 var DnsZone = require('./dnsZone');
@@ -54,654 +49,6 @@
       var networkManagementClient = getNetworkManagementClient(options);
       var networkUsage = new NetworkUsage(cli, networkManagementClient);
         networkUsage.list(location, options, _);
-    });
-
-<<<<<<< HEAD
-  var publicip = network.category('public-ip')
-    .description($('Commands to manage public ip addresses'));
-
-  publicip.command('create [resource-group] [name] [location]')
-    .description($('Create a public ip address'))
-    .usage('[options] <resource-group> <name> <location>')
-    .option('-g, --resource-group <resource-group>', $('the name of the resource group'))
-    .option('-n, --name <name>', $('the name of the public ip'))
-    .option('-l, --location <location>', $('the location'))
-    .option('-d, --domain-name-label [domain-name-label]', $('the domain name label.' +
-      '\n     This set DNS to <domain-name-label>.<location>.cloudapp.azure.com'))
-    .option('-a, --allocation-method [allocation-method]', util.format($('the allocation method, valid values are' +
-      '\n     [%s], default is %s'), constants.publicIp.allocation, constants.publicIp.allocation[0]))
-    .option('-i, --idle-timeout [idle-timeout]', $('the idle timeout specified in minutes'))
-    .option('-f, --reverse-fqdn [reverse-fqdn]', $('the reverse fqdn'))
-    .option('-e, --ip-version [ip-version]', util.format($('the ip version, valid values are' +
-      '\n     [%s], default is %s'), constants.publicIp.version, constants.publicIp.version[0]))
-=======
-  var lb = network.category('lb')
-    .description($('Commands to manage load balancers'));
-
-  lb.command('create [resource-group] [name] [location]')
-    .description($('Create a load balancer'))
-    .usage('[options] <resource-group> <name> <location>')
-    .option('-g, --resource-group <resource-group>', $('the name of the resource group'))
-    .option('-n, --name <name>', $('the name of the load balancer'))
-    .option('-l, --location <location>', $('the location'))
->>>>>>> bece6aae
-    .option('-t, --tags [tags]', $(constants.help.tags.create))
-    .option('-s, --subscription <subscription>', $('the subscription identifier'))
-    .execute(function (resourceGroup, name, location, options, _) {
-      resourceGroup = cli.interaction.promptIfNotGiven($('Resource group name: '), resourceGroup, _);
-<<<<<<< HEAD
-      name = cli.interaction.promptIfNotGiven($('Public IP name: '), name, _);
-      options.location = cli.interaction.promptIfNotGiven($('Location: '), location, _);
-
-      var networkManagementClient = getNetworkManagementClient(options);
-      var publicip = new PublicIp(cli, networkManagementClient);
-      publicip.create(resourceGroup, name, options, _);
-    });
-
-  publicip.command('set [resource-group] [name]')
-    .description($('Set a public ip address'))
-    .usage('[options] <resource-group> <name>')
-    .option('-g, --resource-group <resource-group>', $('the name of the resource group'))
-    .option('-n, --name <name>', $('the name of the public ip'))
-    .option('-d, --domain-name-label [domain-name-label]', $('the domain name label.' +
-      '\n     This set DNS to <domain-name-label>.<location>.cloudapp.azure.com'))
-    .option('-a, --allocation-method [allocation-method]', util.format($('the allocation method, valid values are' +
-      '\n     [%s], default is %s'), constants.publicIp.allocation, constants.publicIp.allocation[0]))
-    .option('-i, --idle-timeout [idle-timeout]', $('the idle timeout specified in minutes'))
-    .option('-f, --reverse-fqdn [reverse-fqdn]', $('the reverse fqdn'))
-=======
-      name = cli.interaction.promptIfNotGiven($('Load balancer name: '), name, _);
-      options.location = cli.interaction.promptIfNotGiven($('Location: '), location, _);
-
-      var networkManagementClient = getNetworkManagementClient(options);
-      var loadBalancer = new LoadBalancer(cli, networkManagementClient);
-      loadBalancer.create(resourceGroup, name, options, _);
-    });
-
-  lb.command('set [resource-group] [name]')
-    .description($('Set a load balancer'))
-    .usage('[options] <resource-group> <name>')
-    .option('-g, --resource-group <resource-group>', $('the name of the resource group'))
-    .option('-n, --name <name>', $('the name of the load balancer'))
->>>>>>> bece6aae
-    .option('-t, --tags [tags]', $(constants.help.tags.set))
-    .option('-s, --subscription <subscription>', $('the subscription identifier'))
-    .execute(function (resourceGroup, name, options, _) {
-      resourceGroup = cli.interaction.promptIfNotGiven($('Resource group name: '), resourceGroup, _);
-<<<<<<< HEAD
-      name = cli.interaction.promptIfNotGiven($('Public IP name: '), name, _);
-
-      var networkManagementClient = getNetworkManagementClient(options);
-      var publicip = new PublicIp(cli, networkManagementClient);
-      publicip.set(resourceGroup, name, options, _);
-    });
-
-  publicip.command('list [resource-group]')
-    .description($('Get all public ip addresses'))
-=======
-      name = cli.interaction.promptIfNotGiven($('Load balancer name: '), name, _);
-
-      var networkManagementClient = getNetworkManagementClient(options);
-      var loadBalancer = new LoadBalancer(cli, networkManagementClient);
-      loadBalancer.set(resourceGroup, name, options, _);
-    });
-
-  lb.command('list [resource-group]')
-    .description($('Get all load balancers'))
->>>>>>> bece6aae
-    .usage('[options] [resource-group]')
-    .option('-g, --resource-group [resource-group]', $('the name of the resource group'))
-    .option('-s, --subscription <subscription>', $('the subscription identifier'))
-    .execute(function (resourceGroup, options, _) {
-      options.resourceGroup = resourceGroup;
-      var networkManagementClient = getNetworkManagementClient(options);
-<<<<<<< HEAD
-      var publicip = new PublicIp(cli, networkManagementClient);
-      publicip.list(options, _);
-    });
-
-  publicip.command('show [resource-group] [name]')
-    .description($('Get a public ip address'))
-    .usage('[options] <resource-group> <name>')
-    .option('-g, --resource-group <resource-group>', $('the name of the resource group'))
-    .option('-n, --name <name>', $('the name of the public IP'))
-    .option('-s, --subscription <subscription>', $('the subscription identifier'))
-    .execute(function (resourceGroup, name, options, _) {
-      resourceGroup = cli.interaction.promptIfNotGiven($('Resource group name: '), resourceGroup, _);
-      name = cli.interaction.promptIfNotGiven($('Public IP name: '), name, _);
-
-      var networkManagementClient = getNetworkManagementClient(options);
-      var publicip = new PublicIp(cli, networkManagementClient);
-      publicip.show(resourceGroup, name, options, _);
-    });
-
-  publicip.command('delete [resource-group] [name]')
-    .description($('Delete a public ip address'))
-    .usage('[options] <resource-group> <name>')
-    .option('-g, --resource-group <resource-group>', $('the name of the resource group'))
-    .option('-n, --name <name>', $('the name of the public IP'))
-=======
-      var loadBalancer = new LoadBalancer(cli, networkManagementClient);
-      loadBalancer.list(options, _);
-    });
-
-  lb.command('show [resource-group] [name]')
-    .description($('Get a load balancer'))
-    .usage('[options] <resource-group> <name>')
-    .option('-g, --resource-group <resource-group>', $('the name of the resource group'))
-    .option('-n, --name <name>', $('the name of the load balancer'))
-    .option('-s, --subscription <subscription>', $('the subscription identifier'))
-    .execute(function (resourceGroup, name, options, _) {
-      resourceGroup = cli.interaction.promptIfNotGiven($('Resource group name: '), resourceGroup, _);
-      name = cli.interaction.promptIfNotGiven($('Load balancer name: '), name, _);
-
-      var networkManagementClient = getNetworkManagementClient(options);
-      var loadBalancer = new LoadBalancer(cli, networkManagementClient);
-      loadBalancer.show(resourceGroup, name, options, _);
-    });
-
-  lb.command('delete [resource-group] [name]')
-    .description($('Delete a load balancer'))
-    .usage('[options] <resource-group> <name>')
-    .option('-g, --resource-group <resource-group>', $('the name of the resource group'))
-    .option('-n, --name <name>', $('the name of the load balancer'))
->>>>>>> bece6aae
-    .option('-q, --quiet', $('quiet mode, do not ask for delete confirmation'))
-    .option('-s, --subscription <subscription>', $('the subscription identifier'))
-    .execute(function (resourceGroup, name, options, _) {
-      resourceGroup = cli.interaction.promptIfNotGiven($('Resource group name: '), resourceGroup, _);
-<<<<<<< HEAD
-      name = cli.interaction.promptIfNotGiven($('Public IP name: '), name, _);
-
-      var networkManagementClient = getNetworkManagementClient(options);
-      var publicip = new PublicIp(cli, networkManagementClient);
-      publicip.delete(resourceGroup, name, options, _);
-=======
-      name = cli.interaction.promptIfNotGiven($('Load balancer name: '), name, _);
-
-      var networkManagementClient = getNetworkManagementClient(options);
-      var loadBalancer = new LoadBalancer(cli, networkManagementClient);
-      loadBalancer.delete(resourceGroup, name, options, _);
-    });
-
-  var lbFrontendIP = lb.category('frontend-ip')
-    .description('Commands to manage frontend ip configurations of a load balancer');
-
-  lbFrontendIP.command('create [resource-group] [lb-name] [name]')
-    .description($('Add a frontend ip configuration to the load balancer'))
-    .usage('[options] <resource-group> <lb-name> <name>')
-    .option('-g, --resource-group <resource-group>', $('the name of the resource group'))
-    .option('-l, --lb-name <lb-name>', $('the name of the load balancer'))
-    .option('-n, --name <name>', $('the name of the frontend ip configuration'))
-    .option('-a, --private-ip-address [private-ip-address]', $('the private ip address'))
-    .option('-u, --public-ip-id [public-ip-id]', util.format($('the public ip address identifier.' +
-      '\n     e.g. %s'), constants.help.id.publicIp))
-    .option('-i, --public-ip-name [public-ip-name]', $('the public ip address name.' +
-      '\n     This public ip must exist in the same resource group as the load balancer.' +
-      '\n     Please use public-ip-id if that is not the case.'))
-    .option('-b, --subnet-id [subnet-id]', util.format($('the subnet identifier.' +
-      '\n     e.g. %s'), constants.help.id.subnet))
-    .option('-e, --subnet-name [subnet-name]', $('the subnet name'))
-    .option('-m, --subnet-vnet-name [subnet-vnet-name]', $('the virtual network name in which subnet exists.' +
-      '\n     This virtual network must exist in the same resource group as the load balancer.' +
-      '\n     Please use subnet-id if that is not the case.'))
-    .option('-s, --subscription <subscription>', $('the subscription identifier'))
-    .execute(function (resourceGroup, lbName, name, options, _) {
-      resourceGroup = cli.interaction.promptIfNotGiven($('Resource group name: '), resourceGroup, _);
-      lbName = cli.interaction.promptIfNotGiven($('Load balancer name: '), lbName, _);
-      name = cli.interaction.promptIfNotGiven($('Frontend IP configuration name: '), name, _);
-
-      var networkManagementClient = getNetworkManagementClient(options);
-      var loadBalancer = new LoadBalancer(cli, networkManagementClient);
-      loadBalancer.createFrontendIP(resourceGroup, lbName, name, options, _);
-    });
-
-  lbFrontendIP.command('set [resource-group] [lb-name] [name]')
-    .description($('Set a frontend ip configuration of a load balancer'))
-    .usage('[options] <resource-group> <lb-name> <name>')
-    .option('-g, --resource-group <resource-group>', $('the name of the resource group'))
-    .option('-l, --lb-name <lb-name>', $('the name of the load balancer'))
-    .option('-n, --name <name>', $('the name of the frontend ip configuration'))
-    .option('-a, --private-ip-address [private-ip-address]', $('the private ip address'))
-    .option('-u, --public-ip-id [public-ip-id]', util.format($('the public ip address identifier.' +
-      '\n     e.g. %s'), constants.help.id.publicIp))
-    .option('-i, --public-ip-name [public-ip-name]', $('the public ip address name.' +
-      '\n     This public ip must exist in the same resource group as the load balancer.' +
-      '\n     Please use public-ip-id if that is not the case.'))
-    .option('-b, --subnet-id [subnet-id]', util.format($('the subnet identifier.' +
-      '\n     e.g. %s'), constants.help.id.subnet))
-    .option('-e, --subnet-name [subnet-name]', $('the subnet name'))
-    .option('-m, --subnet-vnet-name [subnet-vnet-name]', $('the virtual network name in which subnet exists.' +
-      '\n     This virtual network must exist in the same resource group as the load balancer.' +
-      '\n     Please use subnet-id if that is not the case.'))
-    .option('-s, --subscription <subscription>', $('the subscription identifier'))
-    .execute(function (resourceGroup, lbName, name, options, _) {
-      resourceGroup = cli.interaction.promptIfNotGiven($('Resource group name: '), resourceGroup, _);
-      lbName = cli.interaction.promptIfNotGiven($('Load balancer name: '), lbName, _);
-      name = cli.interaction.promptIfNotGiven($('Frontend IP configuration name: '), name, _);
-
-      var networkManagementClient = getNetworkManagementClient(options);
-      var loadBalancer = new LoadBalancer(cli, networkManagementClient);
-      loadBalancer.setFrontendIP(resourceGroup, lbName, name, options, _);
-    });
-
-  lbFrontendIP.command('list [resource-group] [lb-name]')
-    .description($('Get all frontend ip configurations in the load balancer'))
-    .usage('[options] <resource-group> <lb-name>')
-    .option('-g, --resource-group <resource-group>', $('the name of the resource group'))
-    .option('-l, --lb-name <lb-name>', $('the name of the load balancer'))
-    .option('-s, --subscription <subscription>', $('the subscription identifier'))
-    .execute(function (resourceGroup, lbName, options, _) {
-      resourceGroup = cli.interaction.promptIfNotGiven($('Resource group name: '), resourceGroup, _);
-      lbName = cli.interaction.promptIfNotGiven($('Load balancer name: '), lbName, _);
-
-      var networkManagementClient = getNetworkManagementClient(options);
-      var loadBalancer = new LoadBalancer(cli, networkManagementClient);
-      loadBalancer.listFrontendIPs(resourceGroup, lbName, options, _);
-    });
-
-  lbFrontendIP.command('delete [resource-group] [lb-name] [name]')
-    .description($('Delete a frontend ip configuration from a load balancer'))
-    .usage('[options] <resource-group> <lb-name> <name>')
-    .option('-g, --resource-group <resource-group>', $('the name of the resource group'))
-    .option('-l, --lb-name <lb-name>', $('the name of the load balancer'))
-    .option('-n, --name <name>', $('the name of the frontend ip configuration'))
-    .option('-q, --quiet', $('quiet mode, do not ask for delete confirmation'))
-    .option('-s, --subscription <subscription>', $('the subscription identifier'))
-    .execute(function (resourceGroup, lbName, name, options, _) {
-      resourceGroup = cli.interaction.promptIfNotGiven($('Resource group name: '), resourceGroup, _);
-      lbName = cli.interaction.promptIfNotGiven($('Load balancer name: '), lbName, _);
-      name = cli.interaction.promptIfNotGiven($('Frontend ip configuration name: '), name, _);
-
-      var networkManagementClient = getNetworkManagementClient(options);
-      var loadBalancer = new LoadBalancer(cli, networkManagementClient);
-      loadBalancer.deleteFrontendIP(resourceGroup, lbName, name, options, _);
-    });
-
-  var lbProbe = lb.category('probe')
-    .description($('Commands to manage probes of a load balancer'));
-
-  lbProbe.command('create [resource-group] [lb-name] [name]')
-    .description($('Add a probe to the load balancer'))
-    .usage('[options] <resource-group> <lb-name> <name>')
-    .option('-g, --resource-group <resource-group>', $('the name of the resource group'))
-    .option('-l, --lb-name <lb-name>', $('the name of the load balancer'))
-    .option('-n, --name <name>', $('the name of the probe'))
-    .option('-p, --protocol [protocol]', $('the probe protocol'))
-    .option('-o, --port [port]', $('the probe port'))
-    .option('-f, --path [path]', $('the probe path'))
-    .option('-i, --interval [interval]', $('the probe interval in seconds'))
-    .option('-c, --count [count]', $('the number of probes'))
-    .option('-s, --subscription <subscription>', $('the subscription identifier'))
-    .execute(function (resourceGroup, lbName, name, options, _) {
-      resourceGroup = cli.interaction.promptIfNotGiven($('Resource group name: '), resourceGroup, _);
-      lbName = cli.interaction.promptIfNotGiven($('Load balancer name: '), lbName, _);
-      name = cli.interaction.promptIfNotGiven($('Probe name: '), name, _);
-
-      var networkManagementClient = getNetworkManagementClient(options);
-      var loadBalancer = new LoadBalancer(cli, networkManagementClient);
-      loadBalancer.createProbe(resourceGroup, lbName, name, options, _);
-    });
-
-  lbProbe.command('set [resource-group] [lb-name] [name]')
-    .usage('[options] <resource-group> <lb-name> <name>')
-    .description($('Set a probe of a load balancer'))
-    .option('-g, --resource-group <resource-group>', $('the name of the resource group'))
-    .option('-l, --lb-name <lb-name>', $('the name of the load balancer'))
-    .option('-n, --name <name>', $('the name of the probe'))
-    .option('-p, --protocol [protocol]', $('the probe protocol'))
-    .option('-o, --port [port]', $('the probe port'))
-    .option('-f, --path [path]', $('the probe path'))
-    .option('-i, --interval [interval]', $('the probe interval in seconds'))
-    .option('-c, --count [count]', $('the number of probes'))
-    .option('-s, --subscription <subscription>', $('the subscription identifier'))
-    .execute(function (resourceGroup, lbName, name, options, _) {
-      resourceGroup = cli.interaction.promptIfNotGiven($('Resource group name: '), resourceGroup, _);
-      lbName = cli.interaction.promptIfNotGiven($('Load balancer name: '), lbName, _);
-      name = cli.interaction.promptIfNotGiven($('Probe name: '), name, _);
-
-      var networkManagementClient = getNetworkManagementClient(options);
-      var loadBalancer = new LoadBalancer(cli, networkManagementClient);
-      loadBalancer.setProbe(resourceGroup, lbName, name, options, _);
-    });
-
-  lbProbe.command('list [resource-group] [lb-name]')
-    .description($('Get all probes in a load balancer'))
-    .usage('[options] <resource-group> <lb-name>')
-    .option('-g, --resource-group <resource-group>', $('the name of the resource group'))
-    .option('-l, --lb-name <lb-name>', $('the name of the load balancer'))
-    .option('-s, --subscription <subscription>', $('the subscription identifier'))
-    .execute(function (resourceGroup, lbName, options, _) {
-      resourceGroup = cli.interaction.promptIfNotGiven($('Resource group name: '), resourceGroup, _);
-      lbName = cli.interaction.promptIfNotGiven($('Load balancer name: '), lbName, _);
-
-      var networkManagementClient = getNetworkManagementClient(options);
-      var loadBalancer = new LoadBalancer(cli, networkManagementClient);
-      loadBalancer.listProbes(resourceGroup, lbName, options, _);
-    });
-
-  lbProbe.command('delete [resource-group] [lb-name] [name]')
-    .description($('Delete a probe from a load balancer'))
-    .usage('[options] <resource-group> <lb-name> <name>')
-    .option('-g, --resource-group <resource-group>', $('the name of the resource group'))
-    .option('-l, --lb-name <lb-name>', $('the name of the load balancer'))
-    .option('-n, --name <name>', $('the probe name'))
-    .option('-q, --quiet', $('quiet mode, do not ask for delete confirmation'))
-    .option('-s, --subscription <subscription>', $('the subscription identifier'))
-    .execute(function (resourceGroup, lbName, name, options, _) {
-      resourceGroup = cli.interaction.promptIfNotGiven($('Resource group name: '), resourceGroup, _);
-      lbName = cli.interaction.promptIfNotGiven($('Load balancer name: '), lbName, _);
-      name = cli.interaction.promptIfNotGiven($('Probe name: '), name, _);
-
-      var networkManagementClient = getNetworkManagementClient(options);
-      var loadBalancer = new LoadBalancer(cli, networkManagementClient);
-      loadBalancer.deleteProbe(resourceGroup, lbName, name, options, _);
-    });
-
-  var lbAddressPool = lb.category('address-pool')
-    .description('Commands to manage backend address pools of a load balancer');
-
-  lbAddressPool.command('create [resource-group] [lb-name] [name]')
-    .description($('Add a backend address pool to the load balancer'))
-    .usage('[options] <resource-group> <lb-name> <name>')
-    .option('-g, --resource-group <resource-group>', $('the name of the resource group'))
-    .option('-l, --lb-name <lb-name>', $('the name of the load balancer'))
-    .option('-n, --name <name>', $('the name of the backend address pool'))
-    .option('-s, --subscription <subscription>', $('the subscription identifier'))
-    .execute(function (resourceGroup, lbName, name, options, _) {
-      resourceGroup = cli.interaction.promptIfNotGiven($('Resource group name: '), resourceGroup, _);
-      lbName = cli.interaction.promptIfNotGiven($('Load balancer name: '), lbName, _);
-      name = cli.interaction.promptIfNotGiven($('Backend address pool name: '), name, _);
-
-      var networkManagementClient = getNetworkManagementClient(options);
-      var loadBalancer = new LoadBalancer(cli, networkManagementClient);
-      loadBalancer.createBackendAddressPool(resourceGroup, lbName, name, options, _);
-    });
-
-  lbAddressPool.command('list [resource-group] [lb-name]')
-    .description($('Get all backend address pools in the load balancer'))
-    .usage('[options] <resource-group> <lb-name>')
-    .option('-g, --resource-group <resource-group>', $('the name of the resource group'))
-    .option('-l, --lb-name <lb-name>', $('the name of the load balancer'))
-    .option('-s, --subscription <subscription>', $('the subscription identifier'))
-    .execute(function (resourceGroup, lbName, options, _) {
-      resourceGroup = cli.interaction.promptIfNotGiven($('Resource group name: '), resourceGroup, _);
-      lbName = cli.interaction.promptIfNotGiven($('Load balancer name: '), lbName, _);
-
-      var networkManagementClient = getNetworkManagementClient(options);
-      var loadBalancer = new LoadBalancer(cli, networkManagementClient);
-      loadBalancer.listBackendAddressPools(resourceGroup, lbName, options, _);
-    });
-
-  lbAddressPool.command('delete [resource-group] [lb-name] [name]')
-    .description($('Delete a backend address pool from a load balancer'))
-    .usage('[options] <resource-group> <lb-name> <name>')
-    .option('-g, --resource-group <resource-group>', $('the name of the resource group'))
-    .option('-l, --lb-name <lb-name>', $('the name of the load balancer'))
-    .option('-n, --name <name>', $('the name of the backend address pool'))
-    .option('-q, --quiet', $('quiet mode, do not ask for delete confirmation'))
-    .option('-s, --subscription <subscription>', $('the subscription identifier'))
-    .execute(function (resourceGroup, lbName, name, options, _) {
-      resourceGroup = cli.interaction.promptIfNotGiven($('Resource group name: '), resourceGroup, _);
-      lbName = cli.interaction.promptIfNotGiven($('Load balancer name: '), lbName, _);
-      name = cli.interaction.promptIfNotGiven($('Backend address pool name: '), name, _);
-
-      var networkManagementClient = getNetworkManagementClient(options);
-      var loadBalancer = new LoadBalancer(cli, networkManagementClient);
-      loadBalancer.deleteBackendAddressPool(resourceGroup, lbName, name, options, _);
-    });
-
-  var lbRule = lb.category('rule')
-    .description($('Commands to manage load balancer rules'));
-
-  lbRule.command('create [resource-group] [lb-name] [name]')
-    .description($('Add a load balancing rule to a load balancer'))
-    .usage('[options] <resource-group> <lb-name> <name>')
-    .option('-g, --resource-group <resource-group>', $('the name of the resource group'))
-    .option('-l, --lb-name <lb-name>', $('the name of the load balancer'))
-    .option('-n, --name <name>', $('the name of the rule'))
-    .option('-p, --protocol [protocol]', util.format($('the rule protocol [%s]'), constants.lb.protocols))
-    .option('-f, --frontend-port [frontend-port]', util.format($('the frontend port %s'), utils.toRange(constants.portBounds)))
-    .option('-b, --backend-port [backend-port]', util.format($('the backend port %s'), utils.toRange(constants.portBounds)))
-    .option('-e, --enable-floating-ip [enable-floating-ip]', util.format($('enable floating point ip [%s]'), constants.bool))
-    .option('-i, --idle-timeout [idle-timeout]', $('the idle timeout specified in minutes'))
-    .option('-a, --probe-name [probe-name]', $('the name of the probe defined in the same load balancer'))
-    .option('-d, --load-distribution [load-distribution]', $('client session persistence'))
-    .option('-t, --frontend-ip-name [frontend-ip-name]', $('the name of the frontend ip configuration in the same load balancer'))
-    .option('-o, --backend-address-pool-name [backend-address-pool-name]', $('the name of the backend address pool defined in the same load balancer'))
-    .option('-a, --probe-name [probe-name]', $('the name of the probe defined in the same load balancer'))
-    .option('-s, --subscription <subscription>', $('the subscription identifier'))
-    .execute(function (resourceGroup, lbName, name, options, _) {
-      resourceGroup = cli.interaction.promptIfNotGiven($('Resource group name: '), resourceGroup, _);
-      lbName = cli.interaction.promptIfNotGiven($('Load balancer name: '), lbName, _);
-      name = cli.interaction.promptIfNotGiven($('Rule name: '), name, _);
-
-      var networkManagementClient = getNetworkManagementClient(options);
-      var loadBalancer = new LoadBalancer(cli, networkManagementClient);
-      loadBalancer.createBalancingRule(resourceGroup, lbName, name, options, _);
-    });
-
-  lbRule.command('set [resource-group] [lb-name] [name]')
-    .description($('Set a load balancing rule of a load balancer'))
-    .usage('[options] <resource-group> <lb-name> <name>')
-    .option('-g, --resource-group <resource-group>', $('the name of the resource group'))
-    .option('-l, --lb-name <lb-name>', $('the name of the load balancer'))
-    .option('-n, --name <name>', $('the name of the rule'))
-    .option('-p, --protocol [protocol]', util.format($('the rule protocol [%s]'), constants.lb.protocols))
-    .option('-f, --frontend-port [frontend-port]', util.format($('the frontend port %s'), utils.toRange(constants.portBounds)))
-    .option('-b, --backend-port [backend-port]', util.format($('the backend port %s'), utils.toRange(constants.portBounds)))
-    .option('-e, --enable-floating-ip [enable-floating-ip]', util.format($('enable floating point ip [%s]'), constants.bool))
-    .option('-i, --idle-timeout [idle-timeout]', $('the idle timeout specified in minutes'))
-    .option('-a, --probe-name [probe-name]', $('the name of the probe defined in the same load balancer'))
-    .option('-d, --load-distribution [load-distribution]', $('client session persistence'))
-    .option('-t, --frontend-ip-name [frontend-ip-name]', $('the name of the frontend ip configuration in the same load balancer'))
-    .option('-o, --backend-address-pool-name [backend-address-pool-name]', $('the name of the backend address pool defined in the same load balancer'))
-    .option('-a, --probe-name [probe-name]', $('the name of the probe defined in the same load balancer'))
-    .option('-s, --subscription <subscription>', $('the subscription identifier'))
-    .execute(function (resourceGroup, lbName, name, options, _) {
-      resourceGroup = cli.interaction.promptIfNotGiven($('Resource group name: '), resourceGroup, _);
-      lbName = cli.interaction.promptIfNotGiven($('Load balancer name: '), lbName, _);
-      name = cli.interaction.promptIfNotGiven($('Rule name: '), name, _);
-
-      var networkManagementClient = getNetworkManagementClient(options);
-      var loadBalancer = new LoadBalancer(cli, networkManagementClient);
-      loadBalancer.setBalancingRule(resourceGroup, lbName, name, options, _);
-    });
-
-  lbRule.command('list [resource-group] [lb-name]')
-    .description($('Get all load balancing rules of a load balancer'))
-    .usage('[options] <resource-group> <lb-name>')
-    .option('-g, --resource-group <resource-group>', $('the name of the resource group'))
-    .option('-l, --lb-name <lb-name>', $('the name of the load balancer'))
-    .option('-s, --subscription <subscription>', $('the subscription identifier'))
-    .execute(function (resourceGroup, lbName, options, _) {
-      resourceGroup = cli.interaction.promptIfNotGiven($('Resource group name: '), resourceGroup, _);
-      lbName = cli.interaction.promptIfNotGiven($('Load balancer name: '), lbName, _);
-
-      var networkManagementClient = getNetworkManagementClient(options);
-      var loadBalancer = new LoadBalancer(cli, networkManagementClient);
-      loadBalancer.listBalancingRules(resourceGroup, lbName, options, _);
-    });
-
-  lbRule.command('delete [resource-group] [lb-name] [name]')
-    .description($('Delete a load balancing rule from a load balancer'))
-    .usage('[options] <resource-group> <lb-name> <name>')
-    .option('-g, --resource-group <resource-group>', $('the name of the resource group'))
-    .option('-l, --lb-name <lb-name>', $('the name of the load balancer'))
-    .option('-n, --name <name>', $('the name of the rule'))
-    .option('-q, --quiet', $('quiet mode, do not ask for delete confirmation'))
-    .option('-s, --subscription <subscription>', $('the subscription identifier'))
-    .execute(function (resourceGroup, lbName, name, options, _) {
-      resourceGroup = cli.interaction.promptIfNotGiven($('Resource group name: '), resourceGroup, _);
-      lbName = cli.interaction.promptIfNotGiven($('Load balancer name: '), lbName, _);
-      name = cli.interaction.promptIfNotGiven($('Rule name: '), name, _);
-
-      var networkManagementClient = getNetworkManagementClient(options);
-      var loadBalancer = new LoadBalancer(cli, networkManagementClient);
-      loadBalancer.deleteBalancingRule(resourceGroup, lbName, name, options, _);
-    });
-
-  var lbInboundNatRule = lb.category('inbound-nat-rule')
-    .description($('Commands to manage load balancer inbound NAT rules'));
-
-  lbInboundNatRule.command('create [resource-group] [lb-name] [name]')
-    .description($('Add a load balancing inbound NAT rule to the load balancer'))
-    .usage('[options] <resource-group> <lb-name> <name>')
-    .option('-g, --resource-group <resource-group>', $('the name of the resource group'))
-    .option('-l, --lb-name <lb-name>', $('the name of the load balancer'))
-    .option('-n, --name <name>', $('the name of the inbound NAT rule'))
-    .option('-p, --protocol [protocol]', util.format($('the rule protocol [%s]'), constants.lb.protocols))
-    .option('-f, --frontend-port [frontend-port]', util.format($('the frontend port %s'), utils.toRange(constants.portBounds)))
-    .option('-b, --backend-port [backend-port]', util.format($('the backend port %s'), utils.toRange(constants.portBounds)))
-    .option('-e, --enable-floating-ip [enable-floating-ip]', util.format($('enable floating point ip [%s]'), constants.bool))
-    .option('-i, --idle-timeout [idle-timeout]', $('the idle timeout specified in minutes'))
-    .option('-t, --frontend-ip-name [frontend-ip-name]', $('the name of the frontend ip configuration'))
-    .option('-s, --subscription <subscription>', $('the subscription identifier'))
-    .execute(function (resourceGroup, lbName, name, options, _) {
-      resourceGroup = cli.interaction.promptIfNotGiven($('Resource group name: '), resourceGroup, _);
-      lbName = cli.interaction.promptIfNotGiven($('Load balancer name: '), lbName, _);
-      name = cli.interaction.promptIfNotGiven($('Inbound NAT rule name: '), name, _);
-
-      var networkManagementClient = getNetworkManagementClient(options);
-      var loadBalancer = new LoadBalancer(cli, networkManagementClient);
-      loadBalancer.createInboundNatRule(resourceGroup, lbName, name, options, _);
-    });
-
-  lbInboundNatRule.command('set [resource-group] [lb-name] [name]')
-    .usage('[options] <resource-group> <lb-name> <name>')
-    .description($('Set a load balancing inbound NAT rule of load balancer'))
-    .option('-g, --resource-group <resource-group>', $('the name of the resource group'))
-    .option('-l, --lb-name <lb-name>', $('the name of the load balancer'))
-    .option('-n, --name <name>', $('the name of the inbound NAT rule'))
-    .option('-p, --protocol [protocol]', util.format($('the rule protocol [%s]'), constants.lb.protocols))
-    .option('-f, --frontend-port [frontend-port]', util.format($('the frontend port %s'), utils.toRange(constants.portBounds)))
-    .option('-b, --backend-port [backend-port]', util.format($('the backend port %s'), utils.toRange(constants.portBounds)))
-    .option('-e, --enable-floating-ip [enable-floating-ip]', util.format($('enable floating point ip [%s]'), constants.bool))
-    .option('-i, --idle-timeout [idle-timeout]', $('the idle timeout specified in minutes'))
-    .option('-t, --frontend-ip-name [frontend-ip-name]', $('the name of the frontend ip configuration'))
-    .option('-s, --subscription <subscription>', $('the subscription identifier'))
-    .execute(function (resourceGroup, lbName, name, options, _) {
-      resourceGroup = cli.interaction.promptIfNotGiven($('Resource group name: '), resourceGroup, _);
-      lbName = cli.interaction.promptIfNotGiven($('Load balancer name: '), lbName, _);
-      name = cli.interaction.promptIfNotGiven($('Inbound NAT rule name: '), name, _);
-
-      var networkManagementClient = getNetworkManagementClient(options);
-      var loadBalancer = new LoadBalancer(cli, networkManagementClient);
-      loadBalancer.setInboundNatRule(resourceGroup, lbName, name, options, _);
-    });
-
-  lbInboundNatRule.command('list [resource-group] [lb-name]')
-    .usage('[options] <resource-group> <lb-name>')
-    .description($('Get all load balancing inbound NAT rules of load balancer'))
-    .option('-g, --resource-group <resource-group>', $('the name of the resource group'))
-    .option('-l, --lb-name <lb-name>', $('the name of the load balancer'))
-    .option('-s, --subscription <subscription>', $('the subscription identifier'))
-    .execute(function (resourceGroup, lbName, options, _) {
-      resourceGroup = cli.interaction.promptIfNotGiven($('Resource group name: '), resourceGroup, _);
-      lbName = cli.interaction.promptIfNotGiven($('Load balancer name: '), lbName, _);
-
-      var networkManagementClient = getNetworkManagementClient(options);
-      var loadBalancer = new LoadBalancer(cli, networkManagementClient);
-      loadBalancer.listInboundNatRules(resourceGroup, lbName, options, _);
-    });
-
-  lbInboundNatRule.command('delete [resource-group] [lb-name] [name]')
-    .usage('[options] <resource-group> <lb-name> <name>')
-    .description($('Delete a load balancing inbound NAT rule from a load balancer'))
-    .option('-g, --resource-group <resource-group>', $('the name of the resource group'))
-    .option('-l, --lb-name <lb-name>', $('the name of the load balancer'))
-    .option('-n, --name <name>', $('the name of the inbound NAT rule'))
-    .option('-q, --quiet', $('quiet mode, do not ask for delete confirmation'))
-    .option('-s, --subscription <subscription>', $('the subscription identifier'))
-    .execute(function (resourceGroup, lbName, name, options, _) {
-      resourceGroup = cli.interaction.promptIfNotGiven($('Resource group name: '), resourceGroup, _);
-      lbName = cli.interaction.promptIfNotGiven($('Load balancer name: '), lbName, _);
-      name = cli.interaction.promptIfNotGiven($('Inbound NAT rule name: '), name, _);
-
-      var networkManagementClient = getNetworkManagementClient(options);
-      var loadBalancer = new LoadBalancer(cli, networkManagementClient);
-      loadBalancer.deleteInboundNatRule(resourceGroup, lbName, name, options, _);
-    });
-
-  var lbInboundNatPool = lb.category('inbound-nat-pool')
-    .description($('Commands to manage load balancer inbound NAT pools'));
-
-  lbInboundNatPool.command('create [resource-group] [lb-name] [name]')
-    .description($('Add a load balancing inbound NAT pool to the load balancer'))
-    .usage('[options] <resource-group> <lb-name> <name>')
-    .option('-g, --resource-group <resource-group>', $('the name of the resource group'))
-    .option('-l, --lb-name <lb-name>', $('the name of the load balancer'))
-    .option('-n, --name <name>', $('the name of the inbound NAT pool'))
-    .option('-p, --protocol [protocol]', util.format($('the pool protocol [%s]'), constants.lb.protocols))
-    .option('-f, --frontend-port-range-start  [frontend-port-range-start]', util.format($('the frontend port range start %s'), utils.toRange(constants.portBounds)))
-    .option('-e, --frontend-port-range-end [frontend-port-range-end]', util.format($('the frontend port range end %s'), utils.toRange(constants.portBounds)))
-    .option('-b, --backend-port [backend-port]', util.format($('the backend port %s'), utils.toRange(constants.portBounds)))
-    .option('-i, --frontend-ip-name [frontend-ip-name]', $('the name of the frontend ip configuration'))
-    .option('-s, --subscription <subscription>', $('the subscription identifier'))
-    .execute(function (resourceGroup, lbName, name, options, _) {
-      resourceGroup = cli.interaction.promptIfNotGiven($('Resource group name: '), resourceGroup, _);
-      lbName = cli.interaction.promptIfNotGiven($('Load balancer name: '), lbName, _);
-      name = cli.interaction.promptIfNotGiven($('Inbound NAT pool name: '), name, _);
-
-      var networkManagementClient = getNetworkManagementClient(options);
-      var loadBalancer = new LoadBalancer(cli, networkManagementClient);
-      loadBalancer.createInboundNatPool(resourceGroup, lbName, name, options, _);
-    });
-
-  lbInboundNatPool.command('set [resource-group] [lb-name] [name]')
-    .usage('[options] <resource-group> <lb-name> <name>')
-    .description($('Set a load balancing inbound NAT pool of load balancer'))
-    .option('-g, --resource-group <resource-group>', $('the name of the resource group'))
-    .option('-l, --lb-name <lb-name>', $('the name of the load balancer'))
-    .option('-n, --name <name>', $('the name of the inbound NAT pool'))
-    .option('-p, --protocol [protocol]', util.format($('the pool protocol [%s]'), constants.lb.protocols))
-    .option('-f, --frontend-port-range-start  [frontend-port-range-start]', util.format($('the frontend port range start %s'), utils.toRange(constants.portBounds)))
-    .option('-e, --frontend-port-range-end [frontend-port-range-end]', util.format($('the frontend port range end %s'), utils.toRange(constants.portBounds)))
-    .option('-b, --backend-port [backend-port]', util.format($('the backend port %s'), utils.toRange(constants.portBounds)))
-    .option('-i, --frontend-ip-name [frontend-ip-name]', $('the name of the frontend ip configuration'))
-    .option('-s, --subscription <subscription>', $('the subscription identifier'))
-    .execute(function (resourceGroup, lbName, name, options, _) {
-      resourceGroup = cli.interaction.promptIfNotGiven($('Resource group name: '), resourceGroup, _);
-      lbName = cli.interaction.promptIfNotGiven($('Load balancer name: '), lbName, _);
-      name = cli.interaction.promptIfNotGiven($('Inbound NAT pool name: '), name, _);
-
-      var networkManagementClient = getNetworkManagementClient(options);
-      var loadBalancer = new LoadBalancer(cli, networkManagementClient);
-      loadBalancer.setInboundNatPool(resourceGroup, lbName, name, options, _);
-    });
-
-  lbInboundNatPool.command('list [resource-group] [lb-name]')
-    .usage('[options] <resource-group> <lb-name>')
-    .description($('Get all load balancing inbound NAT pools of load balancer'))
-    .option('-g, --resource-group <resource-group>', $('the name of the resource group'))
-    .option('-l, --lb-name <lb-name>', $('the name of the load balancer'))
-    .option('-s, --subscription <subscription>', $('the subscription identifier'))
-    .execute(function (resourceGroup, lbName, options, _) {
-      resourceGroup = cli.interaction.promptIfNotGiven($('Resource group name: '), resourceGroup, _);
-      lbName = cli.interaction.promptIfNotGiven($('Load balancer name: '), lbName, _);
-
-      var networkManagementClient = getNetworkManagementClient(options);
-      var loadBalancer = new LoadBalancer(cli, networkManagementClient);
-      loadBalancer.listInboundNatPools(resourceGroup, lbName, options, _);
-    });
-
-  lbInboundNatPool.command('delete [resource-group] [lb-name] [name]')
-    .usage('[options] <resource-group> <lb-name> <name>')
-    .description($('Delete a load balancing inbound NAT pool from a load balancer'))
-    .option('-g, --resource-group <resource-group>', $('the name of the resource group'))
-    .option('-l, --lb-name <lb-name>', $('the name of the load balancer'))
-    .option('-n, --name <name>', $('the name of the inbound NAT pool'))
-    .option('-q, --quiet', $('quiet mode, do not ask for delete confirmation'))
-    .option('-s, --subscription <subscription>', $('the subscription identifier'))
-    .execute(function (resourceGroup, lbName, name, options, _) {
-      resourceGroup = cli.interaction.promptIfNotGiven($('Resource group name: '), resourceGroup, _);
-      lbName = cli.interaction.promptIfNotGiven($('Load balancer name: '), lbName, _);
-      name = cli.interaction.promptIfNotGiven($('Inbound NAT pool name: '), name, _);
-
-      var networkManagementClient = getNetworkManagementClient(options);
-      var loadBalancer = new LoadBalancer(cli, networkManagementClient);
-      loadBalancer.deleteInboundNatPool(resourceGroup, lbName, name, options, _);
->>>>>>> bece6aae
     });
 
   var nic = network.category('nic')
