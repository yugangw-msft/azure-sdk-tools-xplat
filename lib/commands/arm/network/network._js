--- conflicted
+++ resolved
@@ -1372,7 +1372,6 @@
     .option('-g, --resource-group <resource-group>', $('the name of the resource group'))
     .option('-a, --nsg-name <nsg-name>', $('the name of the network security group'))
     .option('-n, --name <name>', $('the name of the rule'))
-<<<<<<< HEAD
     .option('-d, --description [description]', $('the description'))
     .option('-p, --protocol [protocol]', util.format($('the protocol [%s]. Default value is "%s"'),
       constants.nsg.protocols, constants.nsg.protocols[0]))
@@ -1387,18 +1386,7 @@
       constants.nsg.priority.min, constants.nsg.priority.max, constants.nsg.priority.min))
     .option('-r, --direction [direction]', util.format($('the direction [%s]. Default value is "%s"'),
       constants.nsg.direction, constants.nsg.direction[0]))
-=======
-    .option('-d, --description <description>', $('the description'))
-    .option('-p, --protocol <protocol>', util.format($('the protocol [%s]'), constants.nsg.protocols))
-    .option('-f, --source-address-prefix <source-address-prefix>',  util.format($('the source address prefix' +
-      '\n      Can be in CIDR format or "%s"'), constants.nsg.prefix))
-    .option('-o, --source-port-range <source-port-range>', util.format($('the source port range [%s-%s]'), constants.nsg.portMin, constants.nsg.portMax))
-    .option('-e, --destination-address-prefix <destination-address-prefix>', $('the destination address prefix'))
-    .option('-u, --destination-port-range <destination-port-range>', util.format($('the destination port range [%s-%s]'), constants.nsg.portMin, constants.nsg.portMax))
-    .option('-c, --access <access>', util.format($('the access mode [%s]'), constants.nsg.access))
-    .option('-y, --priority <priority>', util.format($('the priority [%s-%s]'), constants.nsg.priority.min, constants.nsg.priority.max))
-    .option('-r, --direction [direction]', util.format($('the direction [%s]'), constants.nsg.direction))
->>>>>>> 6df333ca
+    
     .option('-s, --subscription <subscription>', $('the subscription identifier'))
     .execute(function (resourceGroup, nsgName, name, priority, options, _) {
       resourceGroup = cli.interaction.promptIfNotGiven($('Resource group name: '), resourceGroup, _);
