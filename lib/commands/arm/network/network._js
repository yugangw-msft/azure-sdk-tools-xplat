/**
 * Copyright (c) Microsoft.  All rights reserved.
 *
 * Licensed under the Apache License, Version 2.0 (the "License");
 * you may not use this file except in compliance with the License.
 * You may obtain a copy of the License at
 *   http://www.apache.org/licenses/LICENSE-2.0
 *
 * Unless required by applicable law or agreed to in writing, software
 * distributed under the License is distributed on an "AS IS" BASIS,
 * WITHOUT WARRANTIES OR CONDITIONS OF ANY KIND, either express or implied.
 * See the License for the specific language governing permissions and
 * limitations under the License.
 */

'use strict';

var util = require('util');
var utils = require('../../../util/utils');
var profile = require('../../../util/profile/index');
var constants = require('./constants');
var $ = utils.getLocaleString;

var VirtualNetwork = require('./virtualNetwork');
var Subnet = require('./subnet');
var NetworkUsage = require('./networkUsage');
var LoadBalancer = require('./loadBalancer');
var PublicIp = require('./publicIp');
var Nic = require('./nic');
var Nsg = require('./nsg');
var DnsZone = require('./dnsZone');
var TrafficManager = require('./trafficManager');
var RouteTable = require('./routeTable');
var LocalNetworkGateway = require('./localNetworkGateway');
var VirtualNetworkGateway = require('./virtualNetworkGateway');
var AppGateway = require('./appGateway');
var ExpressRoute = require('./expressRoute');

exports.init = function (cli) {
  var network = cli.category('network')
    .description($('Commands to manage network resources'));

  var vnet = network.category('vnet')
    .description($('Commands to manage virtual networks'));

  vnet.command('create [resource-group] [name] [location]')
    .description('Create a virtual network')
    .usage('[options] <resource-group> <name> <location>')
    .option('-g, --resource-group <resource-group>', $('the name of the resource group'))
    .option('-n, --name <name>', $('the name of the virtual network'))
    .option('-l, --location <location>', $('the location'))
    .option('-a, --address-prefixes [address-prefixes]', $('the comma separated list of address prefixes for this virtual network.' +
      '\n     For example, -a "10.0.0.0/24,10.0.1.0/24"' +
      '\n     Default value is 10.0.0.0/8'))
    .option('-d, --dns-servers [dns-servers]', $('the comma separated list of DNS servers IP addresses'))
    .option('-t, --tags [tags]', $(constants.help.tags.create))
    .option('-s, --subscription <subscription>', $('the subscription identifier'))
    .execute(function (resourceGroup, name, location, options, _) {
      resourceGroup = cli.interaction.promptIfNotGiven($('Resource group name: '), resourceGroup, _);
      name = cli.interaction.promptIfNotGiven($('Virtual network name: '), name, _);
      options.location = cli.interaction.promptIfNotGiven($('Location: '), location, _);

      var networkManagementClient = getNetworkManagementClient(options);
      var virtualNetwork = new VirtualNetwork(cli, networkManagementClient);
      virtualNetwork.create(resourceGroup, name, options, _);
    });

  vnet.command('set [resource-group] [name]')
    .description('Set virtual network')
    .usage('[options] <resource-group> <name>')
    .option('-g, --resource-group <resource-group>', $('the name of the resource group'))
    .option('-n, --name <name>', $('the name of the virtual network'))
    .option('-a, --address-prefixes [address-prefixes]', $('the comma separated list of address prefixes for this virtual network.' +
      '\n     For example, -a "10.0.0.0/24,10.0.1.0/24"' +
      '\n     This list will be appended to the current list of address prefixes.' +
      '\n     The address prefixes in this list should not overlap between them.' +
      '\n     The address prefixes in this list should not overlap with existing address prefixes in the vnet.'))
    .option('-d, --dns-servers [dns-servers]', $('the comma separated list of DNS servers IP addresses.' +
      '\n     This list will be appended to the current list of DNS server IP addresses.'))
    .option('-t, --tags [tags]', $(constants.help.tags.set))
    .option('-s, --subscription <subscription>', $('the subscription identifier'))
    .execute(function (resourceGroup, name, options, _) {
      resourceGroup = cli.interaction.promptIfNotGiven($('Resource group name: '), resourceGroup, _);
      name = cli.interaction.promptIfNotGiven($('Virtual network name: '), name, _);

      var networkManagementClient = getNetworkManagementClient(options);
      var virtualNetwork = new VirtualNetwork(cli, networkManagementClient);
      virtualNetwork.set(resourceGroup, name, options, _);
    });

  vnet.command('list [resource-group]')
    .description('Get all virtual networks')
    .usage('[options] [resource-group]')
    .option('-g, --resource-group [resource-group]', $('the name of the resource group'))
    .option('-s, --subscription <subscription>', $('the subscription identifier'))
    .execute(function (resourceGroup, options, _) {
      options.resourceGroup = resourceGroup;
      var networkManagementClient = getNetworkManagementClient(options);
      var virtualNetwork = new VirtualNetwork(cli, networkManagementClient);
      virtualNetwork.list(options, _);
    });

  vnet.command('show [resource-group] [name]')
    .description('Get a virtual network')
    .usage('[options] <resource-group> <name>')
    .option('-g, --resource-group <resource-group>', $('the name of the resource group'))
    .option('-n, --name <name>', $('the name of the virtual network'))
    .option('-s, --subscription <subscription>', $('the subscription identifier'))
    .execute(function (resourceGroup, name, location, options, _) {
      resourceGroup = cli.interaction.promptIfNotGiven($('Resource group name: '), resourceGroup, _);
      name = cli.interaction.promptIfNotGiven($('Virtual network name: '), name, _);

      var networkManagementClient = getNetworkManagementClient(options);
      var virtualNetwork = new VirtualNetwork(cli, networkManagementClient);
      virtualNetwork.show(resourceGroup, name, options, _);
    });

  vnet.command('delete [resource-group] [name]')
    .description('Delete a virtual network')
    .usage('[options] <resource-group> <name>')
    .option('-g, --resource-group <resource-group>', $('the name of the resource group'))
    .option('-n, --name <name>', $('the name of the virtual network'))
    .option('-q, --quiet', $('quiet mode, do not ask for delete confirmation'))
    .option('-s, --subscription <subscription>', $('the subscription identifier'))
    .execute(function (resourceGroup, name, options, _) {
      resourceGroup = cli.interaction.promptIfNotGiven($('Resource group name: '), resourceGroup, _);
      name = cli.interaction.promptIfNotGiven($('Virtual network name: '), name, _);

      var networkManagementClient = getNetworkManagementClient(options);
      var virtualNetwork = new VirtualNetwork(cli, networkManagementClient);
      virtualNetwork.delete(resourceGroup, name, options, _);
    });

  var subnet = vnet.category('subnet')
    .description($('Commands to manage virtual network subnets'));

  subnet.command('create [resource-group] [vnet-name] [name] [address-prefix]')
    .description($('Create virtual network subnet'))
    .usage('[options] <resource-group> <vnet-name> <name> <address-prefix>')
    .option('-g, --resource-group <resource-group>', $('the name of the resource group'))
    .option('-e, --vnet-name <vnet-name>', $('the name of the virtual network'))
    .option('-n, --name <name>', $('the name of the subnet'))
    .option('-a, --address-prefix <address-prefix>', $('the address prefix in CIDR format'))
    .option('-w, --network-security-group-id [network-security-group-id]', util.format($('the network security group identifier.' +
      '\n     e.g. %s'), constants.help.id.nsg))
    .option('-o, --network-security-group-name [network-security-group-name]', $('the network security group name'))
    .option('-i, --route-table-id [route-table-id]', util.format($('the route table identifier.' +
      '\n     e.g. %s'), constants.help.id.routeTable))
    .option('-r, --route-table-name [route-table-name]', $('the route table name'))
    .option('-s, --subscription <subscription>', $('the subscription identifier'))
    .execute(function (resourceGroup, vnetName, name, addressPrefix, options, _) {
      resourceGroup = cli.interaction.promptIfNotGiven($('Resource group name: '), resourceGroup, _);
      vnetName = cli.interaction.promptIfNotGiven($('Virtual network name: '), vnetName, _);
      name = cli.interaction.promptIfNotGiven($('Subnet name: '), name, _);
      options.addressPrefix = cli.interaction.promptIfNotGiven($('Address prefix: '), addressPrefix || options.addressPrefix, _);

      var networkManagementClient = getNetworkManagementClient(options);
      var subnet = new Subnet(cli, networkManagementClient);
      subnet.create(resourceGroup, vnetName, name, options, _);
    });

  subnet.command('set [resource-group] [vnet-name] [name]')
    .description($('Set a virtual network subnet'))
    .usage('[options] <resource-group> <vnet-name> <name>')
    .option('-g, --resource-group <resource-group>', $('the name of the resource group'))
    .option('-e, --vnet-name <vnet-name>', $('the name of the virtual network'))
    .option('-n, --name <name>', $('the name of the subnet'))
    .option('-a, --address-prefix [address-prefix]', $('the address prefix in CIDR format'))
    .option('-w, --network-security-group-id [network-security-group-id]', util.format($('the network security group identifier.' +
      '\n     e.g. %s'), constants.help.id.nsg))
    .option('-o, --network-security-group-name [network-security-group-name]', $('the network security group name'))
    .option('-i, --route-table-id [route-table-id]', util.format($('the route table identifier.' +
      '\n     e.g. %s'), constants.help.id.routeTable))
    .option('-r, --route-table-name [route-table-name]', $('the route table name'))
    .option('-s, --subscription <subscription>', $('the subscription identifier'))
    .execute(function (resourceGroup, vnetName, name, options, _) {
      resourceGroup = cli.interaction.promptIfNotGiven($('Resource group name: '), resourceGroup, _);
      vnetName = cli.interaction.promptIfNotGiven($('Virtual network name: '), vnetName, _);
      name = cli.interaction.promptIfNotGiven($('Subnet name: '), name, _);

      var networkManagementClient = getNetworkManagementClient(options);
      var subnet = new Subnet(cli, networkManagementClient);
      subnet.set(resourceGroup, vnetName, name, options, _);
    });

  subnet.command('list [resource-group] [vnet-name]')
    .description($('Get all virtual network subnets'))
    .usage('[options] <resource-group> <vnet-name>')
    .option('-g, --resource-group <resource-group>', $('the name of the resource group'))
    .option('-e, --vnet-name <vnet-name>', $('the name of the virtual network'))
    .option('-s, --subscription <subscription>', $('the subscription identifier'))
    .execute(function (resourceGroup, vnetName, options, _) {
      resourceGroup = cli.interaction.promptIfNotGiven($('Resource group name: '), resourceGroup, _);
      vnetName = cli.interaction.promptIfNotGiven($('Virtual network name: '), vnetName, _);

      var networkManagementClient = getNetworkManagementClient(options);
      var subnet = new Subnet(cli, networkManagementClient);
      subnet.list(resourceGroup, vnetName, options, _);
    });

  subnet.command('show [resource-group] [vnet-name] [name]')
    .description($('Get a virtual network subnet'))
    .usage('[options] <resource-group> <vnet-name> <name>')
    .option('-g, --resource-group <resource-group>', $('the name of the resource group'))
    .option('-e, --vnet-name <vnet-name>', $('the name of the virtual network'))
    .option('-n, --name <name>', $('the name of the subnet'))
    .option('-s, --subscription <subscription>', $('the subscription identifier'))
    .execute(function (resourceGroup, vnetName, name, options, _) {
      resourceGroup = cli.interaction.promptIfNotGiven($('Resource group name: '), resourceGroup, _);
      vnetName = cli.interaction.promptIfNotGiven($('Virtual network name: '), vnetName, _);
      name = cli.interaction.promptIfNotGiven($('Subnet name: '), name, _);

      var networkManagementClient = getNetworkManagementClient(options);
      var subnet = new Subnet(cli, networkManagementClient);
      subnet.show(resourceGroup, vnetName, name, options, _);
    });

  subnet.command('delete [resource-group] [vnet-name] [name]')
    .description($('Delete a subnet of a virtual network'))
    .usage('[options] <resource-group> <vnet-name> <name>')
    .option('-g, --resource-group <resource-group>', $('the name of the resource group'))
    .option('-e, --vnet-name <vnet-name>', $('the name of the virtual network'))
    .option('-n, --name <name>', $('the subnet name'))
    .option('-q, --quiet', $('quiet mode, do not ask for delete confirmation'))
    .option('-s, --subscription <subscription>', $('the subscription identifier'))
    .execute(function (resourceGroup, vnetName, name, options, _) {
      resourceGroup = cli.interaction.promptIfNotGiven($('Resource group name: '), resourceGroup, _);
      vnetName = cli.interaction.promptIfNotGiven($('Virtual network name: '), vnetName, _);
      name = cli.interaction.promptIfNotGiven($('Subnet name: '), name, _);

      var networkManagementClient = getNetworkManagementClient(options);
      var subnet = new Subnet(cli, networkManagementClient);
      subnet.delete(resourceGroup, vnetName, name, options, _);
    });

  var usage = network.category('usage')
    .description($('Commands to manage network usage'));

  usage.command('list [location]')
    .description($('List usage of network resources.'))
    .usage('[options] <location>')
    .option('-l, --location <location>', $('the location'))
    .option('-s, --subscription <subscription>', $('the subscription identifier'))
    .execute(function (location, options, _) {
      location = cli.interaction.promptIfNotGiven($('Location: '), location, _);
      location = utils.toLowerCaseAndRemoveSpace(location);
      var networkManagementClient = getNetworkManagementClient(options);
      var networkUsage = new NetworkUsage(cli, networkManagementClient);
        networkUsage.list(location, options, _);
    });

  var lb = network.category('lb')
    .description($('Commands to manage load balancers'));

  lb.command('create [resource-group] [name] [location]')
    .description($('Create a load balancer'))
    .usage('[options] <resource-group> <name> <location>')
    .option('-g, --resource-group <resource-group>', $('the name of the resource group'))
    .option('-n, --name <name>', $('the name of the load balancer'))
    .option('-l, --location <location>', $('the location'))
    .option('-t, --tags [tags]', $(constants.help.tags.create))
    .option('-s, --subscription <subscription>', $('the subscription identifier'))
    .execute(function (resourceGroup, name, location, options, _) {
      resourceGroup = cli.interaction.promptIfNotGiven($('Resource group name: '), resourceGroup, _);
      name = cli.interaction.promptIfNotGiven($('Load balancer name: '), name, _);
      options.location = cli.interaction.promptIfNotGiven($('Location: '), location, _);

      var networkManagementClient = getNetworkManagementClient(options);
      var loadBalancer = new LoadBalancer(cli, networkManagementClient);
      loadBalancer.create(resourceGroup, name, options, _);
    });

  lb.command('set [resource-group] [name]')
    .description($('Set a load balancer'))
    .usage('[options] <resource-group> <name>')
    .option('-g, --resource-group <resource-group>', $('the name of the resource group'))
    .option('-n, --name <name>', $('the name of the load balancer'))
    .option('-t, --tags [tags]', $(constants.help.tags.set))
    .option('-s, --subscription <subscription>', $('the subscription identifier'))
    .execute(function (resourceGroup, name, options, _) {
      resourceGroup = cli.interaction.promptIfNotGiven($('Resource group name: '), resourceGroup, _);
      name = cli.interaction.promptIfNotGiven($('Load balancer name: '), name, _);

      var networkManagementClient = getNetworkManagementClient(options);
      var loadBalancer = new LoadBalancer(cli, networkManagementClient);
      loadBalancer.set(resourceGroup, name, options, _);
    });

  lb.command('list [resource-group]')
    .description($('Get all load balancers'))
    .usage('[options] [resource-group]')
    .option('-g, --resource-group [resource-group]', $('the name of the resource group'))
    .option('-s, --subscription <subscription>', $('the subscription identifier'))
    .execute(function (resourceGroup, options, _) {
      options.resourceGroup = resourceGroup;
      var networkManagementClient = getNetworkManagementClient(options);
      var loadBalancer = new LoadBalancer(cli, networkManagementClient);
      loadBalancer.list(options, _);
    });

  lb.command('show [resource-group] [name]')
    .description($('Get a load balancer'))
    .usage('[options] <resource-group> <name>')
    .option('-g, --resource-group <resource-group>', $('the name of the resource group'))
    .option('-n, --name <name>', $('the name of the load balancer'))
    .option('-s, --subscription <subscription>', $('the subscription identifier'))
    .execute(function (resourceGroup, name, options, _) {
      resourceGroup = cli.interaction.promptIfNotGiven($('Resource group name: '), resourceGroup, _);
      name = cli.interaction.promptIfNotGiven($('Load balancer name: '), name, _);

      var networkManagementClient = getNetworkManagementClient(options);
      var loadBalancer = new LoadBalancer(cli, networkManagementClient);
      loadBalancer.show(resourceGroup, name, options, _);
    });

  lb.command('delete [resource-group] [name]')
    .description($('Delete a load balancer'))
    .usage('[options] <resource-group> <name>')
    .option('-g, --resource-group <resource-group>', $('the name of the resource group'))
    .option('-n, --name <name>', $('the name of the load balancer'))
    .option('-q, --quiet', $('quiet mode, do not ask for delete confirmation'))
    .option('-s, --subscription <subscription>', $('the subscription identifier'))
    .execute(function (resourceGroup, name, options, _) {
      resourceGroup = cli.interaction.promptIfNotGiven($('Resource group name: '), resourceGroup, _);
      name = cli.interaction.promptIfNotGiven($('Load balancer name: '), name, _);

      var networkManagementClient = getNetworkManagementClient(options);
      var loadBalancer = new LoadBalancer(cli, networkManagementClient);
      loadBalancer.delete(resourceGroup, name, options, _);
    });

  var lbFrontendIP = lb.category('frontend-ip')
    .description('Commands to manage frontend ip configurations of a load balancer');

  lbFrontendIP.command('create [resource-group] [lb-name] [name]')
    .description($('Add a frontend ip configuration to the load balancer'))
    .usage('[options] <resource-group> <lb-name> <name>')
    .option('-g, --resource-group <resource-group>', $('the name of the resource group'))
    .option('-l, --lb-name <lb-name>', $('the name of the load balancer'))
    .option('-n, --name <name>', $('the name of the frontend ip configuration'))
    .option('-a, --private-ip-address [private-ip-address]', $('the private ip address'))
    .option('-u, --public-ip-id [public-ip-id]', util.format($('the public ip address identifier.' +
      '\n     e.g. %s'), constants.help.id.publicIp))
    .option('-i, --public-ip-name [public-ip-name]', $('the public ip address name.' +
      '\n     This public ip must exist in the same resource group as the load balancer.' +
      '\n     Please use public-ip-id if that is not the case.'))
    .option('-b, --subnet-id [subnet-id]', util.format($('the subnet identifier.' +
      '\n     e.g. %s'), constants.help.id.subnet))
    .option('-e, --subnet-name [subnet-name]', $('the subnet name'))
    .option('-m, --subnet-vnet-name [subnet-vnet-name]', $('the virtual network name in which subnet exists.' +
      '\n     This virtual network must exist in the same resource group as the load balancer.' +
      '\n     Please use subnet-id if that is not the case.'))
    .option('-s, --subscription <subscription>', $('the subscription identifier'))
    .execute(function (resourceGroup, lbName, name, options, _) {
      resourceGroup = cli.interaction.promptIfNotGiven($('Resource group name: '), resourceGroup, _);
      lbName = cli.interaction.promptIfNotGiven($('Load balancer name: '), lbName, _);
      name = cli.interaction.promptIfNotGiven($('Frontend IP configuration name: '), name, _);

      var networkManagementClient = getNetworkManagementClient(options);
      var loadBalancer = new LoadBalancer(cli, networkManagementClient);
      loadBalancer.createFrontendIP(resourceGroup, lbName, name, options, _);
    });

  lbFrontendIP.command('set [resource-group] [lb-name] [name]')
    .description($('Set a frontend ip configuration of a load balancer'))
    .usage('[options] <resource-group> <lb-name> <name>')
    .option('-g, --resource-group <resource-group>', $('the name of the resource group'))
    .option('-l, --lb-name <lb-name>', $('the name of the load balancer'))
    .option('-n, --name <name>', $('the name of the frontend ip configuration'))
    .option('-a, --private-ip-address [private-ip-address]', $('the private ip address'))
    .option('-u, --public-ip-id [public-ip-id]', util.format($('the public ip address identifier.' +
      '\n     e.g. %s'), constants.help.id.publicIp))
    .option('-i, --public-ip-name [public-ip-name]', $('the public ip address name.' +
      '\n     This public ip must exist in the same resource group as the load balancer.' +
      '\n     Please use public-ip-id if that is not the case.'))
    .option('-b, --subnet-id [subnet-id]', util.format($('the subnet identifier.' +
      '\n     e.g. %s'), constants.help.id.subnet))
    .option('-e, --subnet-name [subnet-name]', $('the subnet name'))
    .option('-m, --subnet-vnet-name [subnet-vnet-name]', $('the virtual network name in which subnet exists.' +
      '\n     This virtual network must exist in the same resource group as the load balancer.' +
      '\n     Please use subnet-id if that is not the case.'))
    .option('-s, --subscription <subscription>', $('the subscription identifier'))
    .execute(function (resourceGroup, lbName, name, options, _) {
      resourceGroup = cli.interaction.promptIfNotGiven($('Resource group name: '), resourceGroup, _);
      lbName = cli.interaction.promptIfNotGiven($('Load balancer name: '), lbName, _);
      name = cli.interaction.promptIfNotGiven($('Frontend IP configuration name: '), name, _);

      var networkManagementClient = getNetworkManagementClient(options);
      var loadBalancer = new LoadBalancer(cli, networkManagementClient);
      loadBalancer.setFrontendIP(resourceGroup, lbName, name, options, _);
    });

  lbFrontendIP.command('list [resource-group] [lb-name]')
    .description($('Get all frontend ip configurations in the load balancer'))
    .usage('[options] <resource-group> <lb-name>')
    .option('-g, --resource-group <resource-group>', $('the name of the resource group'))
    .option('-l, --lb-name <lb-name>', $('the name of the load balancer'))
    .option('-s, --subscription <subscription>', $('the subscription identifier'))
    .execute(function (resourceGroup, lbName, options, _) {
      resourceGroup = cli.interaction.promptIfNotGiven($('Resource group name: '), resourceGroup, _);
      lbName = cli.interaction.promptIfNotGiven($('Load balancer name: '), lbName, _);

      var networkManagementClient = getNetworkManagementClient(options);
      var loadBalancer = new LoadBalancer(cli, networkManagementClient);
      loadBalancer.listFrontendIPs(resourceGroup, lbName, options, _);
    });

  lbFrontendIP.command('delete [resource-group] [lb-name] [name]')
    .description($('Delete a frontend ip configuration from a load balancer'))
    .usage('[options] <resource-group> <lb-name> <name>')
    .option('-g, --resource-group <resource-group>', $('the name of the resource group'))
    .option('-l, --lb-name <lb-name>', $('the name of the load balancer'))
    .option('-n, --name <name>', $('the name of the frontend ip configuration'))
    .option('-q, --quiet', $('quiet mode, do not ask for delete confirmation'))
    .option('-s, --subscription <subscription>', $('the subscription identifier'))
    .execute(function (resourceGroup, lbName, name, options, _) {
      resourceGroup = cli.interaction.promptIfNotGiven($('Resource group name: '), resourceGroup, _);
      lbName = cli.interaction.promptIfNotGiven($('Load balancer name: '), lbName, _);
      name = cli.interaction.promptIfNotGiven($('Frontend ip configuration name: '), name, _);

      var networkManagementClient = getNetworkManagementClient(options);
      var loadBalancer = new LoadBalancer(cli, networkManagementClient);
      loadBalancer.deleteFrontendIP(resourceGroup, lbName, name, options, _);
    });

  var lbProbe = lb.category('probe')
    .description($('Commands to manage probes of a load balancer'));

  lbProbe.command('create [resource-group] [lb-name] [name]')
    .description($('Add a probe to the load balancer'))
    .usage('[options] <resource-group> <lb-name> <name>')
    .option('-g, --resource-group <resource-group>', $('the name of the resource group'))
    .option('-l, --lb-name <lb-name>', $('the name of the load balancer'))
    .option('-n, --name <name>', $('the name of the probe'))
    .option('-p, --protocol [protocol]', $('the probe protocol'))
    .option('-o, --port [port]', $('the probe port'))
    .option('-f, --path [path]', $('the probe path'))
    .option('-i, --interval [interval]', $('the probe interval in seconds'))
    .option('-c, --count [count]', $('the number of probes'))
    .option('-s, --subscription <subscription>', $('the subscription identifier'))
    .execute(function (resourceGroup, lbName, name, options, _) {
      resourceGroup = cli.interaction.promptIfNotGiven($('Resource group name: '), resourceGroup, _);
      lbName = cli.interaction.promptIfNotGiven($('Load balancer name: '), lbName, _);
      name = cli.interaction.promptIfNotGiven($('Probe name: '), name, _);

      var networkManagementClient = getNetworkManagementClient(options);
      var loadBalancer = new LoadBalancer(cli, networkManagementClient);
      loadBalancer.createProbe(resourceGroup, lbName, name, options, _);
    });

  lbProbe.command('set [resource-group] [lb-name] [name]')
    .usage('[options] <resource-group> <lb-name> <name>')
    .description($('Set a probe of a load balancer'))
    .option('-g, --resource-group <resource-group>', $('the name of the resource group'))
    .option('-l, --lb-name <lb-name>', $('the name of the load balancer'))
    .option('-n, --name <name>', $('the name of the probe'))
    .option('-p, --protocol [protocol]', $('the probe protocol'))
    .option('-o, --port [port]', $('the probe port'))
    .option('-f, --path [path]', $('the probe path'))
    .option('-i, --interval [interval]', $('the probe interval in seconds'))
    .option('-c, --count [count]', $('the number of probes'))
    .option('-s, --subscription <subscription>', $('the subscription identifier'))
    .execute(function (resourceGroup, lbName, name, options, _) {
      resourceGroup = cli.interaction.promptIfNotGiven($('Resource group name: '), resourceGroup, _);
      lbName = cli.interaction.promptIfNotGiven($('Load balancer name: '), lbName, _);
      name = cli.interaction.promptIfNotGiven($('Probe name: '), name, _);

      var networkManagementClient = getNetworkManagementClient(options);
      var loadBalancer = new LoadBalancer(cli, networkManagementClient);
      loadBalancer.setProbe(resourceGroup, lbName, name, options, _);
    });

  lbProbe.command('list [resource-group] [lb-name]')
    .description($('Get all probes in a load balancer'))
    .usage('[options] <resource-group> <lb-name>')
    .option('-g, --resource-group <resource-group>', $('the name of the resource group'))
    .option('-l, --lb-name <lb-name>', $('the name of the load balancer'))
    .option('-s, --subscription <subscription>', $('the subscription identifier'))
    .execute(function (resourceGroup, lbName, options, _) {
      resourceGroup = cli.interaction.promptIfNotGiven($('Resource group name: '), resourceGroup, _);
      lbName = cli.interaction.promptIfNotGiven($('Load balancer name: '), lbName, _);

      var networkManagementClient = getNetworkManagementClient(options);
      var loadBalancer = new LoadBalancer(cli, networkManagementClient);
      loadBalancer.listProbes(resourceGroup, lbName, options, _);
    });

  lbProbe.command('delete [resource-group] [lb-name] [name]')
    .description($('Delete a probe from a load balancer'))
    .usage('[options] <resource-group> <lb-name> <name>')
    .option('-g, --resource-group <resource-group>', $('the name of the resource group'))
    .option('-l, --lb-name <lb-name>', $('the name of the load balancer'))
    .option('-n, --name <name>', $('the probe name'))
    .option('-q, --quiet', $('quiet mode, do not ask for delete confirmation'))
    .option('-s, --subscription <subscription>', $('the subscription identifier'))
    .execute(function (resourceGroup, lbName, name, options, _) {
      resourceGroup = cli.interaction.promptIfNotGiven($('Resource group name: '), resourceGroup, _);
      lbName = cli.interaction.promptIfNotGiven($('Load balancer name: '), lbName, _);
      name = cli.interaction.promptIfNotGiven($('Probe name: '), name, _);

      var networkManagementClient = getNetworkManagementClient(options);
      var loadBalancer = new LoadBalancer(cli, networkManagementClient);
      loadBalancer.deleteProbe(resourceGroup, lbName, name, options, _);
    });

  var lbAddressPool = lb.category('address-pool')
    .description('Commands to manage backend address pools of a load balancer');

  lbAddressPool.command('create [resource-group] [lb-name] [name]')
    .description($('Add a backend address pool to the load balancer'))
    .usage('[options] <resource-group> <lb-name> <name>')
    .option('-g, --resource-group <resource-group>', $('the name of the resource group'))
    .option('-l, --lb-name <lb-name>', $('the name of the load balancer'))
    .option('-n, --name <name>', $('the name of the backend address pool'))
    .option('-s, --subscription <subscription>', $('the subscription identifier'))
    .execute(function (resourceGroup, lbName, name, options, _) {
      resourceGroup = cli.interaction.promptIfNotGiven($('Resource group name: '), resourceGroup, _);
      lbName = cli.interaction.promptIfNotGiven($('Load balancer name: '), lbName, _);
      name = cli.interaction.promptIfNotGiven($('Backend address pool name: '), name, _);

      var networkManagementClient = getNetworkManagementClient(options);
      var loadBalancer = new LoadBalancer(cli, networkManagementClient);
      loadBalancer.createBackendAddressPool(resourceGroup, lbName, name, options, _);
    });

  lbAddressPool.command('list [resource-group] [lb-name]')
    .description($('Get all backend address pools in the load balancer'))
    .usage('[options] <resource-group> <lb-name>')
    .option('-g, --resource-group <resource-group>', $('the name of the resource group'))
    .option('-l, --lb-name <lb-name>', $('the name of the load balancer'))
    .option('-s, --subscription <subscription>', $('the subscription identifier'))
    .execute(function (resourceGroup, lbName, options, _) {
      resourceGroup = cli.interaction.promptIfNotGiven($('Resource group name: '), resourceGroup, _);
      lbName = cli.interaction.promptIfNotGiven($('Load balancer name: '), lbName, _);

      var networkManagementClient = getNetworkManagementClient(options);
      var loadBalancer = new LoadBalancer(cli, networkManagementClient);
      loadBalancer.listBackendAddressPools(resourceGroup, lbName, options, _);
    });

  lbAddressPool.command('delete [resource-group] [lb-name] [name]')
    .description($('Delete a backend address pool from a load balancer'))
    .usage('[options] <resource-group> <lb-name> <name>')
    .option('-g, --resource-group <resource-group>', $('the name of the resource group'))
    .option('-l, --lb-name <lb-name>', $('the name of the load balancer'))
    .option('-n, --name <name>', $('the name of the backend address pool'))
    .option('-q, --quiet', $('quiet mode, do not ask for delete confirmation'))
    .option('-s, --subscription <subscription>', $('the subscription identifier'))
    .execute(function (resourceGroup, lbName, name, options, _) {
      resourceGroup = cli.interaction.promptIfNotGiven($('Resource group name: '), resourceGroup, _);
      lbName = cli.interaction.promptIfNotGiven($('Load balancer name: '), lbName, _);
      name = cli.interaction.promptIfNotGiven($('Backend address pool name: '), name, _);

      var networkManagementClient = getNetworkManagementClient(options);
      var loadBalancer = new LoadBalancer(cli, networkManagementClient);
      loadBalancer.deleteBackendAddressPool(resourceGroup, lbName, name, options, _);
    });

  var lbRule = lb.category('rule')
    .description($('Commands to manage load balancer rules'));

  lbRule.command('create [resource-group] [lb-name] [name]')
    .description($('Add a load balancing rule to a load balancer'))
    .usage('[options] <resource-group> <lb-name> <name>')
    .option('-g, --resource-group <resource-group>', $('the name of the resource group'))
    .option('-l, --lb-name <lb-name>', $('the name of the load balancer'))
    .option('-n, --name <name>', $('the name of the rule'))
    .option('-p, --protocol [protocol]', util.format($('the rule protocol [%s]'), constants.lb.protocols))
    .option('-f, --frontend-port [frontend-port]', util.format($('the frontend port %s'), utils.toRange(constants.portBounds)))
    .option('-b, --backend-port [backend-port]', util.format($('the backend port %s'), utils.toRange(constants.portBounds)))
    .option('-e, --enable-floating-ip [enable-floating-ip]', util.format($('enable floating point ip [%s]'), constants.bool))
    .option('-i, --idle-timeout [idle-timeout]', $('the idle timeout specified in minutes'))
    .option('-a, --probe-name [probe-name]', $('the name of the probe defined in the same load balancer'))
    .option('-d, --load-distribution [load-distribution]', $('client session persistence'))
    .option('-t, --frontend-ip-name [frontend-ip-name]', $('the name of the frontend ip configuration in the same load balancer'))
    .option('-o, --backend-address-pool-name [backend-address-pool-name]', $('the name of the backend address pool defined in the same load balancer'))
    .option('-a, --probe-name [probe-name]', $('the name of the probe defined in the same load balancer'))
    .option('-s, --subscription <subscription>', $('the subscription identifier'))
    .execute(function (resourceGroup, lbName, name, options, _) {
      resourceGroup = cli.interaction.promptIfNotGiven($('Resource group name: '), resourceGroup, _);
      lbName = cli.interaction.promptIfNotGiven($('Load balancer name: '), lbName, _);
      name = cli.interaction.promptIfNotGiven($('Rule name: '), name, _);

      var networkManagementClient = getNetworkManagementClient(options);
      var loadBalancer = new LoadBalancer(cli, networkManagementClient);
      loadBalancer.createBalancingRule(resourceGroup, lbName, name, options, _);
    });

  lbRule.command('set [resource-group] [lb-name] [name]')
    .description($('Set a load balancing rule of a load balancer'))
    .usage('[options] <resource-group> <lb-name> <name>')
    .option('-g, --resource-group <resource-group>', $('the name of the resource group'))
    .option('-l, --lb-name <lb-name>', $('the name of the load balancer'))
    .option('-n, --name <name>', $('the name of the rule'))
    .option('-p, --protocol [protocol]', util.format($('the rule protocol [%s]'), constants.lb.protocols))
    .option('-f, --frontend-port [frontend-port]', util.format($('the frontend port %s'), utils.toRange(constants.portBounds)))
    .option('-b, --backend-port [backend-port]', util.format($('the backend port %s'), utils.toRange(constants.portBounds)))
    .option('-e, --enable-floating-ip [enable-floating-ip]', util.format($('enable floating point ip [%s]'), constants.bool))
    .option('-i, --idle-timeout [idle-timeout]', $('the idle timeout specified in minutes'))
    .option('-a, --probe-name [probe-name]', $('the name of the probe defined in the same load balancer'))
    .option('-d, --load-distribution [load-distribution]', $('client session persistence'))
    .option('-t, --frontend-ip-name [frontend-ip-name]', $('the name of the frontend ip configuration in the same load balancer'))
    .option('-o, --backend-address-pool-name [backend-address-pool-name]', $('the name of the backend address pool defined in the same load balancer'))
    .option('-a, --probe-name [probe-name]', $('the name of the probe defined in the same load balancer'))
    .option('-s, --subscription <subscription>', $('the subscription identifier'))
    .execute(function (resourceGroup, lbName, name, options, _) {
      resourceGroup = cli.interaction.promptIfNotGiven($('Resource group name: '), resourceGroup, _);
      lbName = cli.interaction.promptIfNotGiven($('Load balancer name: '), lbName, _);
      name = cli.interaction.promptIfNotGiven($('Rule name: '), name, _);

      var networkManagementClient = getNetworkManagementClient(options);
      var loadBalancer = new LoadBalancer(cli, networkManagementClient);
      loadBalancer.setBalancingRule(resourceGroup, lbName, name, options, _);
    });

  lbRule.command('list [resource-group] [lb-name]')
    .description($('Get all load balancing rules of a load balancer'))
    .usage('[options] <resource-group> <lb-name>')
    .option('-g, --resource-group <resource-group>', $('the name of the resource group'))
    .option('-l, --lb-name <lb-name>', $('the name of the load balancer'))
    .option('-s, --subscription <subscription>', $('the subscription identifier'))
    .execute(function (resourceGroup, lbName, options, _) {
      resourceGroup = cli.interaction.promptIfNotGiven($('Resource group name: '), resourceGroup, _);
      lbName = cli.interaction.promptIfNotGiven($('Load balancer name: '), lbName, _);

      var networkManagementClient = getNetworkManagementClient(options);
      var loadBalancer = new LoadBalancer(cli, networkManagementClient);
      loadBalancer.listBalancingRules(resourceGroup, lbName, options, _);
    });

  lbRule.command('delete [resource-group] [lb-name] [name]')
    .description($('Delete a load balancing rule from a load balancer'))
    .usage('[options] <resource-group> <lb-name> <name>')
    .option('-g, --resource-group <resource-group>', $('the name of the resource group'))
    .option('-l, --lb-name <lb-name>', $('the name of the load balancer'))
    .option('-n, --name <name>', $('the name of the rule'))
    .option('-q, --quiet', $('quiet mode, do not ask for delete confirmation'))
    .option('-s, --subscription <subscription>', $('the subscription identifier'))
    .execute(function (resourceGroup, lbName, name, options, _) {
      resourceGroup = cli.interaction.promptIfNotGiven($('Resource group name: '), resourceGroup, _);
      lbName = cli.interaction.promptIfNotGiven($('Load balancer name: '), lbName, _);
      name = cli.interaction.promptIfNotGiven($('Rule name: '), name, _);

      var networkManagementClient = getNetworkManagementClient(options);
      var loadBalancer = new LoadBalancer(cli, networkManagementClient);
      loadBalancer.deleteBalancingRule(resourceGroup, lbName, name, options, _);
    });

  var lbInboundNatRule = lb.category('inbound-nat-rule')
    .description($('Commands to manage load balancer inbound NAT rules'));

  lbInboundNatRule.command('create [resource-group] [lb-name] [name]')
    .description($('Add a load balancing inbound NAT rule to the load balancer'))
    .usage('[options] <resource-group> <lb-name> <name>')
    .option('-g, --resource-group <resource-group>', $('the name of the resource group'))
    .option('-l, --lb-name <lb-name>', $('the name of the load balancer'))
    .option('-n, --name <name>', $('the name of the inbound NAT rule'))
    .option('-p, --protocol [protocol]', util.format($('the rule protocol [%s]'), constants.lb.protocols))
    .option('-f, --frontend-port [frontend-port]', util.format($('the frontend port %s'), utils.toRange(constants.portBounds)))
    .option('-b, --backend-port [backend-port]', util.format($('the backend port %s'), utils.toRange(constants.portBounds)))
    .option('-e, --enable-floating-ip [enable-floating-ip]', util.format($('enable floating point ip [%s]'), constants.bool))
    .option('-i, --idle-timeout [idle-timeout]', $('the idle timeout specified in minutes'))
    .option('-t, --frontend-ip-name [frontend-ip-name]', $('the name of the frontend ip configuration'))
    .option('-s, --subscription <subscription>', $('the subscription identifier'))
    .execute(function (resourceGroup, lbName, name, options, _) {
      resourceGroup = cli.interaction.promptIfNotGiven($('Resource group name: '), resourceGroup, _);
      lbName = cli.interaction.promptIfNotGiven($('Load balancer name: '), lbName, _);
      name = cli.interaction.promptIfNotGiven($('Inbound NAT rule name: '), name, _);

      var networkManagementClient = getNetworkManagementClient(options);
      var loadBalancer = new LoadBalancer(cli, networkManagementClient);
      loadBalancer.createInboundNatRule(resourceGroup, lbName, name, options, _);
    });

  lbInboundNatRule.command('set [resource-group] [lb-name] [name]')
    .usage('[options] <resource-group> <lb-name> <name>')
    .description($('Set a load balancing inbound NAT rule of load balancer'))
    .option('-g, --resource-group <resource-group>', $('the name of the resource group'))
    .option('-l, --lb-name <lb-name>', $('the name of the load balancer'))
    .option('-n, --name <name>', $('the name of the inbound NAT rule'))
    .option('-p, --protocol [protocol]', util.format($('the rule protocol [%s]'), constants.lb.protocols))
    .option('-f, --frontend-port [frontend-port]', util.format($('the frontend port %s'), utils.toRange(constants.portBounds)))
    .option('-b, --backend-port [backend-port]', util.format($('the backend port %s'), utils.toRange(constants.portBounds)))
    .option('-e, --enable-floating-ip [enable-floating-ip]', util.format($('enable floating point ip [%s]'), constants.bool))
    .option('-i, --idle-timeout [idle-timeout]', $('the idle timeout specified in minutes'))
    .option('-t, --frontend-ip-name [frontend-ip-name]', $('the name of the frontend ip configuration'))
    .option('-s, --subscription <subscription>', $('the subscription identifier'))
    .execute(function (resourceGroup, lbName, name, options, _) {
      resourceGroup = cli.interaction.promptIfNotGiven($('Resource group name: '), resourceGroup, _);
      lbName = cli.interaction.promptIfNotGiven($('Load balancer name: '), lbName, _);
      name = cli.interaction.promptIfNotGiven($('Inbound NAT rule name: '), name, _);

      var networkManagementClient = getNetworkManagementClient(options);
      var loadBalancer = new LoadBalancer(cli, networkManagementClient);
      loadBalancer.setInboundNatRule(resourceGroup, lbName, name, options, _);
    });

  lbInboundNatRule.command('list [resource-group] [lb-name]')
    .usage('[options] <resource-group> <lb-name>')
    .description($('Get all load balancing inbound NAT rules of load balancer'))
    .option('-g, --resource-group <resource-group>', $('the name of the resource group'))
    .option('-l, --lb-name <lb-name>', $('the name of the load balancer'))
    .option('-s, --subscription <subscription>', $('the subscription identifier'))
    .execute(function (resourceGroup, lbName, options, _) {
      resourceGroup = cli.interaction.promptIfNotGiven($('Resource group name: '), resourceGroup, _);
      lbName = cli.interaction.promptIfNotGiven($('Load balancer name: '), lbName, _);

      var networkManagementClient = getNetworkManagementClient(options);
      var loadBalancer = new LoadBalancer(cli, networkManagementClient);
      loadBalancer.listInboundNatRules(resourceGroup, lbName, options, _);
    });

  lbInboundNatRule.command('delete [resource-group] [lb-name] [name]')
    .usage('[options] <resource-group> <lb-name> <name>')
    .description($('Delete a load balancing inbound NAT rule from a load balancer'))
    .option('-g, --resource-group <resource-group>', $('the name of the resource group'))
    .option('-l, --lb-name <lb-name>', $('the name of the load balancer'))
    .option('-n, --name <name>', $('the name of the inbound NAT rule'))
    .option('-q, --quiet', $('quiet mode, do not ask for delete confirmation'))
    .option('-s, --subscription <subscription>', $('the subscription identifier'))
    .execute(function (resourceGroup, lbName, name, options, _) {
      resourceGroup = cli.interaction.promptIfNotGiven($('Resource group name: '), resourceGroup, _);
      lbName = cli.interaction.promptIfNotGiven($('Load balancer name: '), lbName, _);
      name = cli.interaction.promptIfNotGiven($('Inbound NAT rule name: '), name, _);

      var networkManagementClient = getNetworkManagementClient(options);
      var loadBalancer = new LoadBalancer(cli, networkManagementClient);
      loadBalancer.deleteInboundNatRule(resourceGroup, lbName, name, options, _);
    });

  var lbInboundNatPool = lb.category('inbound-nat-pool')
    .description($('Commands to manage load balancer inbound NAT pools'));

  lbInboundNatPool.command('create [resource-group] [lb-name] [name]')
    .description($('Add a load balancing inbound NAT pool to the load balancer'))
    .usage('[options] <resource-group> <lb-name> <name>')
    .option('-g, --resource-group <resource-group>', $('the name of the resource group'))
    .option('-l, --lb-name <lb-name>', $('the name of the load balancer'))
    .option('-n, --name <name>', $('the name of the inbound NAT pool'))
    .option('-p, --protocol [protocol]', util.format($('the pool protocol [%s]'), constants.lb.protocols))
    .option('-f, --frontend-port-range-start  [frontend-port-range-start]', util.format($('the frontend port range start %s'), utils.toRange(constants.portBounds)))
    .option('-e, --frontend-port-range-end [frontend-port-range-end]', util.format($('the frontend port range end %s'), utils.toRange(constants.portBounds)))
    .option('-b, --backend-port [backend-port]', util.format($('the backend port %s'), utils.toRange(constants.portBounds)))
    .option('-i, --frontend-ip-name [frontend-ip-name]', $('the name of the frontend ip configuration'))
    .option('-s, --subscription <subscription>', $('the subscription identifier'))
    .execute(function (resourceGroup, lbName, name, options, _) {
      resourceGroup = cli.interaction.promptIfNotGiven($('Resource group name: '), resourceGroup, _);
      lbName = cli.interaction.promptIfNotGiven($('Load balancer name: '), lbName, _);
      name = cli.interaction.promptIfNotGiven($('Inbound NAT pool name: '), name, _);

      var networkManagementClient = getNetworkManagementClient(options);
      var loadBalancer = new LoadBalancer(cli, networkManagementClient);
      loadBalancer.createInboundNatPool(resourceGroup, lbName, name, options, _);
    });

  lbInboundNatPool.command('set [resource-group] [lb-name] [name]')
    .usage('[options] <resource-group> <lb-name> <name>')
    .description($('Set a load balancing inbound NAT pool of load balancer'))
    .option('-g, --resource-group <resource-group>', $('the name of the resource group'))
    .option('-l, --lb-name <lb-name>', $('the name of the load balancer'))
    .option('-n, --name <name>', $('the name of the inbound NAT pool'))
    .option('-p, --protocol [protocol]', util.format($('the pool protocol [%s]'), constants.lb.protocols))
    .option('-f, --frontend-port-range-start  [frontend-port-range-start]', util.format($('the frontend port range start %s'), utils.toRange(constants.portBounds)))
    .option('-e, --frontend-port-range-end [frontend-port-range-end]', util.format($('the frontend port range end %s'), utils.toRange(constants.portBounds)))
    .option('-b, --backend-port [backend-port]', util.format($('the backend port %s'), utils.toRange(constants.portBounds)))
    .option('-i, --frontend-ip-name [frontend-ip-name]', $('the name of the frontend ip configuration'))
    .option('-s, --subscription <subscription>', $('the subscription identifier'))
    .execute(function (resourceGroup, lbName, name, options, _) {
      resourceGroup = cli.interaction.promptIfNotGiven($('Resource group name: '), resourceGroup, _);
      lbName = cli.interaction.promptIfNotGiven($('Load balancer name: '), lbName, _);
      name = cli.interaction.promptIfNotGiven($('Inbound NAT pool name: '), name, _);

      var networkManagementClient = getNetworkManagementClient(options);
      var loadBalancer = new LoadBalancer(cli, networkManagementClient);
      loadBalancer.setInboundNatPool(resourceGroup, lbName, name, options, _);
    });

  lbInboundNatPool.command('list [resource-group] [lb-name]')
    .usage('[options] <resource-group> <lb-name>')
    .description($('Get all load balancing inbound NAT pools of load balancer'))
    .option('-g, --resource-group <resource-group>', $('the name of the resource group'))
    .option('-l, --lb-name <lb-name>', $('the name of the load balancer'))
    .option('-s, --subscription <subscription>', $('the subscription identifier'))
    .execute(function (resourceGroup, lbName, options, _) {
      resourceGroup = cli.interaction.promptIfNotGiven($('Resource group name: '), resourceGroup, _);
      lbName = cli.interaction.promptIfNotGiven($('Load balancer name: '), lbName, _);

      var networkManagementClient = getNetworkManagementClient(options);
      var loadBalancer = new LoadBalancer(cli, networkManagementClient);
      loadBalancer.listInboundNatPools(resourceGroup, lbName, options, _);
    });

  lbInboundNatPool.command('delete [resource-group] [lb-name] [name]')
    .usage('[options] <resource-group> <lb-name> <name>')
    .description($('Delete a load balancing inbound NAT pool from a load balancer'))
    .option('-g, --resource-group <resource-group>', $('the name of the resource group'))
    .option('-l, --lb-name <lb-name>', $('the name of the load balancer'))
    .option('-n, --name <name>', $('the name of the inbound NAT pool'))
    .option('-q, --quiet', $('quiet mode, do not ask for delete confirmation'))
    .option('-s, --subscription <subscription>', $('the subscription identifier'))
    .execute(function (resourceGroup, lbName, name, options, _) {
      resourceGroup = cli.interaction.promptIfNotGiven($('Resource group name: '), resourceGroup, _);
      lbName = cli.interaction.promptIfNotGiven($('Load balancer name: '), lbName, _);
      name = cli.interaction.promptIfNotGiven($('Inbound NAT pool name: '), name, _);

      var networkManagementClient = getNetworkManagementClient(options);
      var loadBalancer = new LoadBalancer(cli, networkManagementClient);
      loadBalancer.deleteInboundNatPool(resourceGroup, lbName, name, options, _);
    });

  var publicip = network.category('public-ip')
    .description($('Commands to manage public ip addresses'));

  publicip.command('create [resource-group] [name] [location]')
    .description($('Create a public ip address'))
    .usage('[options] <resource-group> <name> <location>')
    .option('-g, --resource-group <resource-group>', $('the name of the resource group'))
    .option('-n, --name <name>', $('the name of the public ip'))
    .option('-l, --location <location>', $('the location'))
    .option('-d, --domain-name-label [domain-name-label]', $('the domain name label.' +
      '\n     This set DNS to <domain-name-label>.<location>.cloudapp.azure.com'))
    .option('-a, --allocation-method [allocation-method]', util.format($('the allocation method, valid values are' +
      '\n     [%s], default is %s'), constants.publicIp.allocation, constants.publicIp.allocation[0]))
    .option('-i, --idle-timeout [idle-timeout]', $('the idle timeout specified in minutes'))
    .option('-f, --reverse-fqdn [reverse-fqdn]', $('the reverse fqdn'))
    .option('-e, --ip-version [ip-version]', util.format($('the ip version, valid values are' +
      '\n     [%s], default is %s'), constants.publicIp.version, constants.publicIp.version[0]))
    .option('-t, --tags [tags]', $(constants.help.tags.create))
    .option('-s, --subscription <subscription>', $('the subscription identifier'))
    .execute(function (resourceGroup, name, location, options, _) {
      resourceGroup = cli.interaction.promptIfNotGiven($('Resource group name: '), resourceGroup, _);
      name = cli.interaction.promptIfNotGiven($('Public IP name: '), name, _);
      options.location = cli.interaction.promptIfNotGiven($('Location: '), location, _);

      var networkManagementClient = getNetworkManagementClient(options);
      var publicip = new PublicIp(cli, networkManagementClient);
      publicip.create(resourceGroup, name, options, _);
    });

  publicip.command('set [resource-group] [name]')
    .description($('Set a public ip address'))
    .usage('[options] <resource-group> <name>')
    .option('-g, --resource-group <resource-group>', $('the name of the resource group'))
    .option('-n, --name <name>', $('the name of the public ip'))
    .option('-d, --domain-name-label [domain-name-label]', $('the domain name label.' +
      '\n     This set DNS to <domain-name-label>.<location>.cloudapp.azure.com'))
    .option('-a, --allocation-method [allocation-method]', util.format($('the allocation method, valid values are' +
      '\n     [%s], default is %s'), constants.publicIp.allocation, constants.publicIp.allocation[0]))
    .option('-i, --idle-timeout [idle-timeout]', $('the idle timeout specified in minutes'))
    .option('-f, --reverse-fqdn [reverse-fqdn]', $('the reverse fqdn'))
    .option('-t, --tags [tags]', $(constants.help.tags.set))
    .option('-s, --subscription <subscription>', $('the subscription identifier'))
    .execute(function (resourceGroup, name, options, _) {
      resourceGroup = cli.interaction.promptIfNotGiven($('Resource group name: '), resourceGroup, _);
      name = cli.interaction.promptIfNotGiven($('Public IP name: '), name, _);

      var networkManagementClient = getNetworkManagementClient(options);
      var publicip = new PublicIp(cli, networkManagementClient);
      publicip.set(resourceGroup, name, options, _);
    });
 
  publicip.command('list [resource-group]')
    .description($('Get all public ip addresses'))
    .usage('[options] [resource-group]')
    .option('-g, --resource-group [resource-group]', $('the name of the resource group'))
    .option('-s, --subscription <subscription>', $('the subscription identifier'))
    .execute(function (resourceGroup, options, _) {
      options.resourceGroup = resourceGroup;
      var networkManagementClient = getNetworkManagementClient(options);
      var publicip = new PublicIp(cli, networkManagementClient);
      publicip.list(options, _);
    });

  publicip.command('show [resource-group] [name]')
    .description($('Get a public ip address'))
    .usage('[options] <resource-group> <name>')
    .option('-g, --resource-group <resource-group>', $('the name of the resource group'))
    .option('-n, --name <name>', $('the name of the public IP'))
    .option('-s, --subscription <subscription>', $('the subscription identifier'))
    .execute(function (resourceGroup, name, options, _) {
      resourceGroup = cli.interaction.promptIfNotGiven($('Resource group name: '), resourceGroup, _);
      name = cli.interaction.promptIfNotGiven($('Public IP name: '), name, _);

      var networkManagementClient = getNetworkManagementClient(options);
      var publicip = new PublicIp(cli, networkManagementClient);
      publicip.show(resourceGroup, name, options, _);
    });

  publicip.command('delete [resource-group] [name]')
    .description($('Delete a public ip address'))
    .usage('[options] <resource-group> <name>')
    .option('-g, --resource-group <resource-group>', $('the name of the resource group'))
    .option('-n, --name <name>', $('the name of the public IP'))
    .option('-q, --quiet', $('quiet mode, do not ask for delete confirmation'))
    .option('-s, --subscription <subscription>', $('the subscription identifier'))
    .execute(function (resourceGroup, name, options, _) {
      resourceGroup = cli.interaction.promptIfNotGiven($('Resource group name: '), resourceGroup, _);
      name = cli.interaction.promptIfNotGiven($('Public IP name: '), name, _);

      var networkManagementClient = getNetworkManagementClient(options);
      var publicip = new PublicIp(cli, networkManagementClient);
      publicip.delete(resourceGroup, name, options, _);
    });

  var nic = network.category('nic')
    .description($('Commands to manage network interfaces'));

  nic.command('create [resource-group] [name] [location]')
    .description($('Create a network interface'))
    .usage('[options] <resource-group> <name> <location>')
    .option('-g, --resource-group <resource-group>', $('the name of the resource group'))
    .option('-n, --name <name>', $('the name of the network interface'))
    .option('-l, --location <location>', $('the location'))
    .option('-c, --ip-config-name [ip-config-name]', $('the name of the default ip config configuration'))
    .option('-u, --subnet-id [subnet-id]', util.format($('the subnet identifier.' +
    '\n     e.g. %s'), constants.help.id.subnet))
    .option('-k, --subnet-name [subnet-name]', $('the subnet name'))
    .option('-m, --subnet-vnet-name [subnet-vnet-name]', $('the vnet name under which subnet-name exists'))
    .option('-w, --network-security-group-id [network-security-group-id]', util.format($('the network security group identifier.' +
    '\n     e.g. %s'), constants.help.id.nsg))
    .option('-o, --network-security-group-name [network-security-group-name]', $('the network security group name.' +
    '\n     This network security group must exist in the same resource group as the nic.' +
    '\n     Please use network-security-group-id if that is not the case.'))
    .option('-i, --public-ip-id [public-ip-id]', util.format($('the public ip identifier.' +
    '\n     e.g. %s'), constants.help.id.publicIp))
    .option('-p, --public-ip-name [public-ip-name]', $('the public ip name.' +
    '\n     This public ip must exist in the same resource group as the nic.' +
    '\n     Please use public-ip-id if that is not the case.'))
    .option('-d, --lb-address-pool-ids [lb-address-pool-ids]', util.format($('the comma separated list of load balancer address pool identifiers' +
    '\n     e.g. %s'), constants.help.id.lbAddressPool))
    .option('-e, --lb-inbound-nat-rule-ids [lb-inbound-nat-rule-ids]', util.format($('the comma separated list of load balancer inbound NAT rule identifiers' +
    '\n     e.g. %s'), constants.help.id.lbInboundNatRule))
    .option('-a, --private-ip-address [private-ip-address]', $('the private ip address'))
    .option('-b, --private-ip-version [private-ip-version]', util.format($('the private ip version, valid values are' +
      '\n     [%s], default is %s'), constants.publicIp.version, constants.publicIp.version[0]))
    .option('-r, --internal-dns-name-label [internal-dns-name-label]', $('the internal DNS name label'))
    .option('-f, --enable-ip-forwarding [enable-ip-forwarding]', util.format($('enable ip forwarding [%s]'), constants.bool))
    .option('-t, --tags [tags]', $(constants.help.tags.create))
    .option('-s, --subscription <subscription>', $('the subscription identifier'))
    .execute(function (resourceGroup, name, location, options, _) {
      resourceGroup = cli.interaction.promptIfNotGiven($('Resource group name: '), resourceGroup, _);
      name = cli.interaction.promptIfNotGiven($('Network interface name: '), name, _);
      options.location = cli.interaction.promptIfNotGiven($('Location: '), location, _);

      var networkManagementClient = getNetworkManagementClient(options);
      var nic = new Nic(cli, networkManagementClient);
      nic.create(resourceGroup, name, options, _);
    });

  nic.command('set [resource-group] [name]')
    .description($('Set a network interface'))
    .usage('[options] <resource-group> <name>')
    .option('-g, --resource-group <resource-group>', $('the name of the resource group'))
    .option('-n, --name <name>', $('the name of the network interface'))
    .option('-w, --network-security-group-id [network-security-group-id]', util.format($('the network security group identifier.' +
    '\n     e.g. %s'), constants.help.id.nsg))
    .option('-o, --network-security-group-name [network-security-group-name]', $('the network security group name.' +
    '\n     This network security group must exist in the same resource group as the nic.' +
    '\n     Please use network-security-group-id if that is not the case.'))
    .option('-r, --internal-dns-name-label [internal-dns-name-label]', $('the internal DNS name label'))
    .option('-f, --enable-ip-forwarding [enable-ip-forwarding]', util.format($('enable ip forwarding [%s]'), constants.bool))
    .option('-t, --tags [tags]', $(constants.help.tags.set))
    .option('-s, --subscription <subscription>', $('the subscription identifier'))
    .execute(function (resourceGroup, name, options, _) {
      resourceGroup = cli.interaction.promptIfNotGiven($('Resource group name: '), resourceGroup, _);
      name = cli.interaction.promptIfNotGiven($('Network interface name: '), name, _);

      var networkManagementClient = getNetworkManagementClient(options);
      var nic = new Nic(cli, networkManagementClient);
      nic.set(resourceGroup, name, options, _);
    });

  nic.command('list [resource-group]')
    .description($('Get all network interfaces'))
    .usage('[options] [resource-group]')
    .option('-g, --resource-group [resource-group]', $('the name of the resource group'))
    .option('-m, --virtual-machine-scale-set-name [virtual-machine-scale-set-name]', $('the name of the virtual machine scale set'))
    .option('-i, --virtual-machine-index [virtual-machine-index]', $('the index of the virtual machine in scale set'))
    .option('-s, --subscription <subscription>', $('the subscription identifier'))
    .execute(function (resourceGroup, options, _) {
      options.resourceGroup = resourceGroup;
      var networkManagementClient = getNetworkManagementClient(options);
      var nic = new Nic(cli, networkManagementClient);
      nic.list(options, _);
    });

  nic.command('show [resource-group] [name]')
    .description($('Get a network interface'))
    .usage('[options] <resource-group> <name>')
    .option('-g, --resource-group <resource-group>', $('the name of the resource group'))
    .option('-n, --name <name>', $('the name of the network interface'))
    .option('-m, --virtual-machine-scale-set-name [virtual-machine-scale-set-name]', $('the name of the virtual machine scale set'))
    .option('-i, --virtual-machine-index [virtual-machine-index]', $('the index of virtual machine in scale set'))
    .option('-s, --subscription <subscription>', $('the subscription identifier'))
    .execute(function (resourceGroup, name, options, _) {
      resourceGroup = cli.interaction.promptIfNotGiven($('Resource group name: '), resourceGroup, _);
      name = cli.interaction.promptIfNotGiven($('Network interface name: '), name, _);

      var networkManagementClient = getNetworkManagementClient(options);
      var nic = new Nic(cli, networkManagementClient);
      nic.show(resourceGroup, name, options, _);
    });

  nic.command('delete [resource-group] [name]')
    .description($('Delete a network interface'))
    .usage('[options] <resource-group> <name>')
    .option('-g, --resource-group <resource-group>', $('the name of the resource group'))
    .option('-n, --name <name>', $('the name of the network interface'))
    .option('-q, --quiet', $('quiet mode, do not ask for delete confirmation'))
    .option('-s, --subscription <subscription>', $('the subscription identifier'))
    .execute(function (resourceGroup, name, options, _) {
      resourceGroup = cli.interaction.promptIfNotGiven($('Resource group name: '), resourceGroup, _);
      name = cli.interaction.promptIfNotGiven($('Network interface name: '), name, _);

      var networkManagementClient = getNetworkManagementClient(options);
      var nic = new Nic(cli, networkManagementClient);
      nic.delete(resourceGroup, name, options, _);
    });

  var nicEffectiveRouteTable = nic.category('effective-route-table')
    .description($('Commands to manage effective route table'));

  nicEffectiveRouteTable.command('show [resource-group] [nic-name]')
    .description($('Get an effective route table'))
    .usage('[options] <resource-group> <nic-name>')
    .option('-g, --resource-group <resource-group>', $('the name of the resource group'))
    .option('-c, --nic-name <nic-name>', $('the name of the network interface'))
    .option('-s, --subscription <subscription>', $('the subscription identifier'))
    .execute(function(resourceGroup, nicName, options, _) {
      resourceGroup = cli.interaction.promptIfNotGiven($('Resource group name: '), resourceGroup, _);
      nicName = cli.interaction.promptIfNotGiven($('Network interface name: '), nicName, _);

      var networkManagementClient = getNetworkManagementClient(options);
      var nic = new Nic(cli, networkManagementClient);
      nic.getEffectiveRouteTable(resourceGroup, nicName, options, _);
    });

  var nicNSG = nic.category('effective-nsg')
    .description($('Commands to manage effective network security groups'));

  nicNSG.command('list [resource-group] [nic-name]')
    .description($('List an effective network security groups'))
    .usage('[options] <resource-group> <nic-name>')
    .option('-g, --resource-group <resource-group>', $('the name of the resource group'))
    .option('-c, --nic-name <nic-name>', $('the name of the network interface'))
    .option('-s, --subscription <subscription>', $('the subscription identifier'))
    .execute(function(resourceGroup, nicName, options, _) {
      resourceGroup = cli.interaction.promptIfNotGiven($('Resource group name: '), resourceGroup, _);
      nicName = cli.interaction.promptIfNotGiven($('Network interface name: '), nicName, _);

      var networkManagementClient = getNetworkManagementClient(options);
      var nic = new Nic(cli, networkManagementClient);
      nic.listEffectiveNSG(resourceGroup, nicName, options, _);
    });

  var nicIpConfig = nic.category('ip-config')
    .description($('Commands to manage network interface ip configurations'));

  nicIpConfig.command('create [resource-group] [nic-name] [name]')
    .description($('Create a network interface ip configuration'))
    .usage('[options] <resource-group> <nic-name> <name>')
    .option('-g, --resource-group <resource-group>', $('the name of the resource group'))
    .option('-c, --nic-name <nic-name>', $('the name of the network interface'))
    .option('-n, --name <name>', $('the name of the ip configuration'))
    .option('-y, --is-primary [is-primary]', util.format($('set the ip-config as primary for the network interface [%s].' +
      '\n     Default is %s, if option is not specified.' +
      '\n     NOTE: only one ip configuration can be set as primary for a NIC. ' +
      '\n     By specifying %s for an ip-config, all other ip-configs will be set as "primary: %s"'),
      constants.nic.primary, constants.nic.primary[0], constants.nic.primary[1], constants.nic.primary[0]))
    .option('-q, --quiet', $('quiet mode, do not ask for change primary IP config confirmation'))
    .option('-u, --subnet-id [subnet-id]', util.format($('the subnet identifier.' +
      '\n     e.g. %s'), constants.help.id.subnet))
    .option('-k, --subnet-name [subnet-name]', $('the subnet name'))
    .option('-m, --subnet-vnet-name [subnet-vnet-name]', $('the vnet name under which subnet-name exists'))
    .option('-i, --public-ip-id [public-ip-id]', util.format($('the public IP identifier.' +
      '\n     e.g. %s'), constants.help.id.publicIp))
    .option('-p, --public-ip-name [public-ip-name]', $('the public IP name.' +
      '\n     This public ip must exist in the same resource group as the nic.' +
      '\n     Please use public-ip-id if that is not the case.'))
    .option('-d, --lb-address-pool-ids [lb-address-pool-ids]', util.format($('the comma separated list of load balancer address pool identifiers' +
      '\n     e.g. %s'), constants.help.id.lbAddressPool))
    .option('-e, --lb-inbound-nat-rule-ids [lb-inbound-nat-rule-ids]', util.format($('the comma separated list of load balancer inbound NAT rule identifiers' +
      '\n     e.g. %s'), constants.help.id.lbInboundNatRule))
    .option('-a, --private-ip-address [private-ip-address]', $('the private ip address'))
    .option('-b, --private-ip-version [private-ip-version]', util.format($('the private ip version, valid values are' +
      '\n     [%s], default is %s'), constants.publicIp.version, constants.publicIp.version[0]))
    .option('-s, --subscription <subscription>', $('the subscription identifier'))
    .execute(function (resourceGroup, nicName, name, options, _) {
      resourceGroup = cli.interaction.promptIfNotGiven($('Resource group name: '), resourceGroup, _);
      nicName = cli.interaction.promptIfNotGiven($('Network interface name: '), nicName, _);
      name = cli.interaction.promptIfNotGiven($('IP configuration name: '), name, _);

      var networkManagementClient = getNetworkManagementClient(options);
      var nic = new Nic(cli, networkManagementClient);
      nic.createIpConfig(resourceGroup, nicName, name, options, _);
    });

  nicIpConfig.command('set [resource-group] [nic-name] [name]')
    .description($('Set a network interface ip configuration'))
    .usage('[options] <resource-group> <nic-name> <name>')
    .option('-g, --resource-group <resource-group>', $('the name of the resource group'))
    .option('-c, --nic-name <nic-name>', $('the name of the network interface'))
    .option('-n, --name <name>', $('the name of the ip configuration'))
    .option('-y, --is-primary [is-primary]', util.format($('set the ip-config as primary for the network interface [%s].' +
        '\n     Default is %s, if option is not specified.' +
        '\n     NOTE: only one ip configuration can be set as primary for a NIC. ' +
        '\n     By specifying %s for an ip-config, all other ip-configs will be set as "primary: %s"'),
      constants.nic.primary, constants.nic.primary[0], constants.nic.primary[1], constants.nic.primary[0]))
    .option('-u, --subnet-id [subnet-id]', util.format($('the subnet identifier.' +
      '\n     e.g. %s'), constants.help.id.subnet))
    .option('-k, --subnet-name [subnet-name]', $('the subnet name'))
    .option('-m, --subnet-vnet-name [subnet-vnet-name]', $('the vnet name under which subnet-name exists'))
    .option('-i, --public-ip-id [public-ip-id]', util.format($('the public IP identifier.' +
      '\n     e.g. %s'), constants.help.id.publicIp))
    .option('-p, --public-ip-name [public-ip-name]', $('the public IP name.' +
      '\n     This public ip must exist in the same resource group as the nic.' +
      '\n     Please use public-ip-id if that is not the case.'))
    .option('-d, --lb-address-pool-ids [lb-address-pool-ids]', util.format($('the comma separated list of load balancer address pool identifiers' +
      '\n     e.g. %s'), constants.help.id.lbAddressPool))
    .option('-e, --lb-inbound-nat-rule-ids [lb-inbound-nat-rule-ids]', util.format($('the comma separated list of load balancer inbound NAT rule identifiers' +
      '\n     e.g. %s'), constants.help.id.lbInboundNatRule))
    .option('-a, --private-ip-address [private-ip-address]', $('the private ip address'))
    .option('-b, --private-ip-version [private-ip-version]', util.format($('the private ip version, valid values are' +
      '\n     [%s]'), constants.publicIp.version))
    .option('-s, --subscription <subscription>', $('the subscription identifier'))
    .execute(function (resourceGroup, nicName, name, options, _) {
      resourceGroup = cli.interaction.promptIfNotGiven($('Resource group name: '), resourceGroup, _);
      nicName = cli.interaction.promptIfNotGiven($('Network interface name: '), nicName, _);
      name = cli.interaction.promptIfNotGiven($('IP configuration name: '), name, _);

      var networkManagementClient = getNetworkManagementClient(options);
      var nic = new Nic(cli, networkManagementClient);
      nic.setIpConfig(resourceGroup, nicName, name, options, _);
    });

  nicIpConfig.command('list [resource-group] [nic-name]')
    .description($('List a network interface ip configurations'))
    .usage('[options] <resource-group> <nic-name>')
    .option('-g, --resource-group <resource-group>', $('the name of the resource group'))
    .option('-c, --nic-name <nic-name>', $('the name of the network interface'))
    .option('-s, --subscription <subscription>', $('the subscription identifier'))
    .execute(function (resourceGroup, nicName, options, _) {
      resourceGroup = cli.interaction.promptIfNotGiven($('Resource group name: '), resourceGroup, _);
      nicName = cli.interaction.promptIfNotGiven($('Network interface name: '), nicName, _);

      var networkManagementClient = getNetworkManagementClient(options);
      var nic = new Nic(cli, networkManagementClient);
      nic.listIpConfigs(resourceGroup, nicName, options, _);
    });

  nicIpConfig.command('show [resource-group] [nic-name] [name]')
    .description($('Get details of a network interface ip configuration'))
    .usage('[options] <resource-group> <nic-name> <name>')
    .option('-g, --resource-group <resource-group>', $('the name of the resource group'))
    .option('-c, --nic-name <nic-name>', $('the name of the network interface'))
    .option('-n, --name <name>', $('the name of the ip configuration'))
    .option('-s, --subscription <subscription>', $('the subscription identifier'))
    .execute(function (resourceGroup, nicName, name, options, _) {
      resourceGroup = cli.interaction.promptIfNotGiven($('Resource group name: '), resourceGroup, _);
      nicName = cli.interaction.promptIfNotGiven($('Network interface name: '), nicName, _);
      name = cli.interaction.promptIfNotGiven($('IP configuration name: '), name, _);

      var networkManagementClient = getNetworkManagementClient(options);
      var nic = new Nic(cli, networkManagementClient);
      nic.showIpConfig(resourceGroup, nicName, name, options, _);
    });

  nicIpConfig.command('delete [resource-group] [nic-name] [name]')
    .description(util.format($('Delete a network interface ip configuration' +
      '\n     IP configuration marked as primary cannot be deleted. In this case, update another ip configuration as primary prior to deletion' +
      '\n     Deleting an ip configuration is not supported if it is the only one on a network interface. There must be at least one ip configuration')))
    .usage('[options] <resource-group> <nic-name> <name>')
    .option('-g, --resource-group <resource-group>', $('the name of the resource group'))
    .option('-c, --nic-name <nic-name>', $('the name of the network interface'))
    .option('-n, --name <name>', $('the name of the ip configuration'))
    .option('-q, --quiet', $('quiet mode, do not ask for delete confirmation'))
    .option('-s, --subscription <subscription>', $('the subscription identifier'))
    .execute(function (resourceGroup, nicName, name, options, _) {
      resourceGroup = cli.interaction.promptIfNotGiven($('Resource group name: '), resourceGroup, _);
      nicName = cli.interaction.promptIfNotGiven($('Network interface name: '), nicName, _);
      name = cli.interaction.promptIfNotGiven($('IP configuration name: '), name, _);

      var networkManagementClient = getNetworkManagementClient(options);
      var nic = new Nic(cli, networkManagementClient);
      nic.deleteIpConfig(resourceGroup, nicName, name, options, _);
    });

  var nicAddressPool = nicIpConfig.category('address-pool')
    .description($('Commands to manage backend address pools of the network interface ip configuration'));

  nicAddressPool.command('create [resource-group] [nic-name] [ip-config-name]')
    .description($('Add a backend address pool to a NIC ip configuration'))
    .usage('[options] <resource-group> <nic-name> <ip-config-name>')
    .option('-g, --resource-group <resource-group>', $('the name of the resource group'))
    .option('-c, --nic-name <nic-name>', $('the name of the network interface'))
    .option('-n, --ip-config-name <ip-config-name>', $('the name of ip configuration'))
    .option('-i, --lb-address-pool-id [lb-address-pool-id]', util.format($('the load balancer backend address pool identifier' +
      '\n   e.g. %s'), constants.help.id.lbAddressPool))
    .option('-l, --lb-name [lb-name]', $('the load balancer name.' +
      '\n   This load balancer must exists in the same resource group as the NIC.'))
    .option('-a, --lb-address-pool-name [lb-address-pool-name]', $('the name of the address pool that exists in the load balancer' +
      '\n   Please use --lb-address-pool-id if that is not the case.'))
    .option('-s, --subscription <subscription>', $('the subscription identifier'))
    .execute(function (resourceGroup, nicName, ipConfigName, options, _) {
      resourceGroup = cli.interaction.promptIfNotGiven($('Resource group name: '), resourceGroup, _);
      nicName = cli.interaction.promptIfNotGiven($('Network interface name: '), nicName, _);
      ipConfigName = ipConfigName || options.ipConfigName;

      var networkManagementClient = getNetworkManagementClient(options);
      var nic = new Nic(cli, networkManagementClient);
      nic.createBackendAddressPool(resourceGroup, nicName, ipConfigName, options, _);
    });

  nicAddressPool.command('delete [resource-group] [nic-name] [ip-config-name]')
    .description($('Delete a backend address pool from a NIC ip configuration'))
    .usage('[options] <resource-group> <nic-name> <ip-config-name>')
    .option('-g, --resource-group <resource-group>', $('the name of the resource group'))
    .option('-c, --nic-name <nic-name>', $('the name of the network interface'))
    .option('-n, --ip-config-name <ip-config-name>', $('the name of ip configuration'))
    .option('-i, --lb-address-pool-id [lb-address-pool-id]', util.format($('the load balancer backend address pool identifier' +
      '\n   e.g. %s'), constants.help.id.lbAddressPool))
    .option('-l, --lb-name [lb-name]', $('the load balancer name.' +
      '\n   This load balancer must exists in the same resource group as the NIC.'))
    .option('-a, --lb-address-pool-name [lb-address-pool-name]', $('the name of the address pool that exists in the load balancer' +
      '\n   Please use --lb-address-pool-id if that is not the case.'))
    .option('-s, --subscription <subscription>', $('the subscription identifier'))
    .execute(function (resourceGroup, nicName, ipConfigName, options, _) {
      resourceGroup = cli.interaction.promptIfNotGiven($('Resource group name: '), resourceGroup, _);
      nicName = cli.interaction.promptIfNotGiven($('Network interface name: '), nicName, _);
      ipConfigName = ipConfigName || options.ipConfigName;

      var networkManagementClient = getNetworkManagementClient(options);
      var nic = new Nic(cli, networkManagementClient);
      nic.deleteBackendAddressPool(resourceGroup, nicName, ipConfigName, options, _);
    });

  var nicInboundRule = nicIpConfig.category('inbound-nat-rule')
    .description($('Commands to manage inbound NAT rules of the network interface ip configuration'));

  nicInboundRule.command('create [resource-group] [nic-name] [ip-config-name]')
    .description($('Add an inbound NAT rule to a NIC ip configuration'))
    .usage('[options] <resource-group> <nic-name> <ip-config-name>')
    .option('-g, --resource-group <resource-group>', $('the name of the resource group'))
    .option('-c, --nic-name <nic-name>', $('the name of the network interface'))
    .option('-n, --ip-config-name <ip-config-name>', $('the name of ip configuration'))
    .option('-i, --lb-inbound-nat-rule-id [lb-inbound-nat-rule-id]', util.format($('the inbound NAT rule identifier.' +
      '\n   e.g. %s'), constants.help.id.lbInboundNatRule))
    .option('-l, --lb-name [lb-name]', $('the load balancer name.' +
      '\n   This load balancer must exists in the same resource group as the NIC.'))
    .option('-r, --lb-inbound-nat-rule-name [lb-inbound-nat-rule-name]', $('the name of the inbound NAT rule that exists in the load balancer.' +
      '\n   Please use --inbound-nat-rule-id if that is not the case.'))
    .option('-s, --subscription <subscription>', $('the subscription identifier'))
    .execute(function (resourceGroup, nicName, ipConfigName, options, _) {
      resourceGroup = cli.interaction.promptIfNotGiven($('Resource group name: '), resourceGroup, _);
      nicName = cli.interaction.promptIfNotGiven($('Network interface name: '), nicName, _);
      ipConfigName = ipConfigName || options.ipConfigName;

      var networkManagementClient = getNetworkManagementClient(options);
      var nic = new Nic(cli, networkManagementClient);
      nic.createInboundNatRule(resourceGroup, nicName, ipConfigName, options, _);
    });

  nicInboundRule.command('delete [resource-group] [nic-name] [ip-config-name]')
    .description($('Delete an inbound NAT rule from a NIC ip configuration'))
    .usage('[options] <resource-group> <nic-name> <ip-config-name>')
    .option('-g, --resource-group <resource-group>', $('the name of the resource group'))
    .option('-c, --nic-name <nic-name>', $('the name of the network interface'))
    .option('-n, --ip-config-name <ip-config-name>', $('the name of ip configuration'))
    .option('-i, --lb-inbound-nat-rule-id [lb-inbound-nat-rule-id]', util.format($('the inbound NAT rule identifier.' +
      '\n   e.g. %s'), constants.help.id.lbInboundNatRule))
    .option('-l, --lb-name [lb-name]', $('the load balancer name.' +
      '\n   This load balancer must exists in the same resource group as the NIC.'))
    .option('-r, --lb-inbound-nat-rule-name [lb-inbound-nat-rule-name]', $('the name of the inbound NAT rule that exists in the load balancer.' +
      '\n   Please use --inbound-nat-rule-id if that is not the case.'))
    .option('-s, --subscription <subscription>', $('the subscription identifier'))
    .execute(function (resourceGroup, nicName, ipConfigName, options, _) {
      resourceGroup = cli.interaction.promptIfNotGiven($('Resource group name: '), resourceGroup, _);
      nicName = cli.interaction.promptIfNotGiven($('Network interface name: '), nicName, _);
      ipConfigName = ipConfigName || options.ipConfigName;

      var networkManagementClient = getNetworkManagementClient(options);
      var nic = new Nic(cli, networkManagementClient);
      nic.deleteInboundNatRule(resourceGroup, nicName, ipConfigName, options, _);
    });

  var nsg = network.category('nsg')
    .description($('Commands to manage network security groups'));

  nsg.command('create [resource-group] [name] [location]')
    .description($('Create a network security group'))
    .usage('[options] <resource-group> <name> <location>')
    .option('-g, --resource-group <resource-group>', $('the name of the resource group'))
    .option('-n, --name <name>', $('the name of the network security group'))
    .option('-l, --location <location>', $('the location'))
    .option('-t, --tags [tags]', $(constants.help.tags.create))
    .option('-s, --subscription <subscription>', $('the subscription identifier'))
    .execute(function (resourceGroup, name, location, options, _) {
      resourceGroup = cli.interaction.promptIfNotGiven($('Resource group name: '), resourceGroup, _);
      name = cli.interaction.promptIfNotGiven($('Network security group name: '), name, _);
      location = cli.interaction.promptIfNotGiven($('Location: '), location, _);

      var networkManagementClient = getNetworkManagementClient(options);
      var nsg = new Nsg(cli, networkManagementClient);
      nsg.create(resourceGroup, name, location, options, _);
    });

  nsg.command('set [resource-group] [name]')
    .description($('Set a network security group'))
    .usage('[options] <resource-group> <name>')
    .option('-g, --resource-group <resource-group>', $('the name of the resource group'))
    .option('-n, --name <name>', $('the name of the network security group'))
    .option('-t, --tags [tags]', $(constants.help.tags.set))
    .option('-s, --subscription <subscription>', $('the subscription identifier'))
    .execute(function (resourceGroup, name, options, _) {
      resourceGroup = cli.interaction.promptIfNotGiven($('Resource group name: '), resourceGroup, _);
      name = cli.interaction.promptIfNotGiven($('Network security group name: '), name, _);

      var networkManagementClient = getNetworkManagementClient(options);
      var nsg = new Nsg(cli, networkManagementClient);
      nsg.set(resourceGroup, name, options, _);
    });

  nsg.command('list [resource-group]')
    .description($('Get all network security groups'))
    .usage('[options] [resource-group]')
    .option('-g, --resource-group [resource-group]', $('the name of the resource group'))
    .option('-s, --subscription <subscription>', $('the subscription identifier'))
    .execute(function (resourceGroup, options, _) {
      options.resourceGroup = resourceGroup;
      var networkManagementClient = getNetworkManagementClient(options);
      var nsg = new Nsg(cli, networkManagementClient);
      nsg.list(options, _);
    });

  nsg.command('show [resource-group] [name]')
    .description($('Get a network security group'))
    .usage('[options] <resource-group> <name>')
    .option('-g, --resource-group <resource-group>', $('the name of the resource group'))
    .option('-n, --name <name>', $('the name of the network security group'))
    .option('-s, --subscription <subscription>', $('the subscription identifier'))
    .execute(function (resourceGroup, name, options, _) {
      resourceGroup = cli.interaction.promptIfNotGiven($('Resource group name: '), resourceGroup, _);
      name = cli.interaction.promptIfNotGiven($('Network security group name: '), name, _);

      var networkManagementClient = getNetworkManagementClient(options);
      var nsg = new Nsg(cli, networkManagementClient);
      nsg.show(resourceGroup, name, options, _);
    });

  nsg.command('delete [resource-group] [name]')
    .description($('Delete a network security group'))
    .usage('[options] <resource-group> <name>')
    .option('-g, --resource-group <resource-group>', $('the name of the resource group'))
    .option('-n, --name <name>', $('the name of the network security group'))
    .option('-q, --quiet', $('quiet mode, do not ask for delete confirmation'))
    .option('-s, --subscription <subscription>', $('the subscription identifier'))
    .execute(function (resourceGroup, name, options, _) {
      resourceGroup = cli.interaction.promptIfNotGiven($('Resource group name: '), resourceGroup, _);
      name = cli.interaction.promptIfNotGiven($('Network security group name: '), name, _);

      var networkManagementClient = getNetworkManagementClient(options);
      var nsg = new Nsg(cli, networkManagementClient);
      nsg.delete(resourceGroup, name, options, _);
    });

  var nsgRule = nsg.category('rule')
    .description($('Commands to manage network security group rules'));

  nsgRule.command('create [resource-group] [nsg-name] [name] [priority]')
    .description($('Create a network security group rule'))
    .usage('[options] <resource-group> <nsg-name> <name> <priority>')
    .option('-g, --resource-group <resource-group>', $('the name of the resource group'))
    .option('-a, --nsg-name <nsg-name>', $('the name of the network security group'))
    .option('-n, --name <name>', $('the name of the rule'))
<<<<<<< HEAD
    .option('-d, --description <description>', $('the description'))
    .option('-p, --protocol <protocol>', util.format($('the protocol [%s]. Default value is "%s"'),
      constants.nsg.protocols, constants.nsg.protocols[0]))
    .option('-f, --source-address-prefix <source-address-prefix>', $('the source address prefix'))
    .option('-o, --source-port-range <source-port-range>', util.format($('the source port range [%s-%s]. Default value is "%s"'),
      constants.nsg.portMin, constants.nsg.portMax, constants.nsg.prefixDef))
    .option('-e, --destination-address-prefix <destination-address-prefix>', $('the destination address prefix'))
    .option('-u, --destination-port-range <destination-port-range>', util.format($('the destination port range [%s-%s]. Default value is "%s"'),
      constants.nsg.portMin, constants.nsg.portMax, constants.nsg.portDef))
    .option('-c, --access <access>', util.format($('the access mode [%s]. Default value is "%s"'), constants.nsg.access, constants.nsg.access[0]))
    .option('-y, --priority <priority>', util.format($('the priority [%s-%s]. Default value is "%s"'),
      constants.nsg.priority.min, constants.nsg.priority.max, constants.nsg.priority.min))
    .option('-r, --direction <direction>', util.format($('the direction [%s]. Default value is "%s"'),
      constants.nsg.direction, constants.nsg.direction[0]))
=======
    .option('-d, --description [description]', $('the description'))
    .option('-p, --protocol [protocol]', util.format($('the protocol [%s]'), constants.nsg.protocols))
    .option('-f, --source-address-prefix [source-address-prefix]', $('the source address prefix'))
    .option('-o, --source-port-range [source-port-range]', util.format($('the source port range [%s-%s]'), constants.nsg.portMin, constants.nsg.portMax))
    .option('-e, --destination-address-prefix [destination-address-prefix]', $('the destination address prefix'))
    .option('-u, --destination-port-range [destination-port-range]', util.format($('the destination port range [%s-%s]'), constants.nsg.portMin, constants.nsg.portMax))
    .option('-c, --access [access]', util.format($('the access mode [%s]'), constants.nsg.access))
    .option('-y, --priority <priority>', util.format($('the priority [%s-%s]'), constants.nsg.priority.min, constants.nsg.priority.max))
    .option('-r, --direction [direction]', util.format($('the direction [%s]'), constants.nsg.direction))
>>>>>>> caad991e
    .option('-s, --subscription <subscription>', $('the subscription identifier'))
    .execute(function (resourceGroup, nsgName, name, priority, options, _) {
      resourceGroup = cli.interaction.promptIfNotGiven($('Resource group name: '), resourceGroup, _);
      nsgName = cli.interaction.promptIfNotGiven($('Network security group name: '), nsgName, _);
      name = cli.interaction.promptIfNotGiven($('The name of the security rule: '), name, _);
      options.priority = cli.interaction.promptIfNotGiven($('Priority: '), priority || options.priority, _);

      var networkManagementClient = getNetworkManagementClient(options);
      var nsg = new Nsg(cli, networkManagementClient);
      nsg.createRule(resourceGroup, nsgName, name, options, _);
    });

  nsgRule.command('set [resource-group] [nsg-name] [name]')
    .description($('Set a network security group rule'))
    .usage('[options] <resource-group> <nsg-name> <name>')
    .option('-g, --resource-group <resource-group>', $('the name of the resource group'))
    .option('-a, --nsg-name <nsg-name>', $('the name of the network security group'))
    .option('-n, --name <name>', $('the name of the rule'))
    .option('-d, --description [description]', $('the description'))
    .option('-p, --protocol [protocol]', util.format($('the protocol [%s]'), constants.nsg.protocols))
    .option('-f, --source-address-prefix [source-address-prefix]', $('the source address prefix'))
    .option('-o, --source-port-range [source-port-range]', util.format($('the source port range [%s-%s]'), constants.nsg.portMin, constants.nsg.portMax))
    .option('-e, --destination-address-prefix [destination-address-prefix]', $('the destination address prefix'))
    .option('-u, --destination-port-range [destination-port-range]', util.format($('the destination port range [%s-%s]'), constants.nsg.portMin, constants.nsg.portMax))
    .option('-c, --access [access]', util.format($('the access mode [%s]'), constants.nsg.access))
    .option('-y, --priority [priority]', util.format($('the priority [%s-%s]'), constants.nsg.priorityMin, constants.nsg.priorityMax))
    .option('-r, --direction [direction]', util.format($('the direction [%s]'), constants.nsg.direction))
    .option('-s, --subscription <subscription>', $('the subscription identifier'))
    .execute(function (resourceGroup, nsgName, name, options, _) {
      resourceGroup = cli.interaction.promptIfNotGiven($('Resource group name: '), resourceGroup, _);
      nsgName = cli.interaction.promptIfNotGiven($('Network security group name: '), nsgName, _);
      name = cli.interaction.promptIfNotGiven($('The name of the security rule: '), name, _);

      var networkManagementClient = getNetworkManagementClient(options);
      var nsg = new Nsg(cli, networkManagementClient);
      nsg.setRule(resourceGroup, nsgName, name, options, _);
    });

  nsgRule.command('list [resource-group] [nsg-name]')
    .description($('Get all rules in a network security group'))
    .usage('[options] <resource-group> <nsg-name>')
    .option('-g, --resource-group <resource-group>', $('the name of the resource group'))
    .option('-a, --nsg-name <nsg-name>', $('the name of the network security group'))
    .option('-s, --subscription <subscription>', $('the subscription identifier'))
    .execute(function (resourceGroup, nsgName, options, _) {
      resourceGroup = cli.interaction.promptIfNotGiven($('Resource group name: '), resourceGroup, _);
      nsgName = cli.interaction.promptIfNotGiven($('Network security group name: '), nsgName, _);

      var networkManagementClient = getNetworkManagementClient(options);
      var nsg = new Nsg(cli, networkManagementClient);
      nsg.listRules(resourceGroup, nsgName, options, _);
    });

  nsgRule.command('show [resource-group] [nsg-name] [name]')
    .description($('Get a rule in a network security group'))
    .usage('[options] <resource-group> <nsg-name> <name>')
    .option('-g, --resource-group <resource-group>', $('the name of the resource group'))
    .option('-a, --nsg-name <nsg-name>', $('the name of the network security group'))
    .option('-n, --name <name>', $('the name of the rule'))
    .option('-s, --subscription <subscription>', $('the subscription identifier'))
    .execute(function (resourceGroup, nsgName, name, options, _) {
      resourceGroup = cli.interaction.promptIfNotGiven($('Resource group name: '), resourceGroup, _);
      nsgName = cli.interaction.promptIfNotGiven($('Network security group name: '), nsgName, _);
      name = cli.interaction.promptIfNotGiven($('Rule name: '), name, _);

      var networkManagementClient = getNetworkManagementClient(options);
      var nsg = new Nsg(cli, networkManagementClient);
      nsg.showRule(resourceGroup, nsgName, name, options, _);
    });

  nsgRule.command('delete [resource-group] [nsg-name] [name]')
    .description($('Delete a rule in a network security group'))
    .usage('[options] <resource-group> <nsg-name> <name>')
    .option('-g, --resource-group <resource-group>', $('the name of the resource group'))
    .option('-a, --nsg-name <nsg-name>', $('the name of the network security group'))
    .option('-n, --name <name>', $('the name of the rule'))
    .option('-q, --quiet', $('quiet mode, do not ask for delete confirmation'))
    .option('-s, --subscription <subscription>', $('the subscription identifier'))
    .execute(function (resourceGroup, nsgName, name, options, _) {
      resourceGroup = cli.interaction.promptIfNotGiven($('Resource group name: '), resourceGroup, _);
      nsgName = cli.interaction.promptIfNotGiven($('Network security group name: '), nsgName, _);
      name = cli.interaction.promptIfNotGiven($('Rule name: '), name, _);

      var networkManagementClient = getNetworkManagementClient(options);
      var nsg = new Nsg(cli, networkManagementClient);
      nsg.deleteRule(resourceGroup, nsgName, name, options, _);
    });

  var dns = network.category('dns')
    .description($('Commands to manage DNS'));

  var dnsZone = dns.category('zone')
    .description($('Commands to manage DNS zone'));

  dnsZone.command('create [resource-group] [name]')
    .description($('Create a DNS zone'))
    .usage('[options] <resource-group> <name>')
    .option('-g, --resource-group <resource-group>', $('the name of the resource group'))
    .option('-n, --name <name>', $('the name of the DNS zone'))
    .option('-t, --tags [tags]', $(constants.help.tags.create))
    .option('-s, --subscription <subscription>', $('the subscription identifier'))
    .execute(function (resourceGroup, name, options, _) {
      resourceGroup = cli.interaction.promptIfNotGiven($('Resource group name: '), resourceGroup, _);
      name = cli.interaction.promptIfNotGiven($('DNS zone name: '), name, _);

      var dnsManagementClient = getDnsManagementClient(options);
      var dnsZone = new DnsZone(cli, dnsManagementClient);
      dnsZone.create(resourceGroup, name, options, _);
    });

  dnsZone.command('set [resource-group] [name]')
    .description($('Set a DNS zone'))
    .usage('[options] <resource-group> <name>')
    .option('-g, --resource-group <resource-group>', $('the name of the resource group'))
    .option('-n, --name <name>', $('the name of the DNS zone'))
    .option('-t, --tags [tags]', $(constants.help.tags.set))
    .option('-s, --subscription <subscription>', $('the subscription identifier'))
    .execute(function (resourceGroup, name, options, _) {
      resourceGroup = cli.interaction.promptIfNotGiven($('Resource group name: '), resourceGroup, _);
      name = cli.interaction.promptIfNotGiven($('DNS zone name: '), name, _);

      var dnsManagementClient = getDnsManagementClient(options);
      var dnsZone = new DnsZone(cli, dnsManagementClient);
      dnsZone.set(resourceGroup, name, options, _);
    });

  dnsZone.command('list [resource-group]')
    .description($('Get all DNS zones'))
    .usage('[options] [resource-group]')
    .option('-g, --resource-group [resource-group]', $('the name of the resource group'))
    .option('-s, --subscription <subscription>', $('the subscription identifier'))
    .execute(function (resourceGroup, options, _) {
      options.resourceGroup = resourceGroup;
      var dnsManagementClient = getDnsManagementClient(options);
      var dnsZone = new DnsZone(cli, dnsManagementClient);
      dnsZone.list(options, _);
    });

  dnsZone.command('show [resource-group] [name]')
    .description($('Get a DNS zone'))
    .usage('[options] <resource-group> <name>')
    .option('-g, --resource-group <resource-group>', $('the name of the resource group'))
    .option('-n, --name <name>', $('the name of the DNS zone' +
      '\n     You can specify "*" (in quotes) for this parameter'))
    .option('-s, --subscription <subscription>', $('the subscription identifier'))
    .execute(function (resourceGroup, name, options, _) {
      resourceGroup = cli.interaction.promptIfNotGiven($('Resource group name: '), resourceGroup, _);
      name = cli.interaction.promptIfNotGiven($('DNS zone name: '), name, _);

      var dnsManagementClient = getDnsManagementClient(options);
      var dnsZone = new DnsZone(cli, dnsManagementClient);
      dnsZone.show(resourceGroup, name, options, _);
    });

  dnsZone.command('clear [resource-group] [name]')
    .description($('Delete all record sets in a DNS zone'))
    .usage('[options] <resource-group> <name>')
    .option('-g, --resource-group <resource-group>', $('the name of the resource group'))
    .option('-n, --name <name>', $('the name of the DNS zone'))
    .option('-q, --quiet', $('quiet mode, do not ask for clear confirmation'))
    .option('-s, --subscription <subscription>', $('the subscription identifier'))
    .execute(function (resourceGroup, name, options, _) {
      resourceGroup = cli.interaction.promptIfNotGiven($('Resource group name: '), resourceGroup, _);
      name = cli.interaction.promptIfNotGiven($('DNS zone name: '), name, _);

      var dnsManagementClient = getDnsManagementClient(options);
      var dnsZone = new DnsZone(cli, dnsManagementClient);
      dnsZone.clear(resourceGroup, name, options, _);
    });

  dnsZone.command('delete [resource-group] [name]')
    .description(util.format($('Delete a DNS zone. WARNING: This will delete the DNS zone and all DNS records. ' +
      'This operation cannot be undone.')))
    .usage('[options] <resource-group> <name>')
    .option('-g, --resource-group <resource-group>', $('the name of the resource group'))
    .option('-n, --name <name>', $('the name of the DNS zone'))
    .option('-q, --quiet', $('quiet mode, do not ask for delete confirmation'))
    .option('-s, --subscription <subscription>', $('the subscription identifier'))
    .execute(function (resourceGroup, name, options, _) {
      resourceGroup = cli.interaction.promptIfNotGiven($('Resource group name: '), resourceGroup, _);
      name = cli.interaction.promptIfNotGiven($('DNS zone name: '), name, _);

      var dnsManagementClient = getDnsManagementClient(options);
      var dnsZone = new DnsZone(cli, dnsManagementClient);
      dnsZone.delete(resourceGroup, name, options, _);
    });

  dnsZone.command('import [resource-group] [name] [file-name]')
    .description($('Import a DNS zone'))
    .usage('[options] <resource-group> <name> <file-name>')
    .option('-g, --resource-group <resource-group>', $('the name of the resource group'))
    .option('-n, --name <name>', $('the name of the DNS zone'))
    .option('-f, --file-name <file-name>', $('the name of the zone file'))
    .option('--force', $('force overwrite of existing record sets. Otherwise, records are merged with existing record sets'))
    .option('--debug', $('output debug info'))
    .option('--parse-only', $('parse zone file only, without import'))
    .option('-s, --subscription <subscription>', $('the subscription identifier'))
    .execute(function (resourceGroup, name, fileName, options, _) {
      resourceGroup = cli.interaction.promptIfNotGiven($('Resource group name: '), resourceGroup, _);
      name = cli.interaction.promptIfNotGiven($('DNS zone name: '), name, _);
      options.fileName = cli.interaction.promptIfNotGiven($('Zone file name: '), fileName, _);

      var dnsManagementClient = getDnsManagementClient(options);
      var dnsZone = new DnsZone(cli, dnsManagementClient);
      dnsZone.import(resourceGroup, name, options, _);
    });

  dnsZone.command('export [resource-group] [name] [file-name]')
    .description($('Export a DNS zone as a zone file'))
    .usage('[options] <resource-group> <name> <file-name>')
    .option('-g, --resource-group <resource-group>', $('the name of the resource group'))
    .option('-n, --name <name>', $('the name of the DNS zone'))
    .option('-f, --file-name <file-name>', $('the name of the zone file'))
    .option('-q, --quiet', $('quiet mode, do not ask for overwrite confirmation'))
    .option('-s, --subscription <subscription>', $('the subscription identifier'))
    .execute(function (resourceGroup, name, fileName, options, _) {
      resourceGroup = cli.interaction.promptIfNotGiven($('Resource group name: '), resourceGroup, _);
      name = cli.interaction.promptIfNotGiven($('DNS zone name: '), name, _);
      options.fileName = cli.interaction.promptIfNotGiven($('Zone file name: '), fileName, _);

      var dnsManagementClient = getDnsManagementClient(options);
      var dnsZone = new DnsZone(cli, dnsManagementClient);
      dnsZone.export(resourceGroup, name, options, _);
    });

  var dnsRecordSet = dns.category('record-set')
    .description($('Commands to manage record sets in DNS zone'));

  dnsRecordSet.command('create [resource-group] [dns-zone-name] [name] [type]')
    .description($('Create a DNS zone record set'))
    .usage('[options] <resource-group> <dns-zone-name> <name> <type>')
    .option('-g, --resource-group <resource-group>', $('the name of the resource group'))
    .option('-z, --dns-zone-name <dns-zone-name>', $('the name of the DNS zone'))
    .option('-n, --name <name>', $('the relative name of the record set within the DNS zone'))
    .option('-y, --type <type>', util.format($('the type of the record set, valid values are' +
      '\n     [%s]'), constants.dnsZone.setTypes))
    .option('-l, --ttl [ttl]', $('time to live specified in seconds'))
    .option('-m, --metadata [metadata]', $(constants.help.tags.create))
    .option('-s, --subscription <subscription>', $('the subscription identifier'))
    .execute(function (resourceGroup, dnsZoneName, name, type, options, _) {
      resourceGroup = cli.interaction.promptIfNotGiven($('Resource group name: '), resourceGroup, _);
      dnsZoneName = cli.interaction.promptIfNotGiven($('DNS zone name: '), dnsZoneName, _);
      name = cli.interaction.promptIfNotGiven($('Record set name: '), name, _);
      options.type = cli.interaction.promptIfNotGiven($('Type: '), type, _);

      var dnsManagementClient = getDnsManagementClient(options);
      var dnsZone = new DnsZone(cli, dnsManagementClient);
      dnsZone.createRecordSet(resourceGroup, dnsZoneName, name, options, _);
    });

  dnsRecordSet.command('set [resource-group] [dns-zone-name] [name] [type]')
    .description($('Set a DNS zone record set'))
    .usage('[options] <resource-group> <dns-zone-name> <name> <type>')
    .option('-g, --resource-group <resource-group>', $('the name of the resource group'))
    .option('-z, --dns-zone-name <dns-zone-name>', $('the name of the DNS zone'))
    .option('-n, --name <name>', $('the relative name of the record set within the DNS zone'))
    .option('-y, --type <type>', util.format($('the type of the record set, valid values are' +
      '\n     [%s]'), constants.dnsZone.recordTypes))
    .option('-l, --ttl [ttl]', $('time to live specified in seconds'))
    .option('-m, --metadata [metadata]', $(constants.help.tags.create))
    .option('-s, --subscription <subscription>', $('the subscription identifier'))
    .execute(function (resourceGroup, dnsZoneName, name, type, options, _) {
      resourceGroup = cli.interaction.promptIfNotGiven($('Resource group name: '), resourceGroup, _);
      dnsZoneName = cli.interaction.promptIfNotGiven($('DNS zone name: '), dnsZoneName, _);
      name = cli.interaction.promptIfNotGiven($('Record set name: '), name, _);
      options.type = cli.interaction.promptIfNotGiven($('Type: '), type, _);

      var dnsManagementClient = getDnsManagementClient(options);
      var dnsZone = new DnsZone(cli, dnsManagementClient);
      dnsZone.setRecordSet(resourceGroup, dnsZoneName, name, options, _);
    });

  dnsRecordSet.command('set-soa-record [resource-group] [dns-zone-name] [record-set-name]')
    .description($('Set a SOA record in a record set under a DNS zone'))
    .usage('[options] <resource-group> <dns-zone-name> <record-set-name>')
    .option('-g, --resource-group <resource-group>', $('the name of the resource group'))
    .option('-z, --dns-zone-name <dns-zone-name>', $('the name of the DNS zone'))
    .option('-e, --email [email]', $('the email attribute'))
    .option('-i, --expire-time [expire-time]', $('the expire time specified in seconds'))
    .option('-S, --serial-number [serial-number]', $('the serial number'))
    .option('-n, --minimum-ttl [minimum-ttl]', $('the minimum time to live specified in seconds'))
    .option('-r, --refresh-time [refresh-time]', $('the refresh time specified in seconds'))
    .option('-j, --retry-time [retry-time]', $('the retry time specified in seconds'))
    .option('-l, --ttl [ttl]', $('time to live specified in seconds'))
    .option('-m, --metadata [metadata]', $(constants.help.tags.create))
    .option('-s, --subscription <subscription>', $('the subscription identifier'))
    .execute(function (resourceGroup, dnsZoneName, recordSetName, options, _) {
      resourceGroup = cli.interaction.promptIfNotGiven($('Resource group name: '), resourceGroup, _);
      dnsZoneName = cli.interaction.promptIfNotGiven($('DNS zone name: '), dnsZoneName, _);

      var dnsManagementClient = getDnsManagementClient(options);
      var dnsZone = new DnsZone(cli, dnsManagementClient);
      dnsZone.setSoaRecord(resourceGroup, dnsZoneName, options, _);
    });

  dnsRecordSet.command('list [resource-group] [dns-zone-name]')
    .description($('Get all record sets in a DNS zone'))
    .usage('[options] <resource-group> <dns-zone-name>')
    .option('-g, --resource-group <resource-group>', $('the name of the resource group'))
    .option('-z, --dns-zone-name <dns-zone-name>', $('the name of the DNS zone'))
    .option('-y, --type [type]', util.format($('the type of the record set, ' +
      '\n     If specified only record sets of this type will be listed.' +
      '\n     valid values are [%s]'), constants.dnsZone.recordTypes))
    .option('-s, --subscription <subscription>', $('the subscription identifier'))
    .execute(function (resourceGroup, dnsZoneName, options, _) {
      resourceGroup = cli.interaction.promptIfNotGiven($('Resource group name: '), resourceGroup, _);
      dnsZoneName = cli.interaction.promptIfNotGiven($('DNS zone name: '), dnsZoneName, _);

      var dnsManagementClient = getDnsManagementClient(options);
      var dnsZone = new DnsZone(cli, dnsManagementClient);
      dnsZone.listRecordSets(resourceGroup, dnsZoneName, options, _);
    });

  dnsRecordSet.command('show [resource-group] [dns-zone-name] [name] [type]')
    .description($('Get a record set in a DNS zone'))
    .usage('[options] <resource-group> <dns-zone-name> <name> <type>')
    .option('-g, --resource-group <resource-group>', $('the name of the resource group'))
    .option('-z, --dns-zone-name <dns-zone-name>', $('the name of the DNS zone'))
    .option('-n, --name <name>', $('the relative name of the record set within the DNS zone'))
    .option('-y, --type <type>', util.format($('the type of the record set, ' +
      '\n     valid values are [%s]'), constants.dnsZone.recordTypes))
    .option('-s, --subscription <subscription>', $('the subscription identifier'))
    .execute(function (resourceGroup, dnsZoneName, name, type, options, _) {
      resourceGroup = cli.interaction.promptIfNotGiven($('Resource group name: '), resourceGroup, _);
      dnsZoneName = cli.interaction.promptIfNotGiven($('DNS zone name: '), dnsZoneName, _);
      name = cli.interaction.promptIfNotGiven($('Record set name: '), name, _);
      options.type = cli.interaction.promptIfNotGiven($('Type: '), type, _);

      var dnsManagementClient = getDnsManagementClient(options);
      var dnsZone = new DnsZone(cli, dnsManagementClient);
      dnsZone.showRecordSet(resourceGroup, dnsZoneName, name, options, _);
    });

  dnsRecordSet.command('delete [resource-group] [dns-zone-name] [name] [type]')
    .description($('Delete a record set from a DNS zone'))
    .usage('[options] <resource-group> <dns-zone-name> <name> <type>')
    .option('-g, --resource-group <resource-group>', $('the name of the resource group'))
    .option('-z, --dns-zone-name <dns-zone-name>', $('the name of the DNS zone'))
    .option('-n, --name <name>', $('the relative name of the record set within the DNS zone'))
    .option('-y, --type <type>', util.format($('the type of the record set, ' +
      '\n     valid values are [%s]'), constants.dnsZone.restrictedRecordTypes))
    .option('-q, --quiet', $('quiet mode, do not ask for delete confirmation'))
    .option('-s, --subscription <subscription>', $('the subscription identifier'))
    .execute(function (resourceGroup, dnsZoneName, name, type, options, _) {
      resourceGroup = cli.interaction.promptIfNotGiven($('Resource group name: '), resourceGroup, _);
      dnsZoneName = cli.interaction.promptIfNotGiven($('DNS zone name: '), dnsZoneName, _);
      name = cli.interaction.promptIfNotGiven($('Record set name: '), name, _);
      options.type = cli.interaction.promptIfNotGiven($('Type: '), type, _);

      var dnsManagementClient = getDnsManagementClient(options);
      var dnsZone = new DnsZone(cli, dnsManagementClient);
      dnsZone.deleteRecordSet(resourceGroup, dnsZoneName, name, options, _);
    });

  dnsRecordSet.command('add-record [resource-group] [dns-zone-name] [record-set-name] [type]')
    .description($('Add a record in a record set under a DNS zone'))
    .usage('[options] <resource-group> <dns-zone-name> <record-set-name> <type>')
    .option('-g, --resource-group <resource-group>', $('the name of the resource group'))
    .option('-z, --dns-zone-name <dns-zone-name>', $('the name of the DNS zone'))
    .option('-n, --record-set-name <record-set-name>', $('the name of the record set'))
    .option('-y, --type <type>', util.format($('the type of the record set.' +
      '\nValid values are [%s]' +
      '\nTo update the SOA record see "azure network dns record-set set-soa-record --help"\n' +
      '\nThe record type A'), constants.dnsZone.setTypes))
    .option('-a  --ipv4-address [ipv4-address]', $('the IPv4 address attribute\n' +
      '\nRecord type AAAA'))
    .option('-b  --ipv6-address [ipv6-address]', $('the IPv6 address attribute\n' +
      '\nRecord type CNAME'))
    .option('-c  --cname [cname]', $('the canonical name (target)\n' +
      '\nRecord type MX'))
    .option('-f, --preference [preference]', $('preference attribute'))
    .option('-e, --exchange [exchange]', $('exchange attribute\n' +
      '\nRecord type PTR'))
    .option('-P, --ptrdname [ptrdname]', $('ptr domain name\n' +
      '\nRecord type NS'))
    .option('-d  --nsdname [nsdname]', $('the domain name attribute\n' +
      '\nRecord type SRV'))
    .option('-p, --priority [priority]', $('the priority attribute'))
    .option('-w, --weight [weight]', $('the weight attribute'))
    .option('-o, --port [port]', $('the port'))
    .option('-u, --target [target]', $('the target attribute\n' +
      '\nRecord type TXT'))
    .option('-x, --text [text]', $('the text attribute\n'))
    .option('-s, --subscription <subscription>', $('the subscription identifier'))
    .execute(function (resourceGroup, dnsZoneName, recordSetName, type, options, _) {
      resourceGroup = cli.interaction.promptIfNotGiven($('Resource group name: '), resourceGroup, _);
      dnsZoneName = cli.interaction.promptIfNotGiven($('DNS zone name: '), dnsZoneName, _);
      recordSetName = cli.interaction.promptIfNotGiven($('Record set name: '), recordSetName, _);
      options.type = cli.interaction.promptIfNotGiven($('Type: '), type, _);

      var dnsManagementClient = getDnsManagementClient(options);
      var dnsZone = new DnsZone(cli, dnsManagementClient);
      dnsZone.promptRecordParamsIfNotGiven(options, _);
      dnsZone.addRecord(resourceGroup, dnsZoneName, recordSetName, options, _);
    });

  dnsRecordSet.command('delete-record [resource-group] [dns-zone-name] [record-set-name] [type]')
    .description($('Delete a record from a record set under a DNS zone'))
    .usage('[options] <resource-group> <dns-zone> <record-set-name> <type>')
    .option('-g, --resource-group <resource-group>', $('the name of the resource group'))
    .option('-z, --dns-zone-name <dns-zone-name>', $('the name of the DNS zone'))
    .option('-n, --record-set-name <record-set-name>', $('the name of the record set'))
    .option('-y, --type <type>', util.format($('the type of the record set.' +
      '\n     If specified only record sets of this type will be listed.' +
      '\n     Valid values are [%s]' +
      '\nThe record type A \n'), constants.dnsZone.setTypes))
    .option('-a  --ipv4-address [ipv4-address]', $('the IPv4 address attribute\n' +
      '\nRecord type AAAA'))
    .option('-b  --ipv6-address [ipv6-address]', $('the IPv6 address attribute\n' +
      '\nRecord type CNAME'))
    .option('-c  --cname [cname]', $('the canonical name (target)\n' +
      '\nRecord type MX'))
    .option('-f, --preference [preference]', $('preference attribute'))
    .option('-e, --exchange [exchange]', $('exchange attribute\n' +
      '\nRecord type PTR'))
    .option('-P, --ptrdname [ptrdname]', $('ptr domain name\n' +
      '\nRecord type NS'))
    .option('-d  --nsdname [nsdname]', $('the domain name attribute\n' +
      '\nRecord type SRV'))
    .option('-p, --priority [priority]', $('the priority attribute'))
    .option('-w, --weight [weight]', $('the weight attribute'))
    .option('-o, --port [port]', $('the port'))
    .option('-u, --target [target]', $('the target attribute\n' +
      '\nRecord type TXT'))
    .option('-x, --text [text]', $('the text attribute\n'))
    .option('-q, --quiet', $('quiet mode, do not ask for delete confirmation'))
    .option('-s, --subscription <subscription>', $('the subscription identifier'))
    .execute(function (resourceGroup, dnsZoneName, recordSetName, type, options, _) {
      resourceGroup = cli.interaction.promptIfNotGiven($('Resource group name: '), resourceGroup, _);
      dnsZoneName = cli.interaction.promptIfNotGiven($('DNS zone name: '), dnsZoneName, _);
      recordSetName = cli.interaction.promptIfNotGiven($('Record set name: '), recordSetName, _);
      options.type = cli.interaction.promptIfNotGiven($('Type: '), type, _);

      var dnsManagementClient = getDnsManagementClient(options);
      var dnsZone = new DnsZone(cli, dnsManagementClient);
      dnsZone.promptRecordParamsIfNotGiven(options, _);
      dnsZone.deleteRecord(resourceGroup, dnsZoneName, recordSetName, options, _);
    });

  var trafficManager = network.category('traffic-manager')
    .description($('Commands to manage Traffic Manager'));

  var trafficManagerProfile = trafficManager.category('profile')
    .description($('Commands to manage Traffic Manager profile'));

  trafficManagerProfile.command('create [resource-group] [name] [relative-dns-name]')
    .description($('Create a Traffic Manager profile'))
    .usage('[options] <resource-group> <name> <relative-dns-name>')
    .option('-g, --resource-group <resource-group>', $('the name of the resource group'))
    .option('-n, --name <name>', $('the name of the profile'))
    .option('-u, --profile-status <profile-status> ', util.format($('the profile status, valid values are' +
      '\n     [%s], default is %s'), constants.trafficManager.status, constants.trafficManager.status[0]))
    .option('-m, --traffic-routing-method <traffic-routing-method>', util.format($('the traffic routing method for the profile,' +
      '\n     valid values are [%s], default is %s'), constants.trafficManager.routingMethod, constants.trafficManager.routingMethod[0]))
    .option('-r, --relative-dns-name [relative-dns-name]', $('relative DNS name of the profile e.g. .trafficmanager.net'))
    .option('-l, --ttl [ttl]', $('time to live in specified in seconds'))
    .option('-p, --monitor-protocol [monitor-protocol]', util.format($('the monitor protocol, valid values are' +
      '\n     [%s], default is %s'), constants.trafficManager.protocols, constants.trafficManager.protocols[0]))
    .option('-o, --monitor-port [monitor-port]', $('the monitoring port'))
    .option('-a, --monitor-path [monitor-path]', $('the monitoring path'))
    .option('-t, --tags [tags]', $(constants.help.tags.create))
    .option('-s, --subscription <subscription>', $('the subscription identifier'))
    .execute(function (resourceGroup, name, relativeDnsName, options, _) {
      resourceGroup = cli.interaction.promptIfNotGiven($('Resource group name: '), resourceGroup, _);
      name = cli.interaction.promptIfNotGiven($('Profile name: '), name, _);
      options.relativeDnsName = cli.interaction.promptIfNotGiven($('Relative DNS name of the profile, e.g. .trafficmanager.net: '), relativeDnsName || options.relativeDnsName, _);

      var trafficManagerProviderClient = getTrafficManagementClient(options);
      var trafficManager = new TrafficManager(cli, trafficManagerProviderClient);
      trafficManager.createProfile(resourceGroup, name, options, _);
    });

  trafficManagerProfile.command('set [resource-group] [name]')
    .description($('Set a Traffic Manager profile'))
    .usage('[options] <resource-group> <name>')
    .option('-g, --resource-group <resource-group>', $('the name of the resource group'))
    .option('-n, --name <name>', $('the name of the profile'))
    .option('-u, --profile-status <profile-status> ', util.format($('the profile status, valid values are' +
      '\n     [%s], default is %s'), constants.trafficManager.status, constants.trafficManager.status[0]))
    .option('-m, --traffic-routing-method [traffic-routing-method]', util.format($('the traffic routing method for the profile,' +
      '\n     valid values are [%s], default is %s'), constants.trafficManager.routingMethod, constants.trafficManager.routingMethod[0]))
    .option('-l, --ttl [ttl]', $('time to live specified in seconds'))
    .option('-p, --monitor-protocol [monitor-protocol]', util.format($('the monitor protocol, valid values are' +
      '\n     [%s], default is %s'), constants.trafficManager.protocols, constants.trafficManager.protocols[0]))
    .option('-o, --monitor-port [monitor-port]', $('the monitoring port'))
    .option('-a, --monitor-path [monitor-path]', $('the monitoring path'))
    .option('-t, --tags [tags]', $(constants.help.tags.set))
    .option('-s, --subscription <subscription>', $('the subscription identifier'))
    .execute(function (resourceGroup, name, options, _) {
      resourceGroup = cli.interaction.promptIfNotGiven($('Resource group name: '), resourceGroup, _);
      name = cli.interaction.promptIfNotGiven($('Profile name: '), name, _);

      var trafficManagerProviderClient = getTrafficManagementClient(options);
      var trafficManager = new TrafficManager(cli, trafficManagerProviderClient);
      trafficManager.setProfile(resourceGroup, name, options, _);
    });

  trafficManagerProfile.command('list [resource-group]')
    .description($('Get all Traffic Manager profiles'))
    .usage('[options] [resource-group]')
    .option('-g, --resource-group [resource-group]', $('the name of the resource group'))
    .option('-s, --subscription <subscription>', $('the subscription identifier'))
    .execute(function (resourceGroup, options, _) {
      options.resourceGroup = resourceGroup;
      var trafficManagerProviderClient = getTrafficManagementClient(options);
      var trafficManager = new TrafficManager(cli, trafficManagerProviderClient);
      trafficManager.listProfiles(options, _);
    });

  trafficManagerProfile.command('show [resource-group] [name]')
    .description($('Get a Traffic Manager profile'))
    .usage('[options] <resource-group> <name>')
    .option('-g, --resource-group <resource-group>', $('the name of the resource group'))
    .option('-n, --name <name>', $('the name of the profile'))
    .option('-s, --subscription <subscription>', $('the subscription identifier'))
    .execute(function (resourceGroup, name, options, _) {
      resourceGroup = cli.interaction.promptIfNotGiven($('Resource group name: '), resourceGroup, _);
      name = cli.interaction.promptIfNotGiven($('Profile name: '), name, _);

      var trafficManagerProviderClient = getTrafficManagementClient(options);
      var trafficManager = new TrafficManager(cli, trafficManagerProviderClient);
      trafficManager.showProfile(resourceGroup, name, options, _);
    });

  trafficManagerProfile.command('delete [resource-group] [name]')
    .description($('Delete a Traffic Manager profile'))
    .usage('[options] <resource-group> <name>')
    .option('-g, --resource-group <resource-group>', $('the name of the resource group'))
    .option('-n, --name <name>', $('the name of the profile'))
    .option('-q, --quiet', $('quiet mode, do not ask for delete confirmation'))
    .option('-s, --subscription <subscription>', $('the subscription identifier'))
    .execute(function (resourceGroup, name, options, _) {
      resourceGroup = cli.interaction.promptIfNotGiven($('Resource group name: '), resourceGroup, _);
      name = cli.interaction.promptIfNotGiven($('Profile name: '), name, _);

      var trafficManagerProviderClient = getTrafficManagementClient(options);
      var trafficManager = new TrafficManager(cli, trafficManagerProviderClient);
      trafficManager.deleteProfile(resourceGroup, name, options, _);
    });

  trafficManagerProfile.command('is-dns-available [relative-dns-name]')
    .description($('Checks whether the specified DNS prefix is available for creating a Traffic Manager profile'))
    .usage('[options] <relative-dns-name>')
    .option('-r, --relative-dns-name <relative-dns-name>', $('the relative DNS name to check for availability'))
    .option('-s, --subscription <subscription>', $('the subscription identifier'))
    .execute(function (relativeDnsName, options, _) {
      relativeDnsName = cli.interaction.promptIfNotGiven($('Relative DNS name: '), relativeDnsName, _);

      var trafficManagerProviderClient = getTrafficManagementClient(options);
      var trafficManager = new TrafficManager(cli, trafficManagerProviderClient);
      trafficManager.checkDnsAvailability(relativeDnsName, options, _);
    });

  var trafficManagerEndpoint = trafficManager.category('endpoint')
    .description($('Commands to manage Traffic Manager endpoints'));

  trafficManagerEndpoint.command('create [resource-group] [profile-name] [name] [type]')
    .description($('Create an endpoint in Traffic Manager profile'))
    .usage('[options] <resource-group> <profile-name> <name> <type>')
    .option('-g, --resource-group <resource-group>', $('the name of the resource group'))
    .option('-f, --profile-name <profile-name>', $('the profile name'))
    .option('-n, --name <name>', $('the name of the endpoint'))
    .option('-y, --type <type>', util.format($('the endpoint type, valid values are:' +
      '\n       [%s], where ExternalEndpoints represents endpoint' +
      '\n       for a service with FQDN external to Azure' +
      '\n       e.g. foobar.contoso.com'), constants.trafficManager.endpointType))
    .option('-l, --location [location]', $('the endpoint location. This is only used if the Traffic Manager profile is configured to use the "Performance" traffic-routing method.' +
      '\n       This should only be specified on endpoints of type "ExternalEndpoints" and "NestedEndpoints".' +
      '\n       It is not applicable for endpoints of type "AzureEndpoints", since the location is taken from the resource specified in "--target-resource-id".'))
    .option('-u, --status [status]', util.format($('the endpoint status, valid values are:' +
      '\n       [%s] Default is %s'), constants.trafficManager.status, constants.trafficManager.status[0]))
    .option('-t, --target [target]', $('the domain name target of the endpoint,' +
      '\n       e.g. foobar.contoso.com. Only applicable to endpoints of type "ExternalEndpoints"'))
    .option('-i, --target-resource-id [target-resource-id]', $('the Azure Resource URI of the endpoint. Not applicable to endpoints of type "ExternalEndpoints"'))
    .option('-w, --weight [weight]', util.format($('the endpoint weight used in the traffic-routing method,' +
      '\n       valid range is [%s, %s] This is only used if the Traffic Manager profile is configured to use the "Weighted" traffic-routing method'), constants.trafficManager.weightMin, constants.trafficManager.weightMax))
    .option('-p, --priority [priority]', util.format($('the endpoint priority used in the traffic-routing method,' +
      '\n       valid range is [%s, %s] This is only used if the Traffic Manager profile is configured to use the "Priority" traffic-routing method.' +
      '\n       Lower values represent higher priority'), constants.trafficManager.priorityMin, constants.trafficManager.priorityMax))
    .option('-s, --subscription <subscription>', $('the subscription identifier'))
    .execute(function (resourceGroup, profileName, name, type, options, _) {
      resourceGroup = cli.interaction.promptIfNotGiven($('Resource group name: '), resourceGroup, _);
      profileName = cli.interaction.promptIfNotGiven($('Profile name: '), profileName, _);
      name = cli.interaction.promptIfNotGiven($('Endpoint name: '), name, _);
      options.type = cli.interaction.promptIfNotGiven($('Endpoint type: '), type, _);

      var trafficManagerProviderClient = getTrafficManagementClient(options);
      var trafficManager = new TrafficManager(cli, trafficManagerProviderClient);
      trafficManager.createEndpoint(resourceGroup, profileName, name, options, _);
    });

  trafficManagerEndpoint.command('set [resource-group] [profile-name] [name] [type]')
    .description($('Set an endpoint in a Traffic Manager profile'))
    .usage('[options] <resource-group> <profile-name> <name> <type>')
    .option('-g, --resource-group <resource-group>', $('the name of the resource group'))
    .option('-f, --profile-name <profile-name>', $('the profile name'))
    .option('-n, --name <name>', $('the name of the endpoint'))
    .option('-y, --type <type>', util.format($('the endpoint type, valid values are:' +
      '\n       [%s], where ExternalEndpoints represents endpoint' +
      '\n       for a service with FQDN external to Azure' +
      '\n       e.g. foobar.contoso.com'), constants.trafficManager.endpointType))
    .option('-l, --location [location]', $('the endpoint location. This is only used if the Traffic Manager profile is configured to use the "Performance" traffic-routing method.' +
      '\n       This should only be specified on endpoints of type "ExternalEndpoints" and "NestedEndpoints".' +
      '\n       It is not applicable for endpoints of type "AzureEndpoints", since the location is taken from the resource specified in "--target-resource-id".'))
    .option('-u, --status [status]', util.format($('the endpoint status, valid values are:' +
      '\n       [%s] Default is %s'), constants.trafficManager.status, constants.trafficManager.status[0]))
    .option('-t, --target [target]', $('the domain name target of the endpoint,' +
      '\n       e.g. foobar.contoso.com. Only applicable to endpoints of type "ExternalEndpoints"'))
    .option('-i, --target-resource-id [target-resource-id]', $('the Azure Resource URI of the endpoint. Not applicable to endpoints of type "ExternalEndpoints"'))
    .option('-w, --weight [weight]', util.format($('the endpoint weight used in the traffic-routing method,' +
      '\n       valid range is [%s, %s] This is only used if the Traffic Manager profile is configured to use the "Weighted" traffic-routing method'), constants.trafficManager.weightMin, constants.trafficManager.weightMax))
    .option('-p, --priority [priority]', util.format($('the endpoint priority used in the traffic-routing method,' +
      '\n       valid range is [%s, %s] This is only used if the Traffic Manager profile is configured to use the "Priority" traffic-routing method.' +
      '\n       Lower values represent higher priority'), constants.trafficManager.priorityMin, constants.trafficManager.priorityMax))
    .option('-s, --subscription <subscription>', $('the subscription identifier'))
    .execute(function (resourceGroup, profileName, name, type, options, _) {
      resourceGroup = cli.interaction.promptIfNotGiven($('Resource group name: '), resourceGroup, _);
      profileName = cli.interaction.promptIfNotGiven($('Profile name: '), profileName, _);
      name = cli.interaction.promptIfNotGiven($('Endpoint name: '), name, _);
      options.type = cli.interaction.promptIfNotGiven($('Endpoint type: '), type, _);

      var trafficManagerProviderClient = getTrafficManagementClient(options);
      var trafficManager = new TrafficManager(cli, trafficManagerProviderClient);
      trafficManager.setEndpoint(resourceGroup, profileName, name, options, _);
    });

  trafficManagerEndpoint.command('show [resource-group] [profile-name] [name] [type]')
    .description($('Get an endpoint in Traffic Manager profile'))
    .usage('[options] <resource-group> <profile-name> <name> <type>')
    .option('-g, --resource-group <resource-group>', $('the name of the resource group'))
    .option('-f, --profile-name <profile-name>', $('the profile name'))
    .option('-n, --name <name>', $('the name of the endpoint'))
    .option('-y, --type <type>', util.format($('the endpoint type, valid values are:' +
      '\n       [%s], where ExternalEndpoints represents endpoint' +
      '\n       for a service with FQDN external to Azure' +
      '\n       e.g. foobar.contoso.com'), constants.trafficManager.endpointType))
    .option('-s, --subscription <subscription>', $('the subscription identifier'))
    .execute(function (resourceGroup, profileName, name, type, options, _) {
      resourceGroup = cli.interaction.promptIfNotGiven($('Resource group name: '), resourceGroup, _);
      profileName = cli.interaction.promptIfNotGiven($('Profile name: '), profileName, _);
      name = cli.interaction.promptIfNotGiven($('Endpoint name: '), name, _);
      options.type = cli.interaction.promptIfNotGiven($('Endpoint type: '), type, _);

      var trafficManagerProviderClient = getTrafficManagementClient(options);
      var trafficManager = new TrafficManager(cli, trafficManagerProviderClient);
      trafficManager.showEndpoint(resourceGroup, profileName, name, options, _);
    });

  trafficManagerEndpoint.command('delete [resource-group] [profile-name] [name] [type]')
    .description($('Delete an endpoint from a Traffic Manager profile'))
    .usage('[options] <resource-group> <profile-name> <name> <type>')
    .option('-g, --resource-group <resource-group>', $('the name of the resource group'))
    .option('-f, --profile-name <profile-name>', $('the profile name'))
    .option('-n, --name <name>', $('the name of the endpoint'))
    .option('-y, --type <type>', util.format($('the endpoint type, valid values are:' +
      '\n       [%s], where ExternalEndpoints represents endpoint' +
      '\n       for a service with FQDN external to Azure' +
      '\n       e.g. foobar.contoso.com'), constants.trafficManager.endpointType))
    .option('-q, --quiet', $('quiet mode, do not ask for delete confirmation'))
    .option('-s, --subscription <subscription>', $('the subscription identifier'))
    .execute(function (resourceGroup, profileName, name, type, options, _) {
      resourceGroup = cli.interaction.promptIfNotGiven($('Resource group name: '), resourceGroup, _);
      profileName = cli.interaction.promptIfNotGiven($('Profile name: '), profileName, _);
      name = cli.interaction.promptIfNotGiven($('Endpoint name: '), name, _);
      options.type = cli.interaction.promptIfNotGiven($('Endpoint type: '), type, _);

      var trafficManagerProviderClient = getTrafficManagementClient(options);
      var trafficManager = new TrafficManager(cli, trafficManagerProviderClient);
      trafficManager.deleteEndpoint(resourceGroup, profileName, name, options, _);
    });

  var routeTable = network.category('route-table')
    .description($('Commands to manage Route Table'));

  routeTable.command('create [resource-group] [name] [location]')
    .description($('Create a Route Table'))
    .usage('[options] <resource-group> <name> <location>')
    .option('-g, --resource-group <resource-group>', $('the name of the resource group'))
    .option('-n, --name <name>', $('the name of the Route Table'))
    .option('-l, --location <location>', $('the location, this must be same as the location of the virtual network containing the subnet on which this Route Table needs to be applied'))
    .option('-t, --tags [tags]', $(constants.help.tags.create))
    .option('-s, --subscription <subscription>', $('the subscription identifier'))
    .execute(function (resourceGroup, name, location, options, _) {
      resourceGroup = cli.interaction.promptIfNotGiven($('Resource group name: '), resourceGroup, _);
      name = cli.interaction.promptIfNotGiven($('Route Table name: '), name, _);
      options.location = cli.interaction.promptIfNotGiven($('Location: '), location, _);

      var networkManagementClient = getNetworkManagementClient(options);
      var routeTable = new RouteTable(cli, networkManagementClient);
      routeTable.create(resourceGroup, name, options, _);
    });

  routeTable.command('set [resource-group] [name]')
    .description($('Set a Route Table'))
    .usage('[options] <resource-group> <name>')
    .option('-g, --resource-group <resource-group>', $('the name of the resource group'))
    .option('-n, --name <name>', $('the name of the Route Table'))
    .option('-t, --tags [tags]', $(constants.help.tags.set))
    .option('-s, --subscription <subscription>', $('the subscription identifier'))
    .execute(function (resourceGroup, name, options, _) {
      resourceGroup = cli.interaction.promptIfNotGiven($('Resource group name: '), resourceGroup, _);
      name = cli.interaction.promptIfNotGiven($('Route Table name: '), name, _);

      var networkManagementClient = getNetworkManagementClient(options);
      var routeTable = new RouteTable(cli, networkManagementClient);
      routeTable.set(resourceGroup, name, options, _);
    });

  routeTable.command('list [resource-group]')
    .description($('Get all Route Tables'))
    .usage('[options] [resource-group]')
    .option('-g, --resource-group [resource-group]', $('the name of the resource group'))
    .option('-s, --subscription <subscription>', $('the subscription identifier'))
    .execute(function (resourceGroup, options, _) {
      options.resourceGroup = resourceGroup;
      var networkManagementClient = getNetworkManagementClient(options);
      var routeTable = new RouteTable(cli, networkManagementClient);
      routeTable.list(options, _);
    });

  routeTable.command('show [resource-group] [name]')
    .description($('Get a Route Table'))
    .usage('[options] <resource-group> <name>')
    .option('-g, --resource-group <resource-group>', $('the name of the resource group'))
    .option('-n, --name <name>', $('the name of the Route Table'))
    .option('-s, --subscription <subscription>', $('the subscription identifier'))
    .execute(function (resourceGroup, name, options, _) {
      resourceGroup = cli.interaction.promptIfNotGiven($('Resource group name: '), resourceGroup, _);
      name = cli.interaction.promptIfNotGiven($('Route Table name: '), name, _);

      var networkManagementClient = getNetworkManagementClient(options);
      var routeTable = new RouteTable(cli, networkManagementClient);
      routeTable.show(resourceGroup, name, options, _);
    });

  routeTable.command('delete [resource-group] [name]')
    .description($('Delete a Route Table'))
    .usage('[options] <resource-group> <name>')
    .option('-g, --resource-group <resource-group>', $('the name of the resource group'))
    .option('-n, --name <name>', $('the name of the Route Table'))
    .option('-q, --quiet', $('quiet mode, do not ask for delete confirmation'))
    .option('-s, --subscription <subscription>', $('the subscription identifier'))
    .execute(function (resourceGroup, name, options, _) {
      resourceGroup = cli.interaction.promptIfNotGiven($('Resource group name: '), resourceGroup, _);
      name = cli.interaction.promptIfNotGiven($('Route Table name: '), name, _);

      var networkManagementClient = getNetworkManagementClient(options);
      var routeTable = new RouteTable(cli, networkManagementClient);
      routeTable.delete(resourceGroup, name, options, _);
    });

  var routeTableRoute = routeTable.category('route')
    .description($('Commands to manage Route Table routes'));

  routeTableRoute.command('create [resource-group] [route-table-name] [name] [address-prefix] [next-hop-type]')
    .description($('Create route in a Route Table'))
    .usage('[options] <resource-group> <route-table-name> <name> <address-prefix> <next-hop-type>')
    .option('-g, --resource-group <resource-group>', $('the name of the resource group'))
    .option('-r, --route-table-name <route-table-name>', $('the name of the Route Table'))
    .option('-n, --name <name>', $('the name of the route'))
    .option('-a, --address-prefix <address-prefix>', $('the route address prefix e.g. 0.0.0.0/0'))
    .option('-y, --next-hop-type <next-hop-type>', util.format($('the route next hop type, valid values are:' +
      '\n       [%s]'), constants.route.nextHopType))
    .option('-p, --next-hop-ip-address [next-hop-ip-address]', $('the route next hop ip addresses, this parameter is valid' +
      '\n       only for next hop type VirtualAppliance'))
    .option('-s, --subscription <subscription>', $('the subscription identifier'))
    .execute(function (resourceGroup, routeTableName, name, addressPrefix, nextHopType, options, _) {
      resourceGroup = cli.interaction.promptIfNotGiven($('Resource group name: '), resourceGroup, _);
      routeTableName = cli.interaction.promptIfNotGiven($('Route Table name: '), routeTableName, _);
      name = cli.interaction.promptIfNotGiven($('Route name: '), name, _);
      options.addressPrefix = cli.interaction.promptIfNotGiven($('Address prefix: '), addressPrefix || options.addressPrefix, _);
      options.nextHopType = cli.interaction.promptIfNotGiven($('Next hop type: '), nextHopType || options.nextHopType, _);

      var networkManagementClient = getNetworkManagementClient(options);
      var routeTable = new RouteTable(cli, networkManagementClient);
      routeTable.createRoute(resourceGroup, routeTableName, name, options, _);
    });

  routeTableRoute.command('set [resource-group] [route-table-name] [name]')
    .description($('Set route in a Route Table'))
    .usage('[options] <resource-group> <route-table-name> <name>')
    .option('-g, --resource-group <resource-group>', $('the name of the resource group'))
    .option('-r, --route-table-name <route-table-name>', $('the name of the Route Table'))
    .option('-n, --name <name>', $('the name of the route'))
    .option('-a, --address-prefix [address-prefix]', $('the route address prefix e.g. 0.0.0.0/0'))
    .option('-y, --next-hop-type [next-hop-type]', util.format($('the route next hop type, valid values are:' +
      '\n       [%s]'), constants.route.nextHopType))
    .option('-p, --next-hop-ip-address [next-hop-ip-address]', $('the route next hop ip addresses, this parameter is valid' +
      '\n       only for next hop type VirualAppliance'))
    .option('-s, --subscription <subscription>', $('the subscription identifier'))
    .execute(function (resourceGroup, routeTableName, name, options, _) {
      resourceGroup = cli.interaction.promptIfNotGiven($('Resource group name: '), resourceGroup, _);
      routeTableName = cli.interaction.promptIfNotGiven($('Route Table name: '), routeTableName, _);
      name = cli.interaction.promptIfNotGiven($('Route name: '), name, _);

      var networkManagementClient = getNetworkManagementClient(options);
      var routeTable = new RouteTable(cli, networkManagementClient);
      routeTable.setRoute(resourceGroup, routeTableName, name, options, _);
    });

  routeTableRoute.command('list [resource-group] [route-table-name]')
    .description($('List all routes in a Route Table'))
    .usage('[options] <resource-group> <route-table-name>')
    .option('-g, --resource-group <resource-group>', $('the name of the resource group'))
    .option('-r, --route-table-name <route-table-name>', $('the name of the Route Table'))
    .option('-s, --subscription <subscription>', $('the subscription identifier'))
    .execute(function (resourceGroup, routeTableName, options, _) {
      resourceGroup = cli.interaction.promptIfNotGiven($('Resource group name: '), resourceGroup, _);
      routeTableName = cli.interaction.promptIfNotGiven($('Route Table name: '), routeTableName, _);

      var networkManagementClient = getNetworkManagementClient(options);
      var routeTable = new RouteTable(cli, networkManagementClient);
      routeTable.listRoutes(resourceGroup, routeTableName, options, _);
    });

  routeTableRoute.command('show [resource-group] [route-table-name] [name]')
    .description($('Show details about route in a Route Table'))
    .usage('[options] <resource-group> <route-table-name> <name>')
    .option('-g, --resource-group <resource-group>', $('the name of the resource group'))
    .option('-r, --route-table-name <route-table-name>', $('the name of the Route Table'))
    .option('-n, --name <name>', $('the name of the route'))
    .option('-s, --subscription <subscription>', $('the subscription identifier'))
    .execute(function (resourceGroup, routeTableName, name, options, _) {
      resourceGroup = cli.interaction.promptIfNotGiven($('Resource group name: '), resourceGroup, _);
      routeTableName = cli.interaction.promptIfNotGiven($('Route Table name: '), routeTableName, _);
      name = cli.interaction.promptIfNotGiven($('Route name: '), name, _);

      var networkManagementClient = getNetworkManagementClient(options);
      var routeTable = new RouteTable(cli, networkManagementClient);
      routeTable.showRoute(resourceGroup, routeTableName, name, options, _);
    });

  routeTableRoute.command('delete [resource-group] [route-table-name] [name]')
    .description($('Delete route from a Route Table'))
    .usage('[options] <resource-group> <route-table-name> <name>')
    .option('-g, --resource-group <resource-group>', $('the name of the resource group'))
    .option('-r, --route-table-name <route-table-name>', $('the name of the Route Table'))
    .option('-n, --name <name>', $('the name of the route'))
    .option('-q, --quiet', $('quiet mode, do not ask for delete confirmation'))
    .option('-s, --subscription <subscription>', $('the subscription identifier'))
    .execute(function (resourceGroup, routeTableName, name, options, _) {
      resourceGroup = cli.interaction.promptIfNotGiven($('Resource group name: '), resourceGroup, _);
      routeTableName = cli.interaction.promptIfNotGiven($('Route Table name: '), routeTableName, _);
      name = cli.interaction.promptIfNotGiven($('Route name: '), name, _);

      var networkManagementClient = getNetworkManagementClient(options);
      var routeTable = new RouteTable(cli, networkManagementClient);
      routeTable.deleteRoute(resourceGroup, routeTableName, name, options, _);
    });

  var localGateway = network.category('local-gateway')
    .description($('Commands to manage Local Network Gateways'));

  localGateway.command('create [resource-group] [name] [location] [ip-address]')
    .description($('Create a local network gateway'))
    .usage('[options] <resource-group> <name> <location> <ip-address>')
    .option('-g, --resource-group <resource-group>', $('the name of the resource group'))
    .option('-n, --name <name>', $('the name of the local network gateway'))
    .option('-l, --location <location>', $('the location'))
    .option('-a, --address-space [address-space]', $('the comma separated list of address prefixes in CIDR format'))
    .option('-i, --ip-address <ip-address>', $('the IP address of the local network site'))
    .option('-t, --tags [tags]', $(constants.help.tags.create))
    .option('-s, --subscription <subscription>', $('the subscription identifier'))
    .execute(function (resourceGroup, name, location, ipAddress, options, _) {
      resourceGroup = cli.interaction.promptIfNotGiven($('Resource group name: '), resourceGroup, _);
      name = cli.interaction.promptIfNotGiven($('Local network gateway name: '), name, _);
      options.location = cli.interaction.promptIfNotGiven($('Location: '), location, _);
      options.ipAddress = cli.interaction.promptIfNotGiven($('IP address: '), ipAddress || options.ipAddress, _);

      var networkManagementClient = getNetworkManagementClient(options);
      var localNetwork = new LocalNetworkGateway(cli, networkManagementClient);
      localNetwork.create(resourceGroup, name, options, _);
    });

  localGateway.command('set [resource-group] [name]')
    .description($('Set a local network gateway'))
    .usage('[options] <resource-group> <name>')
    .option('-g, --resource-group <resource-group>', $('the name of the resource group'))
    .option('-n, --name <name>', $('the name of the local network gateway'))
    .option('-a, --address-space [address-space]', $('the comma separated list of address prefixes in CIDR format'))
    .option('-t, --tags [tags]', $(constants.help.tags.set))
    .option('-s, --subscription <subscription>', $('the subscription identifier'))
    .execute(function (resourceGroup, name, options, _) {
      resourceGroup = cli.interaction.promptIfNotGiven($('Resource group name: '), resourceGroup, _);
      name = cli.interaction.promptIfNotGiven($('Local network gateway name: '), name, _);

      var networkManagementClient = getNetworkManagementClient(options);
      var localNetwork = new LocalNetworkGateway(cli, networkManagementClient);
      localNetwork.set(resourceGroup, name, options, _);
    });

  localGateway.command('list [resource-group]')
    .usage('[options] <resource-group>')
    .description($('Get all local networks gateways'))
    .option('-g, --resource-group <resource-group>', $('the name of the resource group'))
    .option('-s, --subscription <subscription>', $('the subscription identifier'))
    .execute(function (resourceGroup, options, _) {
      resourceGroup = cli.interaction.promptIfNotGiven($('Resource group name: '), resourceGroup, _);

      var networkManagementClient = getNetworkManagementClient(options);
      var localNetwork = new LocalNetworkGateway(cli, networkManagementClient);
      localNetwork.list(resourceGroup, options, _);
    });

  localGateway.command('show [resource-group] [name]')
    .usage('[options] <resource-group> <name>')
    .description($('Get a local network gateway'))
    .option('-g, --resource-group <resource-group>', $('the name of the resource group'))
    .option('-n, --name <name>', $('the name of the local network gateway'))
    .option('-s, --subscription <subscription>', $('the subscription identifier'))
    .execute(function (resourceGroup, name, options, _) {
      resourceGroup = cli.interaction.promptIfNotGiven($('Resource group name: '), resourceGroup, _);
      name = cli.interaction.promptIfNotGiven($('Local network gateway name: '), name, _);

      var networkManagementClient = getNetworkManagementClient(options);
      var localNetwork = new LocalNetworkGateway(cli, networkManagementClient);
      localNetwork.show(resourceGroup, name, options, _);
    });

  localGateway.command('delete [resource-group] [name]')
    .usage('[options] <resource-group> <name>')
    .description($('Delete a local network gateway'))
    .option('-g, --resource-group <resource-group>', $('the name of the resource group'))
    .option('-n, --name <name>', $('the name of the local network gateway'))
    .option('-q, --quiet', $('quiet mode, do not ask for delete confirmation'))
    .option('-s, --subscription <subscription>', $('the subscription identifier'))
    .execute(function (resourceGroup, name, options, _) {
      resourceGroup = cli.interaction.promptIfNotGiven($('Resource group name: '), resourceGroup, _);
      name = cli.interaction.promptIfNotGiven($('Local network gateway name: '), name, _);

      var networkManagementClient = getNetworkManagementClient(options);
      var localNetwork = new LocalNetworkGateway(cli, networkManagementClient);
      localNetwork.delete(resourceGroup, name, options, _);
    });

  var vpnGateway = network.category('vpn-gateway')
    .description($('Commands to manage Virtual Network Gateways'));

  vpnGateway.command('create [resource-group] [name] [location]')
    .description($('Create a virtual network gateway'))
    .usage('[options] <resource-group> <name> <location>')
    .option('-g, --resource-group <resource-group>', $('the name of the resource group'))
    .option('-n, --name <name>', $('the name of the virtual network gateway'))
    .option('-l, --location <location>', $('the location'))
    .option('-w, --gateway-type [gateway-type]', util.format($('the gateway type' +
      '\n     Valid values are [%s]' +
      '\n     Default is Vpn'), constants.vpnGateway.gatewayType))
    .option('-y, --vpn-type [vpn-type]', util.format($('the vpn type' +
      '\n     Valid values are [%s]' +
      '\n     Default is RouteBased'), constants.vpnGateway.vpnType))
    .option('-k, --sku-name [sku-name]', util.format($('the SKU name' +
      '\n     Valid values are [%s]' +
      '\n     Default is Basic'), constants.vpnGateway.sku))
    .option('-u, --public-ip-id [public-ip-id]', util.format($('the public ip identifier.' +
      '\n     e.g. %s'), constants.help.id.publicIp))
    .option('-p, --public-ip-name [public-ip-name]', $('the public ip name. This public ip must exists in the same resource group as the vnet gateway. ' +
      '\n     Please use public-ip-id if that is not the case.'))
    .option('-f, --subnet-id [subnet-id]', util.format($('the subnet identifier.' +
      '\n     e.g. %s'), constants.help.id.subnet))
    .option('-m, --vnet-name [vnet-name]', $('the virtual network name. This virtual network must exists in the same resource group as the vnet gateway. ' +
      '\n     Please use subnet-id if that is not the case.'))
    .option('-e, --subnet-name [subnet-name]', util.format($('the subnet name which exists in vnet. Default value is "%s"'), constants.vpnGateway.subnetName))
    .option('-d, --default-site-name [default-site-name]', $('the Local Network Gateway name. This Local Network Gateway must exists in the same resource group as the vnet gateway. ' +
      '\n     Please use default-site-id if that is not the case.'))
    .option('-i, --default-site-id [default-site-id]', util.format($('Local Network Gateway identifier.' +
      '\n     e.g. %s'), constants.help.id.localGateway))
    .option('-f, --address-prefixes [address-prefixes]', $('the comma separated list of address prefixes.' +
      '\n     For example, -f "10.0.0.0/24,10.0.1.0/24"'))
    .option('-b, --enable-bgp [enable-bgp]', util.format($('enable bgp [%s]'), constants.bool))
    .option('-t, --tags [tags]', $(constants.help.tags.create))
    .option('-s, --subscription <subscription>', $('the subscription identifier'))
    .execute(function (resourceGroup, name, location, options, _) {
      resourceGroup = cli.interaction.promptIfNotGiven($('Resource group name: '), resourceGroup, _);
      name = cli.interaction.promptIfNotGiven($('Virtual network gateway name: '), name, _);
      options.location = cli.interaction.promptIfNotGiven($('Location: '), location, _);

      var networkManagementClient = getNetworkManagementClient(options);
      var vnetGateway = new VirtualNetworkGateway(cli, networkManagementClient);
      vnetGateway.create(resourceGroup, name, options, _);
    });

  vpnGateway.command('set [resource-group] [name]')
    .description($('Set a virtual network gateway'))
    .usage('[options] <resource-group> <name>')
    .option('-g, --resource-group <resource-group>', $('the name of the resource group'))
    .option('-n, --name <name>', $('the name of the virtual network gateway'))
    .option('-k, --sku-name [sku-name]', util.format($('the SKU name' +
      '\n     Valid values are [%s]'), constants.vpnGateway.sku))
    .option('-d, --default-site-name [default-site-name]', $('the Local Network Gateway name. This Local Network Gateway must exists in the same resource group as the vnet gateway. ' +
      '\n     Please use default-site-id if that is not the case.'))
    .option('-i, --default-site-id [default-site-id]', util.format($('Local Network Gateway identifier.' +
      '\n     e.g. %s'), constants.help.id.localGateway))
    .option('-f, --address-prefixes [address-prefixes]', $('the comma separated list of address prefixes.' +
      '\n     For example, -f "10.0.0.0/24,10.0.1.0/24"'))
    .option('-t, --tags [tags]', $(constants.help.tags.set))
    .option('-s, --subscription <subscription>', $('the subscription identifier'))
    .execute(function (resourceGroup, name, options, _) {
      resourceGroup = cli.interaction.promptIfNotGiven($('Resource group name: '), resourceGroup, _);
      name = cli.interaction.promptIfNotGiven($('Virtual network gateway name: '), name, _);

      var networkManagementClient = getNetworkManagementClient(options);
      var vnetGateway = new VirtualNetworkGateway(cli, networkManagementClient);
      vnetGateway.set(resourceGroup, name, options, _);
    });

  vpnGateway.command('list [resource-group]')
    .description($('List virtual network gateways'))
    .usage('[options] <resource-group>')
    .option('-g, --resource-group <resource-group>', $('the name of the resource group'))
    .option('-s, --subscription <subscription>', $('the subscription identifier'))
    .execute(function (resourceGroup, options, _) {
      resourceGroup = cli.interaction.promptIfNotGiven($('Resource group name: '), resourceGroup, _);

      var networkManagementClient = getNetworkManagementClient(options);
      var vnetGateway = new VirtualNetworkGateway(cli, networkManagementClient);
      vnetGateway.list(resourceGroup, options, _);
    });

  vpnGateway.command('show [resource-group] [name]')
    .description($('Get a virtual network gateway'))
    .usage('[options] <resource-group> <name>')
    .option('-g, --resource-group <resource-group>', $('the name of the resource group'))
    .option('-n, --name <name>', $('the name of the virtual network gateway'))
    .option('-s, --subscription <subscription>', $('the subscription identifier'))
    .execute(function (resourceGroup, name, options, _) {
      resourceGroup = cli.interaction.promptIfNotGiven($('Resource group name: '), resourceGroup, _);
      name = cli.interaction.promptIfNotGiven($('Virtual network gateway name: '), name, _);

      var networkManagementClient = getNetworkManagementClient(options);
      var vnetGateway = new VirtualNetworkGateway(cli, networkManagementClient);
      vnetGateway.show(resourceGroup, name, options, _);
    });

  vpnGateway.command('delete [resource-group] [name]')
    .description($('Delete a virtual network gateway'))
    .usage('[options] <resource-group> <name>')
    .option('-g, --resource-group <resource-group>', $('the name of the resource group'))
    .option('-n, --name <name>', $('the name of the virtual network gateway'))
    .option('-q, --quiet', $('quiet mode, do not ask for delete confirmation'))
    .option('-s, --subscription <subscription>', $('the subscription identifier'))
    .execute(function (resourceGroup, name, options, _) {
      resourceGroup = cli.interaction.promptIfNotGiven($('Resource group name: '), resourceGroup, _);
      name = cli.interaction.promptIfNotGiven($('Virtual network gateway name: '), name, _);

      var networkManagementClient = getNetworkManagementClient(options);
      var vnetGateway = new VirtualNetworkGateway(cli, networkManagementClient);
      vnetGateway.delete(resourceGroup, name, options, _);
    });

  var vpnGatewayRootCert = vpnGateway.category('root-cert')
    .description($('Commands to manage Virtual Network Gateways Root Certificates'));

  vpnGatewayRootCert.command('create [resource-group] [name] [cert-name] [cert-file]')
    .description($('Add a root certificate to a virtual network gateway'))
    .usage('[options] <resource-group> <name> <cert-name> <cert-file>')
    .option('-g, --resource-group <resource-group>', $('the name of the resource group'))
    .option('-n, --name <name>', $('the name of the virtual network gateway'))
    .option('-c, --cert-name <cert-name>', $('the name of the root certificate'))
    .option('-f, --cert-file <cert-file>', $('the path to the root certificate'))
    .option('-s, --subscription <subscription>', $('the subscription identifier'))
    .execute(function (resourceGroup, name, certName, certFile, options, _) {
      resourceGroup = cli.interaction.promptIfNotGiven($('Resource group name: '), resourceGroup, _);
      name = cli.interaction.promptIfNotGiven($('Virtual network gateway name: '), name, _);
      certName = cli.interaction.promptIfNotGiven($('Root certificate name: '), certName, _);
      options.certFile = cli.interaction.promptIfNotGiven($('Path to root certificate: '), certFile || options.certFile, _);

      var networkManagementClient = getNetworkManagementClient(options);
      var vnetGateway = new VirtualNetworkGateway(cli, networkManagementClient);
      vnetGateway.createRootCert(resourceGroup, name, certName, options, _);
    });

  vpnGatewayRootCert.command('delete [resource-group] [name] [cert-name]')
    .description($('Delete a root certificate from a virtual network gateway'))
    .usage('[options] <resource-group> <name> <cert-name>')
    .option('-g, --resource-group <resource-group>', $('the name of the resource group'))
    .option('-n, --name <name>', $('the name of the virtual network gateway'))
    .option('-c, --cert-name <cert-name>', $('the name of the root certificate'))
    .option('-q, --quiet', $('quiet mode, do not ask for delete confirmation'))
    .option('-s, --subscription <subscription>', $('the subscription identifier'))
    .execute(function (resourceGroup, name, certName, options, _) {
      resourceGroup = cli.interaction.promptIfNotGiven($('Resource group name: '), resourceGroup, _);
      name = cli.interaction.promptIfNotGiven($('Virtual network gateway name: '), name, _);
      certName = cli.interaction.promptIfNotGiven($('Root certificate name: '), certName, _);

      var networkManagementClient = getNetworkManagementClient(options);
      var vnetGateway = new VirtualNetworkGateway(cli, networkManagementClient);
      vnetGateway.deleteRootCert(resourceGroup, name, certName, options, _);
    });

  var vpnGatewayRevokedCert = vpnGateway.category('revoked-cert')
    .description($('Commands to manage Virtual Network Gateways Revoked Certificates'));

  vpnGatewayRevokedCert.command('create [resource-group] [name] [cert-name] [thumbprint]')
    .description($('Add a revoked certificate to a virtual network gateway'))
    .usage('[options] <resource-group> <name> <cert-name> <thumbprint>')
    .option('-g, --resource-group <resource-group>', $('the name of the resource group'))
    .option('-n, --name <name>', $('the name of the virtual network gateway'))
    .option('-c, --cert-name <cert-name>', $('the name of the revoked certificate'))
    .option('-f, --thumbprint <thumbprint>', $('the certificate thumbprint'))
    .option('-s, --subscription <subscription>', $('the subscription identifier'))
    .execute(function (resourceGroup, name, certName, thumbprint, options, _) {
      resourceGroup = cli.interaction.promptIfNotGiven($('Resource group name: '), resourceGroup, _);
      name = cli.interaction.promptIfNotGiven($('Virtual network gateway name: '), name, _);
      certName = cli.interaction.promptIfNotGiven($('Revoked certificate name: '), certName, _);
      options.thumbprint = cli.interaction.promptIfNotGiven($('Thumbprint: '), thumbprint || options.thumbprint, _);

      var networkManagementClient = getNetworkManagementClient(options);
      var vnetGateway = new VirtualNetworkGateway(cli, networkManagementClient);
      vnetGateway.createRevokedCert(resourceGroup, name, certName, options, _);
    });

  vpnGatewayRevokedCert.command('delete [resource-group] [name] [cert-name]')
    .description($('Delete a revoked certificate from a virtual network gateway'))
    .usage('[options] <resource-group> <name> <cert-name>')
    .option('-g, --resource-group <resource-group>', $('the name of the resource group'))
    .option('-n, --name <name>', $('the name of the virtual network gateway'))
    .option('-c, --cert-name <cert-name>', $('the name of the revoked certificate'))
    .option('-q, --quiet', $('quiet mode, do not ask for delete confirmation'))
    .option('-s, --subscription <subscription>', $('the subscription identifier'))
    .execute(function (resourceGroup, name, certName, options, _) {
      resourceGroup = cli.interaction.promptIfNotGiven($('Resource group name: '), resourceGroup, _);
      name = cli.interaction.promptIfNotGiven($('Virtual network gateway name: '), name, _);
      certName = cli.interaction.promptIfNotGiven($('Revoked certificate name: '), certName, _);

      var networkManagementClient = getNetworkManagementClient(options);
      var vnetGateway = new VirtualNetworkGateway(cli, networkManagementClient);
      vnetGateway.deleteRevokedCert(resourceGroup, name, certName, options, _);
    });

  var gatewayConnection = network.category('vpn-connection')
    .description($('Commands to manage gateway connections'));

  gatewayConnection.command('create [resource-group] [name] [location] [vnet-gateway1]')
    .description($('Create a gateway connection'))
    .usage('[options] <resource-group> <name> <location> <vnet-gateway1>')
    .option('-g, --resource-group <resource-group>', $('the name of the resource group'))
    .option('-n, --name <name>', $('the name of the gateway connection'))
    .option('-l, --location <location>', $('the location'))
    .option('-i, --vnet-gateway1 <vnet-gateway1>', $('the name of the virtual network gateway'))
    .option('-r, --vnet-gateway1-group [vnet-gateway1-group]', $('the resource group name of the virtual network gateway'))
    .option('-e, --vnet-gateway2 [vnet-gateway2]', $('the name of the connected virtual network gateway'))
    .option('-m, --vnet-gateway2-group [vnet-gateway2-group]', $('the resource group name of the connected virtual network gateway'))
    .option('-d, --lnet-gateway2 [lnet-gateway2]', $('the name of the connected local network gateway'))
    .option('-z, --lnet-gateway2-group [lnet-gateway2-group]', $('the resource group name of the connected local network gateway'))
    .option('-p, --peer-name [peer-name]', $('the name of the connected express route circuit'))
    .option('-x, --peer-group [peer-group]', $('the resource group of the connected express route circuit'))
    .option('-y, --type [type]', util.format($('the connection type' +
      '\n     Valid values are [%s]'), constants.vpnGateway.connectionType))
    .option('-w, --routing-weight [routing-weight]', $('the routing weight'))
    .option('-k, --shared-key [shared-key]', $('the IPsec shared key'))
    .option('-s, --subscription <subscription>', $('the subscription identifier'))
    .option('-t, --tags [tags]', $(constants.help.tags.create))
    .execute(function (resourceGroup, name, location, vnetGateway1, options, _) {
      resourceGroup = cli.interaction.promptIfNotGiven($('Resource group name: '), resourceGroup, _);
      name = cli.interaction.promptIfNotGiven($('Connection name: '), name, _);
      options.location = cli.interaction.promptIfNotGiven($('Location: '), location, _);
      options.vnetGateway1 = cli.interaction.promptIfNotGiven($('Virtual network gateway: '), vnetGateway1 || options.vnetGateway1, _);

      var networkManagementClient = getNetworkManagementClient(options);
      var vpnGateway = new VirtualNetworkGateway(cli, networkManagementClient);
      vpnGateway.createConnection(resourceGroup, name, options, _);
    });

  gatewayConnection.command('set [resource-group] [name]')
    .description($('Set a gateway connection'))
    .usage('[options] <resource-group> <name>')
    .option('-g, --resource-group <resource-group>', $('the name of the resource group'))
    .option('-n, --name <name>', $('the name of the gateway connection'))
    .option('-w, --routing-weight [routing-weight]', $('the routing weight'))
    .option('-s, --subscription <subscription>', $('the subscription identifier'))
    .option('-t, --tags [tags]', $(constants.help.tags.set))
    .execute(function (resourceGroup, name, options, _) {
      resourceGroup = cli.interaction.promptIfNotGiven($('Resource group name: '), resourceGroup, _);
      name = cli.interaction.promptIfNotGiven($('Connection name: '), name, _);

      var networkManagementClient = getNetworkManagementClient(options);
      var vpnGateway = new VirtualNetworkGateway(cli, networkManagementClient);
      vpnGateway.setConnection(resourceGroup, name, options, _);
    });

  gatewayConnection.command('list [resource-group]')
    .description($('Get all gateway connections'))
    .usage('[options] <resource-group>')
    .option('-g, --resource-group <resource-group>', $('the name of the resource group'))
    .option('-s, --subscription <subscription>', $('the subscription identifier'))
    .execute(function (resourceGroup, options, _) {
      resourceGroup = cli.interaction.promptIfNotGiven($('Resource group name: '), resourceGroup, _);

      var networkManagementClient = getNetworkManagementClient(options);
      var vpnGateway = new VirtualNetworkGateway(cli, networkManagementClient);
      vpnGateway.listConnections(resourceGroup, options, _);
    });

  gatewayConnection.command('show [resource-group] [name]')
    .description($('Get details about gateway connection'))
    .usage('[options] <resource-group> <name>')
    .option('-g, --resource-group <resource-group>', $('the name of the resource group'))
    .option('-n, --name <name>', $('the name of the gateway connection'))
    .option('-s, --subscription <subscription>', $('the subscription identifier'))
    .execute(function (resourceGroup, name, options, _) {
      resourceGroup = cli.interaction.promptIfNotGiven($('Resource group name: '), resourceGroup, _);
      name = cli.interaction.promptIfNotGiven($('Connection name: '), name, _);

      var networkManagementClient = getNetworkManagementClient(options);
      var vpnGateway = new VirtualNetworkGateway(cli, networkManagementClient);
      vpnGateway.showConnection(resourceGroup, name, options, _);
    });

  gatewayConnection.command('delete [resource-group] [name]')
    .usage('[options] <resource-group> <name>')
    .description($('Delete a gateway connection'))
    .option('-g, --resource-group <resource-group>', $('the name of the resource group'))
    .option('-n, --name <name>', $('the name of the gateway connection'))
    .option('-q, --quiet', $('quiet mode, do not ask for delete confirmation'))
    .option('-s, --subscription <subscription>', $('the subscription identifier'))
    .execute(function (resourceGroup, name, options, _) {
      resourceGroup = cli.interaction.promptIfNotGiven($('Resource group name: '), resourceGroup, _);
      name = cli.interaction.promptIfNotGiven($('Connection name: '), name, _);

      var networkManagementClient = getNetworkManagementClient(options);
      var vpnGateway = new VirtualNetworkGateway(cli, networkManagementClient);
      vpnGateway.deleteConnection(resourceGroup, name, options, _);
    });

  var connectionSharedKey = gatewayConnection.category('shared-key')
    .description($('Commands to manage gateway connection shared key'));

  connectionSharedKey.command('set [resource-group] [name] [value]')
    .description($('Set gateway connection shared key'))
    .usage('[options] <resource-group> <name> <value>')
    .option('-g, --resource-group <resource-group>', $('the name of the resource group'))
    .option('-n, --name <name>', $('the name of the gateway connection'))
    .option('-k, --value <value>', $('the shared key value'))
    .option('-s, --subscription <subscription>', $('the subscription identifier'))
    .execute(function (resourceGroup, name, value, options, _) {
      resourceGroup = cli.interaction.promptIfNotGiven($('Resource group name: '), resourceGroup, _);
      name = cli.interaction.promptIfNotGiven($('Connection name: '), name, _);
      options.value = cli.interaction.promptIfNotGiven($('Shared key value: '), value, _);

      var networkManagementClient = getNetworkManagementClient(options);
      var vpnGateway = new VirtualNetworkGateway(cli, networkManagementClient);
      vpnGateway.setConnectionSharedKey(resourceGroup, name, options, _);
    });

  connectionSharedKey.command('reset [resource-group] [name] [key-length]')
    .description($('Reset gateway connection shared key'))
    .usage('[options] <resource-group> <name> <key-length>')
    .option('-g, --resource-group <resource-group>', $('the name of the resource group'))
    .option('-n, --name <name>', $('the name of the gateway connection'))
    .option('-l, --key-length <key-length>', $('the shared key length'))
    .option('-s, --subscription <subscription>', $('the subscription identifier'))
    .execute(function (resourceGroup, name, keyLength, options, _) {
      resourceGroup = cli.interaction.promptIfNotGiven($('Resource group name: '), resourceGroup, _);
      name = cli.interaction.promptIfNotGiven($('Connection name: '), name, _);
      options.keyLength = cli.interaction.promptIfNotGiven($('Shared key length: '), keyLength, _);

      var networkManagementClient = getNetworkManagementClient(options);
      var vpnGateway = new VirtualNetworkGateway(cli, networkManagementClient);
      vpnGateway.resetConnectionSharedKey(resourceGroup, name, options, _);
    });

  connectionSharedKey.command('show [resource-group] [name]')
    .description($('Get details about gateway connection shared key'))
    .usage('[options] <resource-group> <name>')
    .option('-g, --resource-group <resource-group>', $('the name of the resource group'))
    .option('-n, --name <name>', $('the name of the gateway connection'))
    .option('-s, --subscription <subscription>', $('the subscription identifier'))
    .execute(function (resourceGroup, name, options, _) {
      resourceGroup = cli.interaction.promptIfNotGiven($('Resource group name: '), resourceGroup, _);
      name = cli.interaction.promptIfNotGiven($('Connection name: '), name, _);

      var networkManagementClient = getNetworkManagementClient(options);
      var vpnGateway = new VirtualNetworkGateway(cli, networkManagementClient);
      vpnGateway.showConnectionSharedKey(resourceGroup, name, options, _);
    });

  var appGateway = network.category('application-gateway')
    .description($('Commands to manage application gateways'));

  appGateway.command('create [resource-group] [name] [location] [servers]')
    .description($('Create an application gateway'))
    .usage('[options] <resource-group> <name> <location> <servers>')
    .option('-g, --resource-group <resource-group>', $('the name of the resource group'))
    .option('-n, --name <name>', $('the name of the application gateway'))
    .option('-l, --location <location>', $('the location'))
    .option('-e, --vnet-name [vnet-name]', $('the name of the virtual network application gateway should be deployed in'))
    .option('-m, --subnet-name [subnet-name]', $('the name of subnet in the virtual network identified by --vnet-name'))
    .option('-d, --subnet-id [subnet-id]', util.format($('the subnet identifier.' +
      '\n     e.g. %s'), constants.help.id.subnet))
    .option('-y, --cert-file [cert-file]', $('the path to the certificate'))
    .option('-x, --cert-password [cert-password]', $('the certificate password'))
    .option('-r, --servers <servers>', $('comma separated list of IP addresses or DNS names corresponding to backend servers'))
    .option('-i, --http-settings-protocol [http-settings-protocol]',
      util.format($('the HTTP settings protocol, valid values are \[%s\]'), constants.appGateway.settings.protocol))
    .option('-o, --http-settings-port [http-settings-port]', util.format($('the HTTP settings port, valid range is'),
      utils.toRange(constants.appGateway.settings.port)))
    .option('-f, --http-settings-cookie-based-affinity [http-settings-cookie-based-affinity]',
      util.format($('Enable or disable HTTP settings cookie based affinity, valid values are' +
          '\n     [%s],' +
          '\n     default value is "%s"'),
        constants.appGateway.settings.affinity, constants.appGateway.settings.affinity[0]))
    .option('-j, --frontend-port [frontend-port]', util.format($('the frontend port value, valid range is'),
      utils.toRange(constants.appGateway.settings.port)))
    .option('-k, --public-ip-name [public-ip-name]', $('the name of the public ip'))
    .option('-p, --public-ip-id [public-ip-id]', util.format($('the public ip identifier.' +
      '\n     e.g. %s'), constants.help.id.publicIp))
    .option('-b, --http-listener-protocol [http-listener-protocol]',
      util.format($('the HTTP listener protocol, valid values are \[%s\]'), constants.appGateway.httpListener.protocol))
    .option('-w, --routing-rule-type [routing-rule-type]',
      util.format($('the request routing rule type, default is "%s"'), constants.appGateway.routingRule.type[0]))
    .option('-a, --sku-name [sku-name]',
      util.format($('the name of the sku, valid values are \[%s\]. Default values is "%s"'),
        constants.appGateway.sku.name, constants.appGateway.sku.name[0]))
    .option('-u, --sku-tier [sku-tier]', util.format($('the sku tier, valid values are \[%s\]. Default values is "%s"'),
      constants.appGateway.sku.name.tier, constants.appGateway.sku.tier[0]))
    .option('-z, --capacity [capacity]',
      util.format($('application gateway instance count in range \[%s\]. Default value is %s.'),
        constants.appGateway.sku.capacity, constants.appGateway.sku.capacity[0]))
    .option('-t, --tags [tags]', $(constants.help.tags.create))
    .option('--nowait', $('does not wait for the operation to complete. Returns as soon as the intial request is received by the server.'))
    .option('-s, --subscription <subscription>', $('the subscription identifier'))
    .execute(function (resourceGroup, name, location, servers, options, _) {
      resourceGroup = cli.interaction.promptIfNotGiven($('Resource group name: '), resourceGroup, _);
      name = cli.interaction.promptIfNotGiven($('Application gateway name: '), name, _);
      location = cli.interaction.promptIfNotGiven($('Location: '), location, _);
      if ((options.httpListenerProtocol &&
        options.httpListenerProtocol.toLowerCase() === constants.appGateway.httpListener.protocol[1].toLowerCase()) || options.certFile) {
        options.certFile = cli.interaction.promptIfNotGiven($('SSL certificate full path: '), options.certFile, _);
        options.certPassword = cli.interaction.promptIfNotGiven($('SSL certificate password: '), options.certPassword, _);
      }
      if (!options.subnetId) {
        options.vnetName = cli.interaction.promptIfNotGiven($('Virtual network name: '), options.vnetName, _);
        options.subnetName = cli.interaction.promptIfNotGiven($('Subnet name: '), options.subnetName, _);
      }
      options.servers = cli.interaction.promptIfNotGiven($('Comma separated backend server IPs: '), servers || options.servers, _);

      var networkManagementClient = getNetworkManagementClient(options);
      var appGateway = new AppGateway(cli, networkManagementClient);
      appGateway.createAppGateway(resourceGroup, name, location, options, _);
    });

  appGateway.command('set [resource-group] [name]')
    .description($('Set an application gateway'))
    .usage('[options] <resource-group> <name>')
    .option('-g, --resource-group <resource-group>', $('the name of the resource group'))
    .option('-n, --name <name>', $('the name of the application gateway'))
    .option('-a, --sku-name [sku-name]', util.format($('the name of the sku, valid values are \[%s\]'),
      constants.appGateway.sku.name))
    .option('-u, --sku-tier [sku-tier]', util.format($('the sku tier, valid values are \[%s\]'),
      constants.appGateway.sku.tier))
    .option('-z, --capacity [capacity]', util.format($('application gateway instance count in range \[%s\]'),
      constants.appGateway.sku.capacity))
    .option('-t, --tags [tags]', $(constants.help.tags.set))
    .option('--nowait', $('does not wait for the operation to complete. Returns as soon as the intial request is received by the server.'))
    .option('-s, --subscription <subscription>', $('the subscription identifier'))
    .execute(function (resourceGroup, name, options, _) {
      resourceGroup = cli.interaction.promptIfNotGiven($('Resource group name: '), resourceGroup, _);
      name = cli.interaction.promptIfNotGiven($('Application gateway name: '), name, _);

      var networkManagementClient = getNetworkManagementClient(options);
      var appGateway = new AppGateway(cli, networkManagementClient);
      appGateway.setAppGateway(resourceGroup, name, options, _);
    });

  appGateway.command('show [resource-group] [name]')
    .description($('Show application gateway'))
    .usage('[options] <resource-group> <name>')
    .option('-g, --resource-group <resource-group>', $('the name of the resource group'))
    .option('-n, --name <name>', $('the name of the application gateway'))
    .option('-s, --subscription <subscription>', $('the subscription identifier'))
    .execute(function (resourceGroup, name, options, _) {
      resourceGroup = cli.interaction.promptIfNotGiven($('Resource group name: '), resourceGroup, _);
      name = cli.interaction.promptIfNotGiven($('Application gateway name: '), name, _);

      var networkManagementClient = getNetworkManagementClient(options);
      var appGateway = new AppGateway(cli, networkManagementClient);
      appGateway.showAppGateway(resourceGroup, name, options, _);
    });

  appGateway.command('list [resource-group]')
    .description($('List application gateways'))
    .usage('[options] [resource-group]')
    .option('-g, --resource-group [resource-group]', $('the name of the resource group'))
    .option('-s, --subscription <subscription>', $('the subscription identifier'))
    .execute(function (resourceGroup, options, _) {
      options.resourceGroup = resourceGroup;
      var networkManagementClient = getNetworkManagementClient(options);
      var appGateway = new AppGateway(cli, networkManagementClient);
      appGateway.listAppGateways(options, _);
    });

  appGateway.command('delete [resource-group] [name]')
    .description($('Delete application gateway'))
    .usage('[options] <resource-group> <name>')
    .option('-g, --resource-group <resource-group>', $('the name of the resource group'))
    .option('-n, --name <name>', $('the name of the application gateway'))
    .option('-q, --quiet', $('quiet mode, do not ask for unregister confirmation'))
    .option('--nowait', $('does not wait for the operation to complete. Returns as soon as the intial request is received by the server.'))
    .option('-s, --subscription <subscription>', $('the subscription identifier'))
    .execute(function (resourceGroup, name, options, _) {
      resourceGroup = cli.interaction.promptIfNotGiven($('Resource group name: '), resourceGroup, _);
      name = cli.interaction.promptIfNotGiven($('Application gateway name: '), name, _);

      var networkManagementClient = getNetworkManagementClient(options);
      var appGateway = new AppGateway(cli, networkManagementClient);
      appGateway.deleteAppGateway(resourceGroup, name, options, _);
    });

  appGateway.command('start [resource-group] [name]')
    .description($('Start application gateway'))
    .usage('[options] <resource-group> <name>')
    .option('-g, --resource-group <resource-group>', $('the name of the resource group'))
    .option('-n, --name <name>', $('the name of the application gateway'))
    .option('-s, --subscription <subscription>', $('the subscription identifier'))
    .execute(function (resourceGroup, name, options, _) {
      resourceGroup = cli.interaction.promptIfNotGiven($('Resource group name: '), resourceGroup, _);
      name = cli.interaction.promptIfNotGiven($('Application gateway name: '), name, _);

      var networkManagementClient = getNetworkManagementClient(options);
      var appGateway = new AppGateway(cli, networkManagementClient);
      appGateway.startAppGateway(resourceGroup, name, options, _);
    });

  appGateway.command('stop [resource-group] [name]')
    .description($('Stop application gateway'))
    .usage('[options] <resource-group> <name>')
    .option('-g, --resource-group <resource-group>', $('the name of the resource group'))
    .option('-n, --name <name>', $('the name of the application gateway'))
    .option('-s, --subscription <subscription>', $('the subscription identifier'))
    .execute(function (resourceGroup, name, options, _) {
      resourceGroup = cli.interaction.promptIfNotGiven($('Resource group name: '), resourceGroup, _);
      name = cli.interaction.promptIfNotGiven($('Application gateway name: '), name, _);

      var networkManagementClient = getNetworkManagementClient(options);
      var appGateway = new AppGateway(cli, networkManagementClient);
      appGateway.stopAppGateway(resourceGroup, name, options, _);
    });

  var appGatewaySslCert = appGateway.category('ssl-cert')
    .description($('Commands to manage application gateway SSL certificates'));

  appGatewaySslCert.command('create [resource-group] [gateway-name] [name] [cert-file] [cert-password]')
    .description($('Add application gateway SSL certificate'))
    .usage('[options] <resource-group> <gateway-name> <name> <cert-file> <cert-password>')
    .option('-g, --resource-group <resource-group>', $('the name of the resource group'))
    .option('-w, --gateway-name <gateway-name>', $('the name of the application gateway'))
    .option('-n, --name <name>', $('the name of the certificate'))
    .option('-f, --cert-file <cert-file>', $('the full path to the certificate in pfx format'))
    .option('-p, --cert-password <cert-password>', $('the certificate password'))
    .option('--nowait', $('does not wait for the operation to complete. Returns as soon as the intial request is received by the server.'))
    .option('-s, --subscription <subscription>', $('the subscription identifier'))
    .execute(function (resourceGroup, gatewayName, name, certFile, certPassword, options, _) {
      resourceGroup = cli.interaction.promptIfNotGiven($('Resource group name: '), resourceGroup, _);
      gatewayName = cli.interaction.promptIfNotGiven($('Application gateway name: '), gatewayName, _);
      name = cli.interaction.promptIfNotGiven($('Certificate name: '), name, _);

      options.certFile = cli.interaction.promptIfNotGiven($('Certificate full file path: '), certFile || options.certFile, _);
      options.certPassword = cli.interaction.promptIfNotGiven($('Certificate password: '), certPassword || options.certPassword, _);

      var networkManagementClient = getNetworkManagementClient(options);
      var appGateway = new AppGateway(cli, networkManagementClient);
      appGateway.addSsl(resourceGroup, gatewayName, name, options, _);
    });

  appGatewaySslCert.command('set [resource-group] [gateway-name] [name]')
    .description($('Update application gateway SSL certificate'))
    .usage('[options] <resource-group> <gateway-name> <name>')
    .option('-g, --resource-group <resource-group>', $('the name of the resource group'))
    .option('-w, --gateway-name <gateway-name>', $('the name of the application gateway'))
    .option('-n, --name <name>', $('the name of the certificate'))
    .option('-f, --cert-file <cert-file>', $('the full path to the certificate in pfx format'))
    .option('-p, --cert-password <cert-password>', $('the certificate password'))
    .option('--nowait', $('does not wait for the operation to complete. Returns as soon as the intial request is received by the server.'))
    .option('-s, --subscription <subscription>', $('the subscription identifier'))
    .execute(function (resourceGroup, gatewayName, name, options, _) {
      resourceGroup = cli.interaction.promptIfNotGiven($('Resource group name: '), resourceGroup, _);
      gatewayName = cli.interaction.promptIfNotGiven($('Application gateway name: '), gatewayName, _);
      name = cli.interaction.promptIfNotGiven($('Certificate name: '), name, _);

      options.certFile = cli.interaction.promptIfNotGiven($('Certificate full file path: '), options.certFile, _);
      options.certPassword = cli.interaction.promptIfNotGiven($('Certificate password: '), options.certPassword, _);

      var networkManagementClient = getNetworkManagementClient(options);
      var appGateway = new AppGateway(cli, networkManagementClient);
      appGateway.updateSsl(resourceGroup, gatewayName, name, options, _);
    });

  appGatewaySslCert.command('show [resource-group] [gateway-name] [name]')
    .description($('Show application gateway SSL certificate'))
    .usage('[options] <resource-group> <gateway-name> <name>')
    .option('-g, --resource-group <resource-group>', $('the name of the resource group'))
    .option('-w, --gateway-name <gateway-name>', $('the name of the application gateway'))
    .option('-n, --name <name>', $('the name of the certificate'))
    .option('-s, --subscription <subscription>', $('the subscription identifier'))
    .execute(function (resourceGroup, gatewayName, name, options, _) {
      resourceGroup = cli.interaction.promptIfNotGiven($('Resource group name: '), resourceGroup, _);
      gatewayName = cli.interaction.promptIfNotGiven($('Application gateway name: '), gatewayName, _);
      name = cli.interaction.promptIfNotGiven($('Certificate name: '), name, _);

      var networkManagementClient = getNetworkManagementClient(options);
      var appGateway = new AppGateway(cli, networkManagementClient);
      appGateway.showSsl(resourceGroup, gatewayName, name, options, _);
    });

  appGatewaySslCert.command('list [resource-group] [gateway-name]')
    .description($('List an application gateway ssl configurations'))
    .usage('[options] <resource-group> <gateway-name>')
    .option('-g, --resource-group <resource-group>', $('the name of the resource group'))
    .option('-w, --gateway-name <gateway-name>', $('the name of the application gateway'))
    .option('-s, --subscription <subscription>', $('the subscription identifier'))
    .execute(function(resourceGroup, gatewayName, options, _) {
      resourceGroup = cli.interaction.promptIfNotGiven($('Resource group name: '), resourceGroup, _);
      gatewayName = cli.interaction.promptIfNotGiven($('Application gateway name: '), gatewayName, _);

      var networkManagementClient = getNetworkManagementClient(options);
      var appGateway = new AppGateway(cli, networkManagementClient);
      appGateway.listSsls(resourceGroup, gatewayName, options, _);
    });

  appGatewaySslCert.command('delete [resource-group] [gateway-name] [name]')
    .description($('Delete application gateway SSL certificate'))
    .usage('[options] <resource-group> <gateway-name> <name>')
    .option('-g, --resource-group <resource-group>', $('the name of the resource group'))
    .option('-w, --gateway-name <gateway-name>', $('the name of the application gateway'))
    .option('-n, --name <name>', $('the name of the certificate'))
    .option('-q, --quiet', $('quiet mode, do not ask for delete confirmation'))
    .option('--nowait', $('does not wait for the operation to complete. Returns as soon as the intial request is received by the server.'))
    .option('-s, --subscription <subscription>', $('the subscription identifier'))
    .execute(function (resourceGroup, gatewayName, name, options, _) {
      resourceGroup = cli.interaction.promptIfNotGiven($('Resource group name: '), resourceGroup, _);
      gatewayName = cli.interaction.promptIfNotGiven($('Application gateway name: '), gatewayName, _);
      name = cli.interaction.promptIfNotGiven($('Certificate name: '), name, _);

      var networkManagementClient = getNetworkManagementClient(options);
      var appGateway = new AppGateway(cli, networkManagementClient);
      appGateway.removeSsl(resourceGroup, gatewayName, name, options, _);
    });

  var appGatewayFrontendIp = appGateway.category('frontend-ip')
    .description($('Commands to manage application gateway frontend ips'));

  appGatewayFrontendIp.command('create [resource-group] [gateway-name] [name]')
    .description($('Add a frontend ip configuration to an application gateway'))
    .usage('[options] <resource-group> <gateway-name> <name>')
    .option('-g, --resource-group <resource-group>', $('the name of the resource group'))
    .option('-w, --gateway-name <gateway-name>', $('the name of the application gateway'))
    .option('-n, --name <name>', $('the name of the frontend IP address name'))
    .option('-e, --vnet-name [vnet-name]', $('the name of the virtual network'))
    .option('-u, --subnet-name [subnet-name]', $('the name of the subnet'))
    .option('-i, --subnet-id [subnet-id]', $('the id of the subnet'))
    .option('-a, --static-ip-address [static-ip-address]', $('the static IP address'))
    .option('-p, --public-ip-name [public-ip-name]', $('the name of the public ip name'))
    .option('-r, --public-ip-id [public-ip-id]', util.format($('the public ip identifier.' +
      '\n     e.g. %s'), constants.help.id.publicIp))
    .option('--nowait', $('does not wait for the operation to complete. Returns as soon as the intial request is received by the server.'))
    .option('-s, --subscription <subscription>', $('the subscription identifier'))
    .execute(function (resourceGroup, gatewayName, name, options, _) {
      resourceGroup = cli.interaction.promptIfNotGiven($('Resource group name: '), resourceGroup, _);
      gatewayName = cli.interaction.promptIfNotGiven($('Application gateway name: '), gatewayName, _);
      name = cli.interaction.promptIfNotGiven($('Frontend IP name: '), name, _);

      if (options.vnetName || options.subnetName) {
        options.vnetName = cli.interaction.promptIfNotGiven($('Virtual network name: '), options.vnetName, _);
        options.subnetName = cli.interaction.promptIfNotGiven($('Subnet name: '), options.subnetName, _);
      } else {
        if (!options.subnetId && !options.publicIpId) {
          options.publicIpName = cli.interaction.promptIfNotGiven($('Public IP name: '), options.publicIpName, _);
        }
      }

      var networkManagementClient = getNetworkManagementClient(options);
      var appGateway = new AppGateway(cli, networkManagementClient);
      appGateway.addFrontendIp(resourceGroup, gatewayName, name, options, _);
    });

  appGatewayFrontendIp.command('set [resource-group] [gateway-name] [name]')
    .description($('Update an application gateway frontend ip configuration'))
    .usage('[options] <resource-group> <gateway-name> <name>')
    .option('-g, --resource-group <resource-group>', $('the name of the resource group'))
    .option('-w, --gateway-name <gateway-name>', $('the name of the application gateway'))
    .option('-n, --name <name>', $('the name of the frontend IP address name'))
    .option('-e, --vnet-name [vnet-name]', $('the name of the virtual network'))
    .option('-u, --subnet-name [subnet-name]', $('the name of the subnet'))
    .option('-i, --subnet-id [subnet-id]', $('the id of the subnet'))
    .option('-a, --static-ip-address [static-ip-address]', $('the static IP address'))
    .option('-p, --public-ip-name [public-ip-name]', $('the name of the public ip name'))
    .option('-r, --public-ip-id [public-ip-id]', util.format($('the public ip identifier.' +
      '\n     e.g. %s'), constants.help.id.publicIp))
    .option('--nowait', $('does not wait for the operation to complete. Returns as soon as the intial request is received by the server.'))
    .option('-s, --subscription <subscription>', $('the subscription identifier'))
    .execute(function(resourceGroup, gatewayName, name, options, _) {
      resourceGroup = cli.interaction.promptIfNotGiven($('Resource group name: '), resourceGroup, _);
      gatewayName = cli.interaction.promptIfNotGiven($('Application gateway name: '), gatewayName, _);
      name = cli.interaction.promptIfNotGiven($('Frontend IP name: '), name, _);

      var networkManagementClient = getNetworkManagementClient(options);
      var appGateway = new AppGateway(cli, networkManagementClient);
      appGateway.updateFrontendIp(resourceGroup, gatewayName, name, options, _);
    });

  appGatewayFrontendIp.command('show [resource-group] [gateway-name] [name]')
    .description($('Show a frontend ip configuration from an application gateway'))
    .usage('[options] <resource-group> <gateway-name> <name>')
    .option('-g, --resource-group <resource-group>', $('the name of the resource group'))
    .option('-w, --gateway-name <gateway-name>', $('the name of the application gateway'))
    .option('-n, --name <name>', $('the name of the frontend IP configuration'))
    .option('-s, --subscription <subscription>', $('the subscription identifier'))
    .execute(function (resourceGroup, gatewayName, name, options, _) {
      resourceGroup = cli.interaction.promptIfNotGiven($('Resource group name: '), resourceGroup, _);
      gatewayName = cli.interaction.promptIfNotGiven($('Application gateway name: '), gatewayName, _);
      name = cli.interaction.promptIfNotGiven($('Frontend IP name: '), name, _);

      var networkManagementClient = getNetworkManagementClient(options);
      var appGateway = new AppGateway(cli, networkManagementClient);
      appGateway.showFrontendIp(resourceGroup, gatewayName, name, options, _);
    });

  appGatewayFrontendIp.command('list [resource-group] [gateway-name]')
    .description($('List an application gateway frontend ip configurations'))
    .usage('[options] <resource-group> <gateway-name>')
    .option('-g, --resource-group <resource-group>', $('the name of the resource group'))
    .option('-w, --gateway-name <gateway-name>', $('the name of the application gateway'))
    .option('-s, --subscription <subscription>', $('the subscription identifier'))
    .execute(function(resourceGroup, gatewayName, options, _) {
      resourceGroup = cli.interaction.promptIfNotGiven($('Resource group name: '), resourceGroup, _);
      gatewayName = cli.interaction.promptIfNotGiven($('Application gateway name: '), gatewayName, _);

      var networkManagementClient = getNetworkManagementClient(options);
      var appGateway = new AppGateway(cli, networkManagementClient);
      appGateway.listFrontendIps(resourceGroup, gatewayName, options, _);
    });

  appGatewayFrontendIp.command('delete [resource-group] [gateway-name] [name]')
    .description($('Delete a frontend ip configuration from an application gateway'))
    .usage('[options] <resource-group> <gateway-name> <name>')
    .option('-g, --resource-group <resource-group>', $('the name of the resource group'))
    .option('-w, --gateway-name <gateway-name>', $('the name of the application gateway'))
    .option('-n, --name <name>', $('the name of the frontend IP configuration'))
    .option('-q, --quiet', $('quiet mode, do not ask for delete confirmation'))
    .option('--nowait', $('does not wait for the operation to complete. Returns as soon as the intial request is received by the server.'))
    .option('-s, --subscription <subscription>', $('the subscription identifier'))
    .execute(function (resourceGroup, gatewayName, name, options, _) {
      resourceGroup = cli.interaction.promptIfNotGiven($('Resource group name: '), resourceGroup, _);
      gatewayName = cli.interaction.promptIfNotGiven($('Application gateway name: '), gatewayName, _);
      name = cli.interaction.promptIfNotGiven($('Frontend IP name: '), name, _);

      var networkManagementClient = getNetworkManagementClient(options);
      var appGateway = new AppGateway(cli, networkManagementClient);
      appGateway.removeFrontendIp(resourceGroup, gatewayName, name, options, _);
    });

  var appGatewayFrontendPort = appGateway.category('frontend-port')
    .description('Commands to manage application gateway frontend ports');

  appGatewayFrontendPort.command('create [resource-group] [gateway-name] [name] [port]')
    .description($('Add a frontend port to an application gateway'))
    .usage('[options] <resource-group> <gateway-name> <name> <port>')
    .option('-g, --resource-group <resource-group>', $('the name of the resource group'))
    .option('-w, --gateway-name <gateway-name>', $('the name of the application gateway'))
    .option('-n, --name <name>', $('the name of the frontend port'))
    .option('-p, --port <port>', util.format($('the port, valid range is \[%s\]'), constants.appGateway.settings.port))
    .option('--nowait', $('does not wait for the operation to complete. Returns as soon as the intial request is received by the server.'))
    .option('-s, --subscription <subscription>', $('the subscription identifier'))
    .execute(function (resourceGroup, gatewayName, name, port, options, _) {
      resourceGroup = cli.interaction.promptIfNotGiven($('Resource group name: '), resourceGroup, _);
      gatewayName = cli.interaction.promptIfNotGiven($('Application gateway name: '), gatewayName, _);
      name = cli.interaction.promptIfNotGiven($('Frontend port name: '), name, _);
      options.port = cli.interaction.promptIfNotGiven($('Frontend port: '), port || options.port, _);

      var networkManagementClient = getNetworkManagementClient(options);
      var appGateway = new AppGateway(cli, networkManagementClient);
      appGateway.addFrontendPort(resourceGroup, gatewayName, name, options, _);
    });

  appGatewayFrontendPort.command('set [resource-group] [gateway-name] [name]')
    .description($('Update an application gateway frontend port'))
    .usage('[options] <resource-group> <gateway-name> <name>')
    .option('-g, --resource-group <resource-group>', $('the name of the resource group'))
    .option('-w, --gateway-name <gateway-name>', $('the name of the application gateway'))
    .option('-n, --name <name>', $('the name of the frontend port'))
    .option('-p, --port [port]', util.format($('the port, valid range is \[%s\]'), constants.appGateway.settings.port))
    .option('--nowait', $('does not wait for the operation to complete. Returns as soon as the intial request is received by the server.'))
    .option('-s, --subscription <subscription>', $('the subscription identifier'))
    .execute(function (resourceGroup, gatewayName, name, options, _) {
      resourceGroup = cli.interaction.promptIfNotGiven($('Resource group name: '), resourceGroup, _);
      gatewayName = cli.interaction.promptIfNotGiven($('Application gateway name: '), gatewayName, _);
      name = cli.interaction.promptIfNotGiven($('Frontend port name: '), name, _);

      var networkManagementClient = getNetworkManagementClient(options);
      var appGateway = new AppGateway(cli, networkManagementClient);
      appGateway.updateFrontendPort(resourceGroup, gatewayName, name, options, _);
    });

  appGatewayFrontendPort.command('show [resource-group] [gateway-name] [name]')
    .description($('Show a frontend port from an application gateway'))
    .usage('[options] <resource-group> <gateway-name> <name>')
    .option('-g, --resource-group <resource-group>', $('the name of the resource group'))
    .option('-w, --gateway-name <gateway-name>', $('the name of the application gateway'))
    .option('-n, --name <name>', $('the name of the frontend port'))
    .option('-s, --subscription <subscription>', $('the subscription identifier'))
    .execute(function (resourceGroup, gatewayName, name, options, _) {
      resourceGroup = cli.interaction.promptIfNotGiven($('Resource group name: '), resourceGroup, _);
      gatewayName = cli.interaction.promptIfNotGiven($('Application gateway name: '), gatewayName, _);
      name = cli.interaction.promptIfNotGiven($('Frontend port name: '), name, _);

      var networkManagementClient = getNetworkManagementClient(options);
      var appGateway = new AppGateway(cli, networkManagementClient);
      appGateway.showFrontendPort(resourceGroup, gatewayName, name, options, _);
    });

  appGatewayFrontendPort.command('list [resource-group] [gateway-name]')
    .description($('List an application gateway frontend ports'))
    .usage('[options] <resource-group> <gateway-name>')
    .option('-g, --resource-group <resource-group>', $('the name of the resource group'))
    .option('-w, --gateway-name <gateway-name>', $('the name of the application gateway'))
    .option('-s, --subscription <subscription>', $('the subscription identifier'))
    .execute(function(resourceGroup, gatewayName, options, _) {
      resourceGroup = cli.interaction.promptIfNotGiven($('Resource group name: '), resourceGroup, _);
      gatewayName = cli.interaction.promptIfNotGiven($('Application gateway name: '), gatewayName, _);

      var networkManagementClient = getNetworkManagementClient(options);
      var appGateway = new AppGateway(cli, networkManagementClient);
      appGateway.listFrontendPorts(resourceGroup, gatewayName, options, _);
    });

  appGatewayFrontendPort.command('delete [resource-group] [gateway-name] [name]')
    .description($('Delete a frontend port from an application gateway'))
    .usage('[options] <resource-group> <gateway-name> <name>')
    .option('-g, --resource-group <resource-group>', $('the name of the resource group'))
    .option('-w, --gateway-name <gateway-name>', $('the name of the application gateway'))
    .option('-n, --name <name>', $('the name of the frontend port'))
    .option('-q, --quiet', $('quiet mode, do not ask for delete confirmation'))
    .option('--nowait', $('does not wait for the operation to complete. Returns as soon as the intial request is received by the server.'))
    .option('-s, --subscription <subscription>', $('the subscription identifier'))
    .execute(function (resourceGroup, gatewayName, name, options, _) {
      resourceGroup = cli.interaction.promptIfNotGiven($('Resource group name: '), resourceGroup, _);
      gatewayName = cli.interaction.promptIfNotGiven($('Application gateway name: '), gatewayName, _);
      name = cli.interaction.promptIfNotGiven($('Frontend port name: '), name, _);

      var networkManagementClient = getNetworkManagementClient(options);
      var appGateway = new AppGateway(cli, networkManagementClient);
      appGateway.removeFrontendPort(resourceGroup, gatewayName, name, options, _);
    });

  var appGatewayAddressPool = appGateway.category('address-pool')
    .description($('Commands to manage application gateway backend address pools'));

  appGatewayAddressPool.command('create [resource-group] [gateway-name] [name] [servers]')
    .description($('Add a backend address pool to an application gateway'))
    .usage('[options] <resource-group> <gateway-name> <name> <servers>')
    .option('-g, --resource-group <resource-group>', $('the name of the resource group'))
    .option('-w, --gateway-name <gateway-name>', $('the name of the application gateway'))
    .option('-n, --name <name>', $('the name of the backend address pool'))
    .option('-r, --servers <servers>', $('comma separated list of IP addresses or DNS names' +
      '\n     corresponding to backend servers'))
    .option('--nowait', $('does not wait for the operation to complete. Returns as soon as the intial request is received by the server.'))
    .option('-s, --subscription <subscription>', $('the subscription identifier'))
    .execute(function (resourceGroup, gatewayName, name, servers, options, _) {
      resourceGroup = cli.interaction.promptIfNotGiven($('Resource group name: '), resourceGroup, _);
      gatewayName = cli.interaction.promptIfNotGiven($('Application gateway name: '), gatewayName, _);
      name = cli.interaction.promptIfNotGiven($('Backend address pool name: '), name, _);
      options.servers = cli.interaction.promptIfNotGiven($('List of IP addresses or DNS names: '), servers || options.servers, _);

      var networkManagementClient = getNetworkManagementClient(options);
      var appGateway = new AppGateway(cli, networkManagementClient);
      appGateway.addBackendAddressPool(resourceGroup, gatewayName, name, options, _);
    });

  appGatewayAddressPool.command('set [resource-group] [gateway-name] [name]')
    .description($('Update a backend address pool in an application gateway'))
    .usage('[options] <resource-group> <gateway-name> <name>')
    .option('-g, --resource-group <resource-group>', $('the name of the resource group'))
    .option('-w, --gateway-name <gateway-name>', $('the name of the application gateway'))
    .option('-n, --name <name>', $('the name of the backend address pool'))
    .option('-r, --servers <servers>', $('comma separated list of IP addresses or DNS names' +
      '\n     corresponding to backend servers'))
    .option('--nowait', $('does not wait for the operation to complete. Returns as soon as the intial request is received by the server.'))
    .option('-s, --subscription <subscription>', $('the subscription identifier'))
    .execute(function (resourceGroup, gatewayName, name, options, _) {
      resourceGroup = cli.interaction.promptIfNotGiven($('Resource group name: '), resourceGroup, _);
      gatewayName = cli.interaction.promptIfNotGiven($('Application gateway name: '), gatewayName, _);
      name = cli.interaction.promptIfNotGiven($('Backend address pool name: '), name, _);
      options.servers = cli.interaction.promptIfNotGiven($('List of IP addresses or DNS names: '), options.servers, _);

      var networkManagementClient = getNetworkManagementClient(options);
      var appGateway = new AppGateway(cli, networkManagementClient);
      appGateway.updateBackendAddressPool(resourceGroup, gatewayName, name, options, _);
    });

  appGatewayAddressPool.command('show [resource-group] [gateway-name] [name]')
    .description($('Show a backend address pool from an application gateway'))
    .usage('[options] <resource-group> <gateway-name> <name>')
    .option('-g, --resource-group <resource-group>', $('the name of the resource group'))
    .option('-w, --gateway-name <gateway-name>', $('the name of the application gateway'))
    .option('-n, --name <name>', $('the name of the backend address pool'))
    .option('-s, --subscription <subscription>', $('the subscription identifier'))
    .execute(function (resourceGroup, gatewayName, name, options, _) {
      resourceGroup = cli.interaction.promptIfNotGiven($('Resource group name: '), resourceGroup, _);
      gatewayName = cli.interaction.promptIfNotGiven($('Application gateway name: '), gatewayName, _);
      name = cli.interaction.promptIfNotGiven($('Frontend port name: '), name, _);

      var networkManagementClient = getNetworkManagementClient(options);
      var appGateway = new AppGateway(cli, networkManagementClient);
      appGateway.showBackendAddressPool(resourceGroup, gatewayName, name, options, _);
    });

  appGatewayAddressPool.command('list [resource-group] [gateway-name]')
    .description($('List an application gateway backend address pools'))
    .usage('[options] <resource-group> <gateway-name>')
    .option('-g, --resource-group <resource-group>', $('the name of the resource group'))
    .option('-w, --gateway-name <gateway-name>', $('the name of the application gateway'))
    .option('-s, --subscription <subscription>', $('the subscription identifier'))
    .execute(function(resourceGroup, gatewayName, options, _) {
      resourceGroup = cli.interaction.promptIfNotGiven($('Resource group name: '), resourceGroup, _);
      gatewayName = cli.interaction.promptIfNotGiven($('Application gateway name: '), gatewayName, _);

      var networkManagementClient = getNetworkManagementClient(options);
      var appGateway = new AppGateway(cli, networkManagementClient);
      appGateway.listBackendAddressPools(resourceGroup, gatewayName, options, _);
    });

  appGatewayAddressPool.command('delete [resource-group] [gateway-name] [name]')
    .description($('Delete a backend address pool from an application gateway'))
    .usage('[options] <resource-group> <gateway-name> <name>')
    .option('-g, --resource-group <resource-group>', $('the name of the resource group'))
    .option('-w, --gateway-name <gateway-name>', $('the name of the application gateway'))
    .option('-n, --name <name>', $('the name of the backend address pool'))
    .option('-q, --quiet', $('quiet mode, do not ask for unregister confirmation'))
    .option('--nowait', $('does not wait for the operation to complete. Returns as soon as the intial request is received by the server.'))
    .option('-s, --subscription <subscription>', $('the subscription identifier'))
    .execute(function (resourceGroup, gatewayName, name, options, _) {
      resourceGroup = cli.interaction.promptIfNotGiven($('Resource group name: '), resourceGroup, _);
      gatewayName = cli.interaction.promptIfNotGiven($('Application gateway name: '), gatewayName, _);
      name = cli.interaction.promptIfNotGiven($('Backend address pool name: '), name, _);

      var networkManagementClient = getNetworkManagementClient(options);
      var appGateway = new AppGateway(cli, networkManagementClient);
      appGateway.removeBackendAddressPool(resourceGroup, gatewayName, name, options, _);
    });

  var appGatewayHttpSettings = appGateway.category('http-settings')
    .description($('Commands to manage application gateway http settings'));

  appGatewayHttpSettings.command('create [resource-group] [gateway-name] [name] [port]')
    .description($('Add http settings to an application gateway'))
    .usage('[options] <resource-group> <gateway-name> <name> <port>')
    .option('-g, --resource-group <resource-group>', $('the name of the resource group'))
    .option('-w, --gateway-name <gateway-name>', $('the name of the application gateway'))
    .option('-n, --name <name>', $('the name of the HTTP settings'))
    .option('-p, --protocol [protocol]', util.format($('the protocol, valid value is [%s]'),
      constants.appGateway.settings.protocol))
    .option('-o, --port <port>', util.format($('the port, valid range is [%s]'), constants.appGateway.settings.port))
    .option('-c, --cookie-based-affinity [cookie-based-affinity]',
      util.format($('enable or disable cookie based affinity, valid values are' +
          '\n     [%s],' +
          '\n     default value is [%s]'),
        constants.appGateway.settings.affinity, constants.appGateway.settings.affinity[0]))
    .option('--nowait', $('does not wait for the operation to complete. Returns as soon as the intial request is received by the server.'))
    .option('-s, --subscription <subscription>', $('the subscription identifier'))
    .execute(function (resourceGroup, gatewayName, name, port, options, _) {
      resourceGroup = cli.interaction.promptIfNotGiven($('Resource group name: '), resourceGroup, _);
      gatewayName = cli.interaction.promptIfNotGiven($('Application gateway name: '), gatewayName, _);
      name = cli.interaction.promptIfNotGiven($('Http settings name: '), name, _);
      options.port = cli.interaction.promptIfNotGiven($('Port: '), port || options.port, _);

      var networkManagementClient = getNetworkManagementClient(options);
      var appGateway = new AppGateway(cli, networkManagementClient);
      appGateway.addHttpSettings(resourceGroup, gatewayName, name, options, _);
    });

  appGatewayHttpSettings.command('set [resource-group] [gateway-name] [name]')
    .description($('Update http settings of an application gateway'))
    .usage('[options] <resource-group> <gateway-name> <name>')
    .option('-g, --resource-group <resource-group>', $('the name of the resource group'))
    .option('-w, --gateway-name <gateway-name>', $('the name of the application gateway'))
    .option('-n, --name <name>', $('the name of the HTTP settings'))
    .option('-p, --protocol [protocol]', util.format($('the protocol, valid value is [%s]'),
      constants.appGateway.settings.protocol))
    .option('-o, --port [port]', util.format($('the port, valid range is [%s]'), constants.appGateway.settings.port))
    .option('-c, --cookie-based-affinity [cookie-based-affinity]',
      util.format($('enable or disable cookie based affinity, valid values are' +
          '\n     [%s],' +
          '\n     default value is [%s]'),
        constants.appGateway.settings.affinity, constants.appGateway.settings.affinity[0]))
    .option('--nowait', $('does not wait for the operation to complete. Returns as soon as the intial request is received by the server.'))
    .option('-s, --subscription <subscription>', $('the subscription identifier'))
    .execute(function (resourceGroup, gatewayName, name, options, _) {
      resourceGroup = cli.interaction.promptIfNotGiven($('Resource group name: '), resourceGroup, _);
      gatewayName = cli.interaction.promptIfNotGiven($('Application gateway name: '), gatewayName, _);
      name = cli.interaction.promptIfNotGiven($('Http settings name: '), name, _);

      var networkManagementClient = getNetworkManagementClient(options);
      var appGateway = new AppGateway(cli, networkManagementClient);
      appGateway.updateHttpSettings(resourceGroup, gatewayName, name, options, _);
    });

  appGatewayHttpSettings.command('show [resource-group] [gateway-name] [name]')
    .description($('Show a http settings from an application gateway'))
    .usage('[options] <resource-group> <gateway-name> <name>')
    .option('-g, --resource-group <resource-group>', $('the name of the resource group'))
    .option('-w, --gateway-name <gateway-name>', $('the name of the application gateway'))
    .option('-n, --name <name>', $('the name of the http settings'))
    .option('-s, --subscription <subscription>', $('the subscription identifier'))
    .execute(function (resourceGroup, gatewayName, name, options, _) {
      resourceGroup = cli.interaction.promptIfNotGiven($('Resource group name: '), resourceGroup, _);
      gatewayName = cli.interaction.promptIfNotGiven($('Application gateway name: '), gatewayName, _);
      name = cli.interaction.promptIfNotGiven($('Http settings name: '), name, _);

      var networkManagementClient = getNetworkManagementClient(options);
      var appGateway = new AppGateway(cli, networkManagementClient);
      appGateway.showHttpSettings(resourceGroup, gatewayName, name, options, _);
    });

  appGatewayHttpSettings.command('list [resource-group] [gateway-name]')
    .description($('List an application gateway http settings'))
    .usage('[options] <resource-group> <gateway-name>')
    .option('-g, --resource-group <resource-group>', $('the name of the resource group'))
    .option('-w, --gateway-name <gateway-name>', $('the name of the application gateway'))
    .option('-s, --subscription <subscription>', $('the subscription identifier'))
    .execute(function(resourceGroup, gatewayName, options, _) {
      resourceGroup = cli.interaction.promptIfNotGiven($('Resource group name: '), resourceGroup, _);
      gatewayName = cli.interaction.promptIfNotGiven($('Application gateway name: '), gatewayName, _);

      var networkManagementClient = getNetworkManagementClient(options);
      var appGateway = new AppGateway(cli, networkManagementClient);
      appGateway.listHttpSettings(resourceGroup, gatewayName, options, _);
    });

  appGatewayHttpSettings.command('delete [resource-group] [gateway-name] [name]')
    .description($('Delete http settings to an application gateway'))
    .usage('[options] <resource-group> <gateway-name> <name>')
    .option('-g, --resource-group <resource-group>', $('the name of the resource group'))
    .option('-w, --gateway-name <gateway-name>', $('the name of the application gateway'))
    .option('-n, --name <name>', $('the name of the HTTP settings'))
    .option('-q, --quiet', $('quiet mode, do not ask for unregister confirmation'))
    .option('--nowait', $('does not wait for the operation to complete. Returns as soon as the intial request is received by the server.'))
    .option('-s, --subscription <subscription>', $('the subscription identifier'))
    .execute(function (resourceGroup, gatewayName, name, options, _) {
      resourceGroup = cli.interaction.promptIfNotGiven($('Resource group name: '), resourceGroup, _);
      gatewayName = cli.interaction.promptIfNotGiven($('Application gateway name: '), gatewayName, _);
      name = cli.interaction.promptIfNotGiven($('Http settings name: '), name, _);

      var networkManagementClient = getNetworkManagementClient(options);
      var appGateway = new AppGateway(cli, networkManagementClient);
      appGateway.removeHttpSettings(resourceGroup, gatewayName, name, options, _);
    });


  var appGatewayHttpListener = appGateway.category('http-listener')
    .description('Commands to manage application gateway http listeners');

  appGatewayHttpListener.command('create [resource-group] [gateway-name] [name] [frontend-ip-name] [frontend-port-name]')
    .description($('Add an http listener to an application gateway'))
    .usage('[options] <resource-group> <gateway-name> <name> <frontend-ip-name> <frontend-port-name>')
    .option('-g, --resource-group <resource-group>', $('the name of the resource group'))
    .option('-w, --gateway-name <gateway-name>', $('the name of the application gateway'))
    .option('-n, --name <name>', $('the name of the HTTP listener'))
    .option('-i, --frontend-ip-name <frontend-ip-name>', $('the name of an existing frontend ip configuration'))
    .option('-p, --frontend-port-name <frontend-port-name>', $('the name of an existing frontend port'))
    .option('-r, --protocol [protocol]', util.format($('the protocol, supported values are \[%s\]'),
      constants.appGateway.httpListener.protocol))
    .option('-c, --ssl-cert [ssl-cert]', util.format($('the name of an existing SSL certificate.' +
      '\n   This parameter is required when --protocol is Https')))
    .option('--nowait', $('does not wait for the operation to complete. Returns as soon as the intial request is received by the server.'))
    .option('-s, --subscription <subscription>', $('the subscription identifier'))
    .execute(function (resourceGroup, gatewayName, name, frontendIpName, frontendPortName, options, _) {
      resourceGroup = cli.interaction.promptIfNotGiven($('Resource group name: '), resourceGroup, _);
      gatewayName = cli.interaction.promptIfNotGiven($('Application gateway name: '), gatewayName, _);
      name = cli.interaction.promptIfNotGiven($('The HTTP listener name: '), name, _);
      options.frontendIpName = cli.interaction.promptIfNotGiven($('Fronetend IP Configuration name: '),
        frontendIpName || options.frontendIpName, _);
      options.frontendPortName = cli.interaction.promptIfNotGiven($('Fronetend port name: '),
        frontendPortName || options.frontendPortName, _);

      var networkManagementClient = getNetworkManagementClient(options);
      var appGateway = new AppGateway(cli, networkManagementClient);
      appGateway.addHttpListener(resourceGroup, gatewayName, name, options, _);
    });

  appGatewayHttpListener.command('set [resource-group] [gateway-name] [name]')
    .description($('Set an http listener from application gateway'))
    .usage('[options] <resource-group> <gateway-name> <name>')
    .option('-g, --resource-group <resource-group>', $('the name of the resource group'))
    .option('-w, --gateway-name <gateway-name>', $('the name of the application gateway'))
    .option('-n, --name <name>', $('the name of the HTTP listener'))
    .option('-r, --protocol [protocol]', util.format($('the protocol, supported values are \[%s\]'),
      constants.appGateway.httpListener.protocol))
    .option('-c, --ssl-cert [ssl-cert]', util.format($('the name of an existing SSL certificate.' +
      '\n   This parameter is required when --protocol is Https')))
    .option('-s, --subscription <subscription>', $('the subscription identifier'))
    .execute(function (resourceGroup, gatewayName, name, frontendPortName, options, _) {
      resourceGroup = cli.interaction.promptIfNotGiven($('Resource group name: '), resourceGroup, _);
      gatewayName = cli.interaction.promptIfNotGiven($('Application gateway name: '), gatewayName, _);
      name = cli.interaction.promptIfNotGiven($('The HTTP listener name: '), name, _);

      var networkManagementClient = getNetworkManagementClient(options);
      var appGateway = new AppGateway(cli, networkManagementClient);
      appGateway.setHttpListener(resourceGroup, gatewayName, name, options, _);
    });

  appGatewayHttpListener.command('show [resource-group] [gateway-name] [name]')
    .description($('Show HTTP listener from application gateway'))
    .usage('[options] <resource-group> <gateway-name> <name>')
    .option('-g, --resource-group <resource-group>', $('the name of the resource group'))
    .option('-w, --gateway-name <gateway-name>', $('the name of the application gateway'))
    .option('-n, --name <name>', $('the name of the HTTP listener'))
    .option('-s, --subscription <subscription>', $('the subscription identifier'))
    .execute(function (resourceGroup, gatewayName, name, options, _) {
      resourceGroup = cli.interaction.promptIfNotGiven($('Resource group name: '), resourceGroup, _);
      gatewayName = cli.interaction.promptIfNotGiven($('Application gateway name: '), gatewayName, _);
      name = cli.interaction.promptIfNotGiven($('HTTP listener name: '), name, _);

      var networkManagementClient = getNetworkManagementClient(options);
      var appGateway = new AppGateway(cli, networkManagementClient);
      appGateway.showHttpListener(resourceGroup, gatewayName, name, options, _);
    });

  appGatewayHttpListener.command('list [resource-group] [gateway-name]')
    .description($('List HTTP listeners from application gateway'))
    .usage('[options] <resource-group> <gateway-name> ')
    .option('-g, --resource-group <resource-group>', $('the name of the resource group'))
    .option('-w, --gateway-name <gateway-name>', $('the name of the application gateway'))
    .option('-s, --subscription <subscription>', $('the subscription identifier'))
    .execute(function (resourceGroup, gatewayName, options, _) {
      resourceGroup = cli.interaction.promptIfNotGiven($('Resource group name: '), resourceGroup, _);
      gatewayName = cli.interaction.promptIfNotGiven($('Application gateway name: '), gatewayName, _);

      var networkManagementClient = getNetworkManagementClient(options);
      var appGateway = new AppGateway(cli, networkManagementClient);
      appGateway.listHttpListeners(resourceGroup, gatewayName, options, _);
    });

  appGatewayHttpListener.command('delete [resource-group] [gateway-name] [name]')
    .description($('Delete an http listener from an application gateway'))
    .usage('[options] <resource-group> <gateway-name> <name>')
    .option('-g, --resource-group <resource-group>', $('the name of the resource group'))
    .option('-w, --gateway-name <gateway-name>', $('the name of the application gateway'))
    .option('-n, --name <name>', $('the name of the HTTP listener'))
    .option('-q, --quiet', $('quiet mode, do not ask for delete confirmation'))
    .option('--nowait', $('does not wait for the operation to complete. Returns as soon as the intial request is received by the server.'))
    .option('-s, --subscription <subscription>', $('the subscription identifier'))
    .execute(function (resourceGroup, gatewayName, name, options, _) {
      resourceGroup = cli.interaction.promptIfNotGiven($('Resource group name: '), resourceGroup, _);
      gatewayName = cli.interaction.promptIfNotGiven($('Application gateway name: '), gatewayName, _);
      name = cli.interaction.promptIfNotGiven($('HTTP listener: '), name, _);

      var networkManagementClient = getNetworkManagementClient(options);
      var appGateway = new AppGateway(cli, networkManagementClient);
      appGateway.removeHttpListener(resourceGroup, gatewayName, name, options, _);
    });

  var appGatewayRoutingRule = appGateway.category('rule')
    .description('Commands to manage application gateway request routing rule');

  appGatewayRoutingRule.command('create [resource-group] [gateway-name] [name] [http-settings-name] [http-listener-name] [address-pool-name]')
    .description($('Add request routing rule to application gateway'))
    .usage('[options] <resource-group> <gateway-name> <name> <http-settings-name> <http-listener-name> <address-pool-name>')
    .option('-g, --resource-group <resource-group>', $('the name of the resource group'))
    .option('-w, --gateway-name <gateway-name>', $('the name of the application gateway'))
    .option('-n, --name <name>', $('the name of the request routing rule'))
    .option('-i, --http-settings-name <http-settings-name>', $('the name of an existing backend HTTP settings'))
    .option('-l, --http-listener-name <http-listener-name>', $('the name of an existing HTTP listener'))
    .option('-p, --address-pool-name <address-pool-name>', $('the name of an existing backend address pool'))
    .option('-t, --type [type]', util.format($('the type, currently supported only default value "%s"'), constants.appGateway.routingRule.type[0]))
    .option('--nowait', $('does not wait for the operation to complete. Returns as soon as the intial request is received by the server.'))
    .option('-s, --subscription <subscription>', $('the subscription identifier'))
    .execute(function (resourceGroup, gatewayName, name, httpSettingsName, httpListenerName, addressPoolName, options, _) {
      resourceGroup = cli.interaction.promptIfNotGiven($('Resource group name: '), resourceGroup, _);
      gatewayName = cli.interaction.promptIfNotGiven($('Application gateway name: '), gatewayName, _);
      name = cli.interaction.promptIfNotGiven($('Request routing rule name: '), name, _);
      options.httpSettingsName = cli.interaction.promptIfNotGiven($('HTTP settings name: '), httpSettingsName || options.httpSettingsName, _);
      options.httpListenerName = cli.interaction.promptIfNotGiven($('HTTP listener name: '), httpListenerName || options.httpListenerName, _);
      options.addressPoolName = cli.interaction.promptIfNotGiven($('The address pool name: '), addressPoolName || options.addressPoolName, _);

      var networkManagementClient = getNetworkManagementClient(options);
      var appGateway = new AppGateway(cli, networkManagementClient);
      appGateway.addRequestRoutingRule(resourceGroup, gatewayName, name, options, _);
    });

  appGatewayRoutingRule.command('set [resource-group] [gateway-name] [name]')
    .description($('Update request routing rule to application gateway'))
    .usage('[options] <resource-group> <gateway-name> <name>')
    .option('-g, --resource-group <resource-group>', $('the name of the resource group'))
    .option('-w, --gateway-name <gateway-name>', $('the name of the application gateway'))
    .option('-n, --name <name>', $('the name of the request routing rule'))
    .option('-i, --http-settings-name [http-settings-name]', $('the name of an existing backend HTTP settings'))
    .option('-l, --http-listener-name [http-listener-name]', $('the name of an existing HTTP listener'))
    .option('-p, --address-pool-name [address-pool-name]', $('the name of an existing backend address pool'))
    .option('-t, --type [type]', util.format($('the type, currently supported only default value "%s"'), constants.appGateway.routingRule.type[0]))
    .option('--nowait', $('does not wait for the operation to complete. Returns as soon as the intial request is received by the server.'))
    .option('-s, --subscription <subscription>', $('the subscription identifier'))
    .execute(function (resourceGroup, gatewayName, name, options, _) {
      resourceGroup = cli.interaction.promptIfNotGiven($('Resource group name: '), resourceGroup, _);
      gatewayName = cli.interaction.promptIfNotGiven($('Application gateway name: '), gatewayName, _);
      name = cli.interaction.promptIfNotGiven($('Request routing rule name: '), name, _);

      var networkManagementClient = getNetworkManagementClient(options);
      var appGateway = new AppGateway(cli, networkManagementClient);
      appGateway.updateRequestRoutingRule(resourceGroup, gatewayName, name, options, _);
    });

  appGatewayRoutingRule.command('show [resource-group] [gateway-name] [name]')
    .description($('Delete a request routing rule from an application gateway'))
    .usage('[options] <resource-group> <gateway-name> <name>')
    .option('-g, --resource-group <resource-group>', $('the name of the resource group'))
    .option('-w, --gateway-name <gateway-name>', $('the name of the application gateway'))
    .option('-n, --name <name>', $('the name of the request routing rule'))
    .option('-s, --subscription <subscription>', $('the subscription identifier'))
    .execute(function (resourceGroup, gatewayName, name, options, _) {
      resourceGroup = cli.interaction.promptIfNotGiven($('Resource group name: '), resourceGroup, _);
      gatewayName = cli.interaction.promptIfNotGiven($('Application gateway name: '), gatewayName, _);
      name = cli.interaction.promptIfNotGiven($('Request routing rule name: '), name, _);

      var networkManagementClient = getNetworkManagementClient(options);
      var appGateway = new AppGateway(cli, networkManagementClient);
      appGateway.showRequestRoutingRule(resourceGroup, gatewayName, name, options, _);
    });

  appGatewayRoutingRule.command('list [resource-group] [gateway-name]')
    .description($('List an application gateway request routing rules'))
    .usage('[options] <resource-group> <gateway-name>')
    .option('-g, --resource-group <resource-group>', $('the name of the resource group'))
    .option('-w, --gateway-name <gateway-name>', $('the name of the application gateway'))
    .option('-s, --subscription <subscription>', $('the subscription identifier'))
    .execute(function(resourceGroup, gatewayName, options, _) {
      resourceGroup = cli.interaction.promptIfNotGiven($('Resource group name: '), resourceGroup, _);
      gatewayName = cli.interaction.promptIfNotGiven($('Application gateway name: '), gatewayName, _);

      var networkManagementClient = getNetworkManagementClient(options);
      var appGateway = new AppGateway(cli, networkManagementClient);
      appGateway.listRequestRoutingRules(resourceGroup, gatewayName, options, _);
    });

  appGatewayRoutingRule.command('delete [resource-group] [gateway-name] [name]')
    .description($('Delete a request routing rule from an application gateway'))
    .usage('[options] <resource-group> <gateway-name> <name>')
    .option('-g, --resource-group <resource-group>', $('the name of the resource group'))
    .option('-w, --gateway-name <gateway-name>', $('the name of the application gateway'))
    .option('-n, --name <name>', $('the name of the request routing rule'))
    .option('-q, --quiet', $('quiet mode, do not ask for delete confirmation'))
    .option('--nowait', $('does not wait for the operation to complete. Returns as soon as the intial request is received by the server.'))
    .option('-s, --subscription <subscription>', $('the subscription identifier'))
    .execute(function (resourceGroup, gatewayName, name, options, _) {
      resourceGroup = cli.interaction.promptIfNotGiven($('Resource group name: '), resourceGroup, _);
      gatewayName = cli.interaction.promptIfNotGiven($('Application gateway name: '), gatewayName, _);
      name = cli.interaction.promptIfNotGiven($('Request routing rule name: '), name, _);

      var networkManagementClient = getNetworkManagementClient(options);
      var appGateway = new AppGateway(cli, networkManagementClient);
      appGateway.removeRequestRoutingRule(resourceGroup, gatewayName, name, options, _);
    });

  var appGatewayProbe = appGateway.category('probe')
    .description('Commands to manage application gateway probes');

  appGatewayProbe.command('create [resource-group] [gateway-name] [name]')
    .description($('Add probe to application gateway'))
    .usage('[options] <resource-group> <gateway-name> <name>')
    .option('-g, --resource-group <resource-group>', $('the name of the resource group'))
    .option('-w, --gateway-name <gateway-name>', $('the name of the application gateway'))
    .option('-n, --name <name>', $('the name of the probe'))
    .option('-p, --protocol [protocol]', util.format($('the protocol, only valid value is "%s"'),
      constants.appGateway.settings.protocol))
    .option('-d, --host-name [host-name]', util.format($('the name of host to send probe.' +
      '\n   Default value is "%s"'), constants.appGateway.probe.host))
    .option('-f, --path [path]', util.format($('the relative path of probe. Valid path starts from "/".' +
      '\n   Probe is sent to :\/\/:. Default value is "%s"'), constants.appGateway.probe.path))
    .option('-i, --interval [interval]', util.format($('the probe interval in seconds.' +
      '\n   This is the time interval between two consecutive probes.' +
      '\n   Default value is %s'), constants.appGateway.probe.interval))
    .option('-u, --timeout [timeout]', util.format($('the probe timeout in seconds.' +
      '\n   Probe marked as failed if valid response is not received with this timeout period.' +
      '\n   Default value is %s'), constants.appGateway.probe.timeout))
    .option('-e, --unhealthy-threshold [unhealthy-threshold]', util.format($('probe retry count.' +
      '\n   Back end server is marked down after consecutive probe failure count reaches an unhealthy threshold' +
      '\n   Default value is %s'), constants.appGateway.probe.unhealthyThreshold))
    .option('--nowait', $('does not wait for the operation to complete. Returns as soon as the intial request is received by the server.'))
    .option('-s, --subscription <subscription>', $('the subscription identifier'))
    .execute(function (resourceGroup, gatewayName, name, options, _) {
      resourceGroup = cli.interaction.promptIfNotGiven($('Resource group name: '), resourceGroup, _);
      gatewayName = cli.interaction.promptIfNotGiven($('Application gateway name: '), gatewayName, _);
      name = cli.interaction.promptIfNotGiven($('Probe name: '), name, _);

      var networkManagementClient = getNetworkManagementClient(options);
      var appGateway = new AppGateway(cli, networkManagementClient);
      appGateway.addProbe(resourceGroup, gatewayName, name, options, _);
    });

  appGatewayProbe.command('set [resource-group] [gateway-name] [name]')
    .description($('Update probe to application gateway'))
    .usage('[options] <resource-group> <gateway-name> <name>')
    .option('-g, --resource-group <resource-group>', $('the name of the resource group'))
    .option('-w, --gateway-name <gateway-name>', $('the name of the application gateway'))
    .option('-n, --name <name>', $('the name of the probe'))
    .option('-p, --protocol [protocol]', util.format($('the protocol, only valid value is "%s"'),
      constants.appGateway.settings.protocol))
    .option('-d, --host-name [host-name]', util.format($('the name of host to send probe.' +
      '\n   Default value is "%s"'), constants.appGateway.probe.host))
    .option('-f, --path [path]', util.format($('the relative path of probe. Valid path starts from "/".' +
      '\n   Probe is sent to :\/\/:. Default value is "%s"'), constants.appGateway.probe.path))
    .option('-i, --interval [interval]', util.format($('the probe interval in seconds.' +
      '\n   This is the time interval between two consecutive probes.' +
      '\n   Default value is %s'), constants.appGateway.probe.interval))
    .option('-u, --timeout [timeout]', util.format($('the probe timeout in seconds.' +
      '\n   Probe marked as failed if valid response is not received with this timeout period.' +
      '\n   Default value is %s'), constants.appGateway.probe.timeout))
    .option('-e, --unhealthy-threshold [unhealthy-threshold]', util.format($('probe retry count.' +
      '\n   Back end server is marked down after consecutive probe failure count reaches an unhealthy threshold' +
      '\n   Default value is %s'), constants.appGateway.probe.unhealthyThreshold))
    .option('--nowait', $('does not wait for the operation to complete. Returns as soon as the intial request is received by the server.'))
    .option('-s, --subscription <subscription>', $('the subscription identifier'))
    .execute(function (resourceGroup, gatewayName, name, options, _) {
      resourceGroup = cli.interaction.promptIfNotGiven($('Resource group name: '), resourceGroup, _);
      gatewayName = cli.interaction.promptIfNotGiven($('Application gateway name: '), gatewayName, _);
      name = cli.interaction.promptIfNotGiven($('Probe name: '), name, _);

      var networkManagementClient = getNetworkManagementClient(options);
      var appGateway = new AppGateway(cli, networkManagementClient);
      appGateway.updateProbe(resourceGroup, gatewayName, name, options, _);
    });

  appGatewayProbe.command('show [resource-group] [gateway-name] [name]')
    .description($('Show a http settings from an application gateway'))
    .usage('[options] <resource-group> <gateway-name> <name>')
    .option('-g, --resource-group <resource-group>', $('the name of the resource group'))
    .option('-w, --gateway-name <gateway-name>', $('the name of the application gateway'))
    .option('-n, --name <name>', $('the name of the http settings'))
    .option('-s, --subscription <subscription>', $('the subscription identifier'))
    .execute(function (resourceGroup, gatewayName, name, options, _) {
      resourceGroup = cli.interaction.promptIfNotGiven($('Resource group name: '), resourceGroup, _);
      gatewayName = cli.interaction.promptIfNotGiven($('Application gateway name: '), gatewayName, _);
      name = cli.interaction.promptIfNotGiven($('Http settings name: '), name, _);

      var networkManagementClient = getNetworkManagementClient(options);
      var appGateway = new AppGateway(cli, networkManagementClient);
      appGateway.showProbe(resourceGroup, gatewayName, name, options, _);
    });

  appGatewayProbe.command('list [resource-group] [gateway-name]')
    .description($('List an application gateway probes'))
    .usage('[options] <resource-group> <gateway-name>')
    .option('-g, --resource-group <resource-group>', $('the name of the resource group'))
    .option('-w, --gateway-name <gateway-name>', $('the name of the application gateway'))
    .option('-s, --subscription <subscription>', $('the subscription identifier'))
    .execute(function(resourceGroup, gatewayName, options, _) {
      resourceGroup = cli.interaction.promptIfNotGiven($('Resource group name: '), resourceGroup, _);
      gatewayName = cli.interaction.promptIfNotGiven($('Application gateway name: '), gatewayName, _);

      var networkManagementClient = getNetworkManagementClient(options);
      var appGateway = new AppGateway(cli, networkManagementClient);
      appGateway.listProbes(resourceGroup, gatewayName, options, _);
    });

  appGatewayProbe.command('delete [resource-group] [gateway-name] [name]')
    .description($('Delete a probe from an application gateway'))
    .usage('[options] <resource-group> <gateway-name> <name>')
    .option('-g, --resource-group <resource-group>', $('the name of the resource group'))
    .option('-w, --gateway-name <gateway-name>', $('the name of the application gateway'))
    .option('-n, --name <name>', $('the name of the probe'))
    .option('-q, --quiet', $('quiet mode, do not ask for delete confirmation'))
    .option('--nowait', $('does not wait for the operation to complete. Returns as soon as the intial request is received by the server.'))
    .option('-s, --subscription <subscription>', $('the subscription identifier'))
    .execute(function (resourceGroup, gatewayName, name, options, _) {
      resourceGroup = cli.interaction.promptIfNotGiven($('Resource group name: '), resourceGroup, _);
      gatewayName = cli.interaction.promptIfNotGiven($('Application gateway name: '), gatewayName, _);
      name = cli.interaction.promptIfNotGiven($('Probe name: '), name, _);

      var networkManagementClient = getNetworkManagementClient(options);
      var appGateway = new AppGateway(cli, networkManagementClient);
      appGateway.removeProbe(resourceGroup, gatewayName, name, options, _);
    });

  var appGatewayUrlPathMap = appGateway.category('url-path-map')
    .description('Commands to manage application gateway url path maps');

  appGatewayUrlPathMap.command('create [resource-group] [gateway-name] [name] [rule-name] [path] [http-settings-name] [address-pool-name]')
    .description($('Add url path map to application gateway'))
    .usage('[options] <resource-group> <gateway-name> <name> <rule-name> <path> <http-settings-name> <address-pool-name>')
    .option('-g, --resource-group <resource-group>', $('the name of the resource group'))
    .option('-w, --gateway-name <gateway-name>', $('the name of the application gateway'))
    .option('-n, --name <name>', $('the name of the url path map'))
    .option('-r, --rule-name <rule-name>', $('the name of the url path map rule'))
    .option('-p, --path <path>', $('path, which specifies application gateway path rule'))
    .option('-i, --http-settings-name <http-settings-name>', $('the name of an existing backend HTTP settings'))
    .option('-a, --address-pool-name <address-pool-name>', $('the name of an existing backend address pool'))
    .option('--nowait', $('does not wait for the operation to complete. Returns as soon as the intial request is received by the server.'))
    .option('-s, --subscription <subscription>', $('the subscription identifier'))
    .execute(function (resourceGroup, gatewayName, name, ruleName, path, httpSettingsName, addressPoolName, options, _) {
      resourceGroup = cli.interaction.promptIfNotGiven($('Resource group name: '), resourceGroup, _);
      gatewayName = cli.interaction.promptIfNotGiven($('Application gateway name: '), gatewayName, _);
      name = cli.interaction.promptIfNotGiven($('Url path map name: '), name, _);
      options.ruleName = cli.interaction.promptIfNotGiven($('Rule name: '), ruleName || options.ruleName, _);
      options.path = cli.interaction.promptIfNotGiven($('Path: '), path || options.path, _);
      options.httpSettingsName = cli.interaction.promptIfNotGiven($('HTTP settings name: '), httpSettingsName || options.httpSettingsName, _);
      options.addressPoolName = cli.interaction.promptIfNotGiven($('The address pool name: '), addressPoolName || options.addressPoolName, _);

      var networkManagementClient = getNetworkManagementClient(options);
      var appGateway = new AppGateway(cli, networkManagementClient);
      appGateway.addUrlPathMap(resourceGroup, gatewayName, name, options, _);
    });

  appGatewayUrlPathMap.command('set [resource-group] [gateway-name] [name]')
    .description($('Set url path map in application gateway'))
    .usage('[options] <resource-group> <gateway-name> <name>')
    .option('-g, --resource-group <resource-group>', $('the name of the resource group'))
    .option('-w, --gateway-name <gateway-name>', $('the name of the application gateway'))
    .option('-n, --name <name>', $('the name of the url path map'))
    .option('-i, --http-settings-name [http-settings-name]', $('the name of an existing backend HTTP settings'))
    .option('-a, --address-pool-name [address-pool-name]', $('the name of an existing backend address pool'))
    .option('--nowait', $('does not wait for the operation to complete. Returns as soon as the intial request is received by the server.'))
    .option('-s, --subscription <subscription>', $('the subscription identifier'))
    .execute(function (resourceGroup, gatewayName, name, ruleName, options, _) {
      resourceGroup = cli.interaction.promptIfNotGiven($('Resource group name: '), resourceGroup, _);
      gatewayName = cli.interaction.promptIfNotGiven($('Application gateway name: '), gatewayName, _);
      name = cli.interaction.promptIfNotGiven($('Url path map name: '), name, _);

      var networkManagementClient = getNetworkManagementClient(options);
      var appGateway = new AppGateway(cli, networkManagementClient);
      appGateway.setUrlPathMap(resourceGroup, gatewayName, name, options, _);
    });

  appGatewayUrlPathMap.command('show [resource-group] [gateway-name] [name]')
    .description($('Show url path map from application gateway'))
    .usage('[options] <resource-group> <gateway-name> <name>')
    .option('-g, --resource-group <resource-group>', $('the name of the resource group'))
    .option('-w, --gateway-name <gateway-name>', $('the name of the application gateway'))
    .option('-n, --name <name>', $('the name of the url path map'))
    .option('-s, --subscription <subscription>', $('the subscription identifier'))
    .execute(function (resourceGroup, gatewayName, name, options, _) {
      resourceGroup = cli.interaction.promptIfNotGiven($('Resource group name: '), resourceGroup, _);
      gatewayName = cli.interaction.promptIfNotGiven($('Application gateway name: '), gatewayName, _);
      name = cli.interaction.promptIfNotGiven($('Url path map name: '), name, _);

      var networkManagementClient = getNetworkManagementClient(options);
      var appGateway = new AppGateway(cli, networkManagementClient);
      appGateway.showUrlPathMap(resourceGroup, gatewayName, name, options, _);
    });

  appGatewayUrlPathMap.command('list [resource-group] [gateway-name]')
    .description($('List url path map from application gateway'))
    .usage('[options] <resource-group> <gateway-name>')
    .option('-g, --resource-group <resource-group>', $('the name of the resource group'))
    .option('-w, --gateway-name <gateway-name>', $('the name of the application gateway'))
    .option('-s, --subscription <subscription>', $('the subscription identifier'))
    .execute(function (resourceGroup, gatewayName, options, _) {
      resourceGroup = cli.interaction.promptIfNotGiven($('Resource group name: '), resourceGroup, _);
      gatewayName = cli.interaction.promptIfNotGiven($('Application gateway name: '), gatewayName, _);

      var networkManagementClient = getNetworkManagementClient(options);
      var appGateway = new AppGateway(cli, networkManagementClient);
      appGateway.listUrlPathMaps(resourceGroup, gatewayName, options, _);
    });

  appGatewayUrlPathMap.command('delete [resource-group] [gateway-name] [name]')
    .description($('Delete an url path map from an application gateway'))
    .usage('[options] <resource-group> <gateway-name> <name>')
    .option('-g, --resource-group <resource-group>', $('the name of the resource group'))
    .option('-w, --gateway-name <gateway-name>', $('the name of the application gateway'))
    .option('-n, --name <name>', $('the name of the url path map'))
    .option('-q, --quiet', $('quiet mode, do not ask for delete confirmation'))
    .option('--nowait', $('does not wait for the operation to complete. Returns as soon as the intial request is received by the server.'))
    .option('-s, --subscription <subscription>', $('the subscription identifier'))
    .execute(function (resourceGroup, gatewayName, name, options, _) {
      resourceGroup = cli.interaction.promptIfNotGiven($('Resource group name: '), resourceGroup, _);
      gatewayName = cli.interaction.promptIfNotGiven($('Application gateway name: '), gatewayName, _);
      name = cli.interaction.promptIfNotGiven($('Url path map name: '), name, _);

      var networkManagementClient = getNetworkManagementClient(options);
      var appGateway = new AppGateway(cli, networkManagementClient);
      appGateway.removeUrlPathMap(resourceGroup, gatewayName, name, options, _);
    });

  var appGatewayUrlPathMapRule = appGatewayUrlPathMap.category('rule')
    .description('Commands to manage application gateway url path map rules');

  appGatewayUrlPathMapRule.command('create [resource-group] [gateway-name] [url-path-map-name] [name]')
    .description($('Add url path map rule to application gateway'))
    .usage('[options] <resource-group> <gateway-name> <url-path-map-name> <name>')
    .option('-g, --resource-group <resource-group>', $('the name of the resource group'))
    .option('-w, --gateway-name <gateway-name>', $('the name of the application gateway'))
    .option('-u, --url-path-map-name <url-path-map-name>', $('the name of the url path map'))
    .option('-n, --name <name>', $('the name of the url path map rule'))
    .option('-p, --path <path>', $('path, which specifies application gateway path rule'))
    .option('-i, --http-settings-name <http-settings-name>', $('the name of an existing backend HTTP settings'))
    .option('-a, --address-pool-name <address-pool-name>', $('the name of an existing backend address pool'))
    .option('--nowait', $('does not wait for the operation to complete. Returns as soon as the intial request is received by the server.'))
    .option('-s, --subscription <subscription>', $('the subscription identifier'))
    .execute(function (resourceGroup, gatewayName, urlPathMapName, name, options, _) {
      resourceGroup = cli.interaction.promptIfNotGiven($('Resource group name: '), resourceGroup, _);
      gatewayName = cli.interaction.promptIfNotGiven($('Application gateway name: '), gatewayName, _);
      options.urlPathMapName = cli.interaction.promptIfNotGiven($('Url path map name: '), urlPathMapName || options.urlPathMapName, _);
      name = cli.interaction.promptIfNotGiven($('Rule name: '), name, _);
      options.path = cli.interaction.promptIfNotGiven($('Path: '), options.path, _);
      options.httpSettingsName = cli.interaction.promptIfNotGiven($('HTTP settings name: '), options.httpSettingsName, _);
      options.addressPoolName = cli.interaction.promptIfNotGiven($('The address pool name: '), options.addressPoolName, _);

      var networkManagementClient = getNetworkManagementClient(options);
      var appGateway = new AppGateway(cli, networkManagementClient);
      appGateway.addMapRule(resourceGroup, gatewayName, name, options, _);
    });

  appGatewayUrlPathMapRule.command('set [resource-group] [gateway-name] [url-path-map-name] [name]')
    .description($('Set url path map rule in application gateway'))
    .usage('[options] <resource-group> <gateway-name> <url-path-map-name> <name>')
    .option('-g, --resource-group <resource-group>', $('the name of the resource group'))
    .option('-w, --gateway-name <gateway-name>', $('the name of the application gateway'))
    .option('-u, --url-path-map-name <url-path-map-name>', $('the name of the url path map'))
    .option('-n, --name <name>', $('the name of the url path map rule'))
    .option('-p, --path [path]', $('path, which specifies application gateway path rule'))
    .option('-i, --http-settings-name [http-settings-name]', $('the name of an existing backend HTTP settings'))
    .option('-a, --address-pool-name [address-pool-name]', $('the name of an existing backend address pool'))
    .option('--nowait', $('does not wait for the operation to complete. Returns as soon as the intial request is received by the server.'))
    .option('-s, --subscription <subscription>', $('the subscription identifier'))
    .execute(function (resourceGroup, gatewayName, urlPathMapName, name, options, _) {
      resourceGroup = cli.interaction.promptIfNotGiven($('Resource group name: '), resourceGroup, _);
      gatewayName = cli.interaction.promptIfNotGiven($('Application gateway name: '), gatewayName, _);
      options.urlPathMapName = cli.interaction.promptIfNotGiven($('Url path map name: '), urlPathMapName || options.urlPathMapName, _);
      name = cli.interaction.promptIfNotGiven($('Rule name: '), name, _);

      var networkManagementClient = getNetworkManagementClient(options);
      var appGateway = new AppGateway(cli, networkManagementClient);
      appGateway.setMapRule(resourceGroup, gatewayName, name, options, _);
    });

  appGatewayUrlPathMapRule.command('show [resource-group] [gateway-name] [url-path-map-name] [name]')
    .description($('Show url path map rule from application gateway'))
    .usage('[options] <resource-group> <gateway-name> <url-path-map-name> <name>')
    .option('-g, --resource-group <resource-group>', $('the name of the resource group'))
    .option('-w, --gateway-name <gateway-name>', $('the name of the application gateway'))
    .option('-u, --url-path-map-name <url-path-map-name>', $('the name of the url path map'))
    .option('-n, --name <name>', $('the name of the url path map rule'))
    .option('-s, --subscription <subscription>', $('the subscription identifier'))
    .execute(function (resourceGroup, gatewayName, urlPathMapName, name, options, _) {
      resourceGroup = cli.interaction.promptIfNotGiven($('Resource group name: '), resourceGroup, _);
      gatewayName = cli.interaction.promptIfNotGiven($('Application gateway name: '), gatewayName, _);
      urlPathMapName = cli.interaction.promptIfNotGiven($('URL path map name: '), urlPathMapName, _);
      name = cli.interaction.promptIfNotGiven($('Url path map name: '), name, _);

      var networkManagementClient = getNetworkManagementClient(options);
      var appGateway = new AppGateway(cli, networkManagementClient);
      appGateway.showUrlPathMapRule(resourceGroup, gatewayName, urlPathMapName, name, options, _);
    });

  appGatewayUrlPathMapRule.command('list [resource-group] [gateway-name] [url-path-map-name]')
    .description($('List url path map rule from application gateway'))
    .usage('[options] <resource-group> <gateway-name> <url-path-map-name>')
    .option('-g, --resource-group <resource-group>', $('the name of the resource group'))
    .option('-w, --gateway-name <gateway-name>', $('the name of the application gateway'))
    .option('-u, --url-path-map-name <url-path-map-name>', $('the name of the url path map'))
    .option('-s, --subscription <subscription>', $('the subscription identifier'))
    .execute(function (resourceGroup, gatewayName, urlPathMapName, options, _) {
      resourceGroup = cli.interaction.promptIfNotGiven($('Resource group name: '), resourceGroup, _);
      gatewayName = cli.interaction.promptIfNotGiven($('Application gateway name: '), gatewayName, _);
      urlPathMapName = cli.interaction.promptIfNotGiven($('URL path map name: '), urlPathMapName, _);

      var networkManagementClient = getNetworkManagementClient(options);
      var appGateway = new AppGateway(cli, networkManagementClient);
      appGateway.listUrlPathMapRules(resourceGroup, gatewayName, urlPathMapName, options, _);
    });

  appGatewayUrlPathMapRule.command('delete [resource-group] [gateway-name] [url-path-map-name] [name]')
    .description($('Delete an url path map rule from an application gateway'))
    .usage('[options] <resource-group> <gateway-name> <url-path-map-name> <name>')
    .option('-g, --resource-group <resource-group>', $('the name of the resource group'))
    .option('-w, --gateway-name <gateway-name>', $('the name of the application gateway'))
    .option('-u, --url-path-map-name <url-path-map-name>', $('the name of the url path map'))
    .option('-n, --name <name>', $('the name of the map rule'))
    .option('-q, --quiet', $('quiet mode, do not ask for delete confirmation'))
    .option('--nowait', $('does not wait for the operation to complete. Returns as soon as the intial request is received by the server.'))
    .option('-s, --subscription <subscription>', $('the subscription identifier'))
    .execute(function (resourceGroup, gatewayName, urlPathMapName, name, options, _) {
      resourceGroup = cli.interaction.promptIfNotGiven($('Resource group name: '), resourceGroup, _);
      gatewayName = cli.interaction.promptIfNotGiven($('Application gateway name: '), gatewayName, _);
      options.urlPathMapName = cli.interaction.promptIfNotGiven($('Url path map rule name: '), urlPathMapName || options.urlPathMapName, _);
      name = cli.interaction.promptIfNotGiven($('Url path map rule name: '), name, _);

      var networkManagementClient = getNetworkManagementClient(options);
      var appGateway = new AppGateway(cli, networkManagementClient);
      appGateway.removeMapRule(resourceGroup, gatewayName, name, options, _);
    });

  var appGatewaySslPolicy = appGateway.category('ssl-policy')
    .description('Commands to manage application gateway ssl policy');

  appGatewaySslPolicy.command('create [resource-group] [gateway-name] [disable-ssl-protocols]')
    .description($('Create an application gateway ssl policy'))
    .usage('[options] <resource-group> <gateway-name> <disable-ssl-protocols>')
    .option('-g, --resource-group <resource-group>', $('the name of the resource group'))
    .option('-w, --gateway-name <gateway-name>', $('the name of the application gateway'))
    .option('-d, --disable-ssl-protocols <disable-ssl-protocols>', util.format($('Comma separated list of SSL protocols to be disabled on application gateway' +
      '\n      supported values are [%s]'), constants.appGateway.ssl.protocols))
    .option('-s, --subscription <subscription>', $('the subscription identifier'))
    .execute(function(resourceGroup, gatewayName, disableSslProtocols, options, _) {
      resourceGroup = cli.interaction.promptIfNotGiven($('Resource group: '), resourceGroup, _);
      gatewayName = cli.interaction.promptIfNotGiven($('Application gateway name: '), gatewayName, _);
      options.disableSslProtocols = cli.interaction.promptIfNotGiven($('Disable SSL protocols: '), disableSslProtocols || options.disableSslProtocols, _);

      var networkManagementClient = getNetworkManagementClient(options);
      var appGateway = new AppGateway(cli, networkManagementClient);
      appGateway.addSslPolicy(resourceGroup, gatewayName, options, _);
    });

  appGatewaySslPolicy.command('show [resource-group] [gateway-name]')
    .description($('Show an application gateway ssl policy'))
    .usage('[options] <resource-group> <gateway-name>')
    .option('-g, --resource-group <resource-group>', $('the name of the resource group'))
    .option('-w, --gateway-name <gateway-name>', $('the name of the application gateway'))
    .option('-s, --subscription <subscription>', $('the subscription identifier'))
    .execute(function(resourceGroup, gatewayName, options, _) {
      resourceGroup = cli.interaction.promptIfNotGiven($('Resource group: '), resourceGroup, _);
      gatewayName = cli.interaction.promptIfNotGiven($('Application gateway name: '), gatewayName, _);

      var networkManagementClient = getNetworkManagementClient(options);
      var appGateway = new AppGateway(cli, networkManagementClient);
      appGateway.showSslPolicy(resourceGroup, gatewayName, options, _);
    });

  appGatewaySslPolicy.command('delete [resource-group] [gateway-name]')
    .description($('Delete an application gateway ssl policy'))
    .usage('[options] <resource-group> <gateway-name>')
    .option('-g, --resource-group <resource-group>', $('the name of the resource group'))
    .option('-w, --gateway-name <gateway-name>', $('the name of the application gateway'))
    .option('-q, --quiet', $('quiet mode, do not ask for delete confirmation'))
    .option('-s, --subscription <subscription>', $('the subscription identifier'))
    .execute(function(resourceGroup, gatewayName, options, _) {
      resourceGroup = cli.interaction.promptIfNotGiven($('Resource group: '), resourceGroup, _);
      gatewayName = cli.interaction.promptIfNotGiven($('Application gateway name: '), gatewayName, _);

      var networkManagementClient = getNetworkManagementClient(options);
      var appGateway = new AppGateway(cli, networkManagementClient);
      appGateway.removeSslPolicy(resourceGroup, gatewayName, options, _);
    });

  var appGatewayAuthCert = appGateway.category('auth-cert')
    .description('Commands to manage application gateway authentication certificates');

  appGatewayAuthCert.command('create [resource-group] [gateway-name] [name] [cert-file]')
    .description($('Create an application gateway authentication certificate'))
    .usage('[options] <resource-group> <gateway-name> <name> <cert-file>')
    .option('-g, --resource-group <resource-group>', $('the name of the resource group'))
    .option('-w, --gateway-name <gateway-name>', $('the name of the application gateway'))
    .option('-n, --name <name>', $('the application gateway authentication certificate name'))
    .option('-f, --cert-file <cert-file>', $('the certificate file for application gateway authentication certificate'))
    .option('-s, --subscription <subscription>', $('the subscription identifier'))
    .execute(function(resourceGroup, gatewayName, name, certFile, options, _) {
      resourceGroup = cli.interaction.promptIfNotGiven($('Resource group: '), resourceGroup, _);
      gatewayName = cli.interaction.promptIfNotGiven($('Application gateway name: '), gatewayName, _);
      name = cli.interaction.promptIfNotGiven($('Authentication certificate name: '), name, _);
      options.certFile = cli.interaction.promptIfNotGiven($('Certificate file: '), certFile || options.certFile, _);

      var networkManagementClient = getNetworkManagementClient(options);
      var appGateway = new AppGateway(cli, networkManagementClient);
      appGateway.addAuthCert(resourceGroup, gatewayName, name, options, _);
    });

  appGatewayAuthCert.command('set [resource-group] [gateway-name] [name]')
    .description($('Update an application gateway authentication certificate'))
    .usage('[options] <resource-group> <gateway-name> <name>')
    .option('-g, --resource-group <resource-group>', $('the name of the resource group'))
    .option('-w, --gateway-name <gateway-name>', $('the name of the application gateway'))
    .option('-n, --name <name>', $('the application gateway authentication certificate name'))
    .option('-f, --cert-file <cert-file>', $('the certificate file for application gateway authentication certificate'))
    .option('-s, --subscription <subscription>', $('the subscription identifier'))
    .execute(function(resourceGroup, gatewayName, name, options, _) {
      resourceGroup = cli.interaction.promptIfNotGiven($('Resource group: '), resourceGroup, _);
      gatewayName = cli.interaction.promptIfNotGiven($('Application gateway name: '), gatewayName, _);
      name = cli.interaction.promptIfNotGiven($('Authentication certificate name: '), name, _);
      options.certFile = cli.interaction.promptIfNotGiven($('Certificate file: '), options.certFile, _);

      var networkManagementClient = getNetworkManagementClient(options);
      var appGateway = new AppGateway(cli, networkManagementClient);
      appGateway.updateAuthCert(resourceGroup, gatewayName, name, options, _);
    });

  appGatewayAuthCert.command('show [resource-group] [gateway-name] [name]')
    .description($('Show an application gateway authentication certificate'))
    .usage('[options] <resource-group> <gateway-name> <name>')
    .option('-g, --resource-group <resource-group>', $('the name of the resource group'))
    .option('-w, --gateway-name <gateway-name>', $('the name of the application gateway'))
    .option('-n, --name <name>', $('the application gateway authentication certificate name'))
    .option('-s, --subscription <subscription>', $('the subscription identifier'))
    .execute(function(resourceGroup, gatewayName, name, options, _) {
      resourceGroup = cli.interaction.promptIfNotGiven($('Resource group: '), resourceGroup, _);
      gatewayName = cli.interaction.promptIfNotGiven($('Application gateway name: '), gatewayName, _);
      name = cli.interaction.promptIfNotGiven($('Authentication certificate name: '), name, _);

      var networkManagementClient = getNetworkManagementClient(options);
      var appGateway = new AppGateway(cli, networkManagementClient);
      appGateway.showAuthCert(resourceGroup, gatewayName, name, options, _);
    });

  appGatewayAuthCert.command('list [resource-group] [gateway-name]')
    .description($('List an application gateway authentication certificates'))
    .usage('[options] <resource-group> <gateway-name>')
    .option('-g, --resource-group <resource-group>', $('the name of the resource group'))
    .option('-w, --gateway-name <gateway-name>', $('the name of the application gateway'))
    .option('-q, --quiet', $('quiet mode, do not ask for delete confirmation'))
    .option('-s, --subscription <subscription>', $('the subscription identifier'))
    .execute(function(resourceGroup, gatewayName, options, _) {
      resourceGroup = cli.interaction.promptIfNotGiven($('Resource group: '), resourceGroup, _);
      gatewayName = cli.interaction.promptIfNotGiven($('Application gateway name: '), gatewayName, _);

      var networkManagementClient = getNetworkManagementClient(options);
      var appGateway = new AppGateway(cli, networkManagementClient);
      appGateway.listAuthCerts(resourceGroup, gatewayName, options, _);
    });

  appGatewayAuthCert.command('delete [resource-group] [gateway-name] [name]')
    .description($('Delete an application gateway authentication certificate'))
    .usage('[options] <resource-group> <gateway-name> <name>')
    .option('-g, --resource-group <resource-group>', $('the name of the resource group'))
    .option('-w, --gateway-name <gateway-name>', $('the name of the application gateway'))
    .option('-n, --name <name>', $('the application gateway authentication certificate name'))
    .option('-q, --quiet', $('quiet mode, do not ask for delete confirmation'))
    .option('-s, --subscription <subscription>', $('the subscription identifier'))
    .execute(function(resourceGroup, gatewayName, name, options, _) {
      resourceGroup = cli.interaction.promptIfNotGiven($('Resource group: '), resourceGroup, _);
      gatewayName = cli.interaction.promptIfNotGiven($('Application gateway name: '), gatewayName, _);
      name = cli.interaction.promptIfNotGiven($('Authentication certificate name: '), name, _);

      var networkManagementClient = getNetworkManagementClient(options);
      var appGateway = new AppGateway(cli, networkManagementClient);
      appGateway.removeAuthCert(resourceGroup, gatewayName, name, options, _);
    });

  var appGatewayWafConfig = appGateway.category('waf-config')
    .description('Commands to manage application gateway web application firewall configuration');

  appGatewayWafConfig.command('create [resource-group] [gateway-name]')
    .description($('Create an application gateway web application firewall config'))
    .usage('[options] <resource-group> <gateway-name>')
    .option('-g, --resource-group <resource-group>', $('the name of the resource group'))
    .option('-w, --gateway-name <gateway-name>', $('the name of the application gateway'))
    .option('-m, --waf-mode [waf-mode]', util.format($('Mode of web application firewall for application gateway' +
      '\n      supported values are [%s]'), constants.appGateway.waf.modes))
    .option('-e, --enable [enable]', util.format($('If web application firewall enabled on application gateway' +
      '\n      supported values are [%s]'), constants.bool))
    .option('-s, --subscription <subscription>', $('the subscription identifier'))
    .execute(function(resourceGroup, gatewayName, options, _) {
      resourceGroup = cli.interaction.promptIfNotGiven($('Resource group: '), resourceGroup, _);
      gatewayName = cli.interaction.promptIfNotGiven($('Application gateway name: '), gatewayName, _);

      var networkManagementClient = getNetworkManagementClient(options);
      var appGateway = new AppGateway(cli, networkManagementClient);
      appGateway.addWafConfig(resourceGroup, gatewayName, options, _);
    });

  appGatewayWafConfig.command('show [resource-group] [gateway-name]')
    .description($('Show an application gateway web application firewall config'))
    .usage('[options] <resource-group> <gateway-name>')
    .option('-g, --resource-group <resource-group>', $('the name of the resource group'))
    .option('-w, --gateway-name <gateway-name>', $('the name of the application gateway'))
    .option('-s, --subscription <subscription>', $('the subscription identifier'))
    .execute(function(resourceGroup, gatewayName, options, _) {
      resourceGroup = cli.interaction.promptIfNotGiven($('Resource group: '), resourceGroup, _);
      gatewayName = cli.interaction.promptIfNotGiven($('Application gateway name: '), gatewayName, _);

      var networkManagementClient = getNetworkManagementClient(options);
      var appGateway = new AppGateway(cli, networkManagementClient);
      appGateway.showWafConfig(resourceGroup, gatewayName, options, _);
    });

  appGatewayWafConfig.command('delete [resource-group] [gateway-name]')
    .description($('Delete an application gateway web application firewall config'))
    .usage('[options] <resource-group> <gateway-name>')
    .option('-g, --resource-group <resource-group>', $('the name of the resource group'))
    .option('-w, --gateway-name <gateway-name>', $('the name of the application gateway'))
    .option('-q, --quiet', $('quiet mode, do not ask for delete confirmation'))
    .option('-s, --subscription <subscription>', $('the subscription identifier'))
    .execute(function(resourceGroup, gatewayName, options, _) {
      resourceGroup = cli.interaction.promptIfNotGiven($('Resource group: '), resourceGroup, _);
      gatewayName = cli.interaction.promptIfNotGiven($('Application gateway name: '), gatewayName, _);

      var networkManagementClient = getNetworkManagementClient(options);
      var appGateway = new AppGateway(cli, networkManagementClient);
      appGateway.removeWafConfig(resourceGroup, gatewayName, options, _);
    });

  var appGatewayHealth= appGateway.category('backend-health')
    .description('Commands to manage application gateway backend health');
  appGatewayHealth.command('show [resource-group] [gateway-name]')
    .description($('Show an application gateway backend health'))
    .usage('[options] <resource-group> <gateway-name>')
    .option('-g, --resource-group <resource-group>', $('the name of the resource group'))
    .option('-n, --gateway-name <gateway-name>', $('the name of the application gateway'))
    .option('-s, --subscription <subscription>', $('the subscription identifier'))
    .execute(function(resourceGroup, gatewayName, options, _) {
      resourceGroup = cli.interaction.promptIfNotGiven($('Resource group: '), resourceGroup, _);
      gatewayName = cli.interaction.promptIfNotGiven($('Application gateway name: '), gatewayName, _);

      var networkManagementClient = getNetworkManagementClient(options);
      var appGateway = new AppGateway(cli, networkManagementClient);
      appGateway.showBackendHealth(resourceGroup, gatewayName, options, _);
    });

  var expressRoute = network.category('express-route')
    .description($('Commands to manage express routes'));

  var expressRouteProvider = expressRoute.category('provider')
    .description($('Commands to manage express route service providers'));

  expressRouteProvider.command('list')
    .description($('List express route service providers'))
    .usage('[options]')
    .option('-s, --subscription <subscription>', $('the subscription identifier'))
    .execute(function (options, _) {
      var networkManagementClient = getNetworkManagementClient(options);
      var expressRoute = new ExpressRoute(cli, networkManagementClient);
      expressRoute.listProviders(options, _);
    });

  var expressRouteCircuit = expressRoute.category('circuit')
    .description($('Commands to manage express routes circuits'));

  expressRouteCircuit.command('create [resource-group] [name] [location] [service-provider-name] [peering-location]')
    .description($('Create express route circuit'))
    .usage('[options] <resource-group> <name> <location> <service-provider-name> <peering-location>')
    .option('-g, --resource-group <resource-group>', $('the name of the resource group'))
    .option('-n, --name <name>', $('the name of the express route circuit'))
    .option('-l, --location <location>', $('the location'))
    .option('-p, --service-provider-name <service-provider-name>', $('the service provider name'))
    .option('-i, --peering-location <peering-location>', $('the service provider peering location'))
    .option('-b, --bandwidth-in-mbps [bandwidth-in-mbps]', $('the bandwidth in Mbps'))
    .option('-e, --sku-tier [sku-tier]', $('the sku tier'))
    .option('-f, --sku-family [sku-family]', $('the sku family'))
    .option('-t, --tags [tags]', $(constants.help.tags.create))
    .option('-s, --subscription <subscription>', $('the subscription identifier'))
    .execute(function (resourceGroup, name, location, serviceProviderName, peeringLocation, options, _) {
      resourceGroup = cli.interaction.promptIfNotGiven($('Resource group name: '), resourceGroup, _);
      name = cli.interaction.promptIfNotGiven($('Express route name: '), name, _);
      options.location = cli.interaction.promptIfNotGiven($('Location: '), location, _);
      options.serviceProviderName = cli.interaction.promptIfNotGiven($('Service provider name: '), serviceProviderName || options.serviceProviderName, _);
      options.peeringLocation = cli.interaction.promptIfNotGiven($('Peering location: '), peeringLocation || options.peeringLocation, _);

      var networkManagementClient = getNetworkManagementClient(options);
      var expressRoute = new ExpressRoute(cli, networkManagementClient);
      expressRoute.createCircuit(resourceGroup, name, options, _);
    });

  expressRouteCircuit.command('set [resource-group] [name]')
    .description($('Set an express route circuit'))
    .usage('[options] <resource-group> <name>')
    .option('-g, --resource-group <resource-group>', $('the name of the resource group'))
    .option('-n, --name <name>', $('the name of the express route circuit'))
    .option('-b, --bandwidth-in-mbps [bandwidth-in-mbps]', $('the bandwidth in Mbps'))
    .option('-e, --sku-tier [sku-tier]', $('the sku tier'))
    .option('-f, --sku-family [sku-family]', $('the sku family'))
    .option('-t, --tags [tags]', $(constants.help.tags.set))
    .option('-s, --subscription <subscription>', $('the subscription identifier'))
    .execute(function (resourceGroup, name, options, _) {
      resourceGroup = cli.interaction.promptIfNotGiven($('Resource group name: '), resourceGroup, _);
      name = cli.interaction.promptIfNotGiven($('Express route name: '), name, _);

      var networkManagementClient = getNetworkManagementClient(options);
      var expressRoute = new ExpressRoute(cli, networkManagementClient);
      expressRoute.setCircuit(resourceGroup, name, options, _);
    });

  expressRouteCircuit.command('list [resource-group]')
    .description($('Get all express route circuits'))
    .usage('[options] [resource-group]')
    .option('-g, --resource-group [resource-group]', $('the name of the resource group'))
    .option('-s, --subscription <subscription>', $('the subscription identifier'))
    .execute(function (resourceGroup, options, _) {
      options.resourceGroup = resourceGroup;
      var networkManagementClient = getNetworkManagementClient(options);
      var expressRoute = new ExpressRoute(cli, networkManagementClient);
      expressRoute.listCircuits(options, _);
    });

  expressRouteCircuit.command('show [resource-group] [name]')
    .description($('Create express route circuit'))
    .usage('[options] <resource-group> <name>')
    .option('-g, --resource-group <resource-group>', $('the name of the resource group'))
    .option('-n, --name <name>', $('the name of the express route circuit'))
    .option('-s, --subscription <subscription>', $('the subscription identifier'))
    .execute(function (resourceGroup, name, options, _) {
      resourceGroup = cli.interaction.promptIfNotGiven($('Resource group name: '), resourceGroup, _);
      name = cli.interaction.promptIfNotGiven($('Express route name: '), name, _);

      var networkManagementClient = getNetworkManagementClient(options);
      var expressRoute = new ExpressRoute(cli, networkManagementClient);
      expressRoute.showCircuit(resourceGroup, name, options, _);
    });

  expressRouteCircuit.command('delete [resource-group] [name]')
    .description($('Delete an express route circuit'))
    .usage('[options] <resource-group> <name>')
    .option('-g, --resource-group <resource-group>', $('the name of the resource group'))
    .option('-n, --name <name>', $('the name of the express route circuit'))
    .option('-q, --quiet', $('quiet mode, do not ask for delete confirmation'))
    .option('-s, --subscription <subscription>', $('the subscription identifier'))
    .execute(function (resourceGroup, name, options, _) {
      resourceGroup = cli.interaction.promptIfNotGiven($('Resource group name: '), resourceGroup, _);
      name = cli.interaction.promptIfNotGiven($('Express route name: '), name, _);

      var networkManagementClient = getNetworkManagementClient(options);
      var expressRoute = new ExpressRoute(cli, networkManagementClient);
      expressRoute.deleteCircuit(resourceGroup, name, options, _);
    });

  var expressRoutePeering = expressRoute.category('peering')
    .description($('Commands to manage express route peerings'));

  expressRoutePeering.command('create [resource-group] [circuit-name] [name] [primary-address-prefix] [secondary-address-prefix]')
    .description($('Create express route peering'))
    .usage('[options] <resource-group> <circuit-name> <name> <primary-address-prefix> <secondary-address-prefix>')
    .option('-g, --resource-group <resource-group>', $('the name of the resource group'))
    .option('-c, --circuit-name <circuit-name>', $('the name of the express route circuit'))
    .option('-n, --name <name>', $('the name of the express route circuit peering'))
    .option('-y, --type [type]', util.format($('the express route circuit peering type,' +
      '\n     supported types [%s}'), constants.expressRoute.peering.type))
    .option('-a, --azure-asn [azure-asn]', $('the express route circuit peering azure ASN'))
    .option('-p, --peer-asn [peer-asn]', $('the express route circuit peering peer ASN'))
    .option('-r, --primary-address-prefix <primary-address-prefix>', $('the primary address prefix,' +
      '\n     must be valid CIDR format'))
    .option('-o, --secondary-address-prefix <secondary-address-prefix>', $('the secondary address prefix, must be valid CIDR format'))
    .option('-d, --primary-azure-port [primary-azure-port]', $('the primary azure port'))
    .option('-b, --secondary-azure-port [secondary-azure-port]', $('the secondary azure port'))
    .option('-k, --shared-key [shared-key]', $('the shared key'))
    .option('-i, --vlan-id [vlan-id]', $('the identifier that is used to identify the customer'))
    .option('-f, --ms-advertised-public-prefixes [ms-advertised-public-prefixes]', $('comma separated list of prefixes that will be advertised through the BGP peering'))
    .option('-m, --ms-advertised-public-prefix-state [ms-advertised-public-prefix-state]', util.format($('specifies the configuration state of the BGP session,' +
      '\n      one of [%s]'), constants.expressRoute.peering.publicPrefixState))
    .option('-l, --ms-customer-asn [ms-customer-asn]', $('ASN of the customer'))
    .option('-u, --ms-routing-registry-name [ms-routing-registry-name]', util.format($('Internet Routing Registry / Regional Internet Registry,' +
      '\n     supported values are [%s]'), constants.expressRoute.peering.registryName))
    .option('-s, --subscription <subscription>', $('the subscription identifier'))
    .execute(function (resourceGroup, circuitName, name, primaryAddressPrefix, secondaryAddressPrefix, options, _) {
      resourceGroup = cli.interaction.promptIfNotGiven($('Resource group name: '), resourceGroup, _);
      circuitName = cli.interaction.promptIfNotGiven($('Express route circuit name: '), circuitName, _);
      name = cli.interaction.promptIfNotGiven($('Express route peering name: '), name, _);
      options.primaryAddressPrefix = cli.interaction.promptIfNotGiven($('Primary address prefix: '), primaryAddressPrefix || options.primaryAddressPrefix, _);
      options.secondaryAddressPrefix = cli.interaction.promptIfNotGiven($('Secondary address prefix: '), secondaryAddressPrefix || options.secondaryAddressPrefix, _);

      var networkManagementClient = getNetworkManagementClient(options);
      var expressRoute = new ExpressRoute(cli, networkManagementClient);
      expressRoute.createPeering(resourceGroup, circuitName, name, options, _);
    });

  expressRoutePeering.command('set [resource-group] [circuit-name] [name]')
    .description($('Set express route peering'))
    .usage('[options] <resource-group> <circuit-name> <name>')
    .option('-g, --resource-group <resource-group>', $('the name of the resource group'))
    .option('-c, --circuit-name <circuit-name>', $('the name of the express route circuit'))
    .option('-n, --name <name>', $('the name of the express route circuit peering'))
    .option('-a, --azure-asn [azure-asn]', $('the express route circuit peering azure ASN'))
    .option('-p, --peer-asn [peer-asn]', $('the express route circuit peering peer ASN'))
    .option('-r, --primary-address-prefix [primary-address-prefix]', $('the primary address prefix,' +
      '\n     must be valid CIDR format'))
    .option('-o, --secondary-address-prefix [secondary-address-prefix]', $('the secondary address prefix, must be valid CIDR format'))
    .option('-d, --primary-azure-port [primary-azure-port]', $('the primary azure port'))
    .option('-b, --secondary-azure-port [secondary-azure-port]', $('the secondary azure port'))
    .option('-k, --shared-key [shared-key]', $('the shared key'))
    .option('-i, --vlan-id [vlan-id]', $('the identifier that is used to identify the customer'))
    .option('-f, --ms-advertised-public-prefixes [ms-advertised-public-prefixes]', $('comma separated list of prefixes that will be advertised through the BGP peering'))
    .option('-m, --ms-advertised-public-prefix-state [ms-advertised-public-prefix-state]', util.format($('specifies the configuration state of the BGP session,' +
      '\n      one of [%s]'), constants.expressRoute.peering.publicPrefixState))
    .option('-l, --ms-customer-asn [ms-customer-asn]', $('ASN of the customer'))
    .option('-u, --ms-routing-registry-name [ms-routing-registry-name]', util.format($('Internet Routing Registry / Regional Internet Registry,' +
      '\n     supported values are [%s]'), constants.expressRoute.peering.registryName))
    .option('-s, --subscription <subscription>', $('the subscription identifier'))
    .execute(function (resourceGroup, circuitName, name, options, _) {
      resourceGroup = cli.interaction.promptIfNotGiven($('Resource group name: '), resourceGroup, _);
      circuitName = cli.interaction.promptIfNotGiven($('Express route circuit name: '), circuitName, _);
      name = cli.interaction.promptIfNotGiven($('Express route peering name: '), name, _);

      var networkManagementClient = getNetworkManagementClient(options);
      var expressRoute = new ExpressRoute(cli, networkManagementClient);
      expressRoute.setPeering(resourceGroup, circuitName, name, options, _);
    });

  expressRoutePeering.command('show [resource-group] [circuit-name] [name]')
    .description($('Get peering details'))
    .usage('[options] <resource-group> <circuit-name> <name>')
    .option('-g, --resource-group <resource-group>', $('the name of the resource group'))
    .option('-c, --circuit-name <circuit-name>', $('the name of the express route circuit'))
    .option('-n, --name <name>', $('the name of the express route circuit express route peering'))
    .option('-s, --subscription <subscription>', $('the subscription identifier'))
    .execute(function (resourceGroup, circuitName, name, options, _) {
      resourceGroup = cli.interaction.promptIfNotGiven($('Resource group name: '), resourceGroup, _);
      circuitName = cli.interaction.promptIfNotGiven($('Express route circuit name: '), circuitName, _);
      name = cli.interaction.promptIfNotGiven($('Express route peering name: '), name, _);

      var networkManagementClient = getNetworkManagementClient(options);
      var expressRoute = new ExpressRoute(cli, networkManagementClient);
      expressRoute.showPeering(resourceGroup, circuitName, name, options, _);
    });

  expressRoutePeering.command('list [resource-group] [circuit-name]')
    .description($('List Peerings of Express Circuit'))
    .usage('[options] <resource-group> <circuit-name>')
    .option('-g, --resource-group <resource-group>', $('the name of the resource group'))
    .option('-c, --circuit-name <circuit-name>', $('the name of the express route circuit'))
    .option('-s, --subscription <subscription>', $('the subscription identifier'))
    .execute(function (resourceGroup, circuitName, options, _) {
      resourceGroup = cli.interaction.promptIfNotGiven($('Resource group name: '), resourceGroup, _);
      circuitName = cli.interaction.promptIfNotGiven($('Express route circuit name: '), circuitName, _);

      var networkResourceProviderClient = getNetworkManagementClient(options);
      var expressRoute = new ExpressRoute(cli, networkResourceProviderClient);
      expressRoute.listPeering(resourceGroup, circuitName, options, _);
    });

  expressRoutePeering.command('delete [resource-group] [circuit-name] [name]')
    .description($('Delete express route peering'))
    .usage('[options] <resource-group> <circuit-name> <name>')
    .option('-g, --resource-group <resource-group>', $('the name of the resource group'))
    .option('-c, --circuit-name <circuit-name>', $('the name of the express route circuit'))
    .option('-n, --name <name>', $('the name of the express route circuit express route peering'))
    .option('-q, --quiet', $('quiet mode, do not ask for delete confirmation'))
    .option('-s, --subscription <subscription>', $('the subscription identifier'))
    .execute(function (resourceGroup, circuitName, name, options, _) {
      resourceGroup = cli.interaction.promptIfNotGiven($('Resource group name: '), resourceGroup, _);
      circuitName = cli.interaction.promptIfNotGiven($('Express route circuit name: '), circuitName, _);
      name = cli.interaction.promptIfNotGiven($('Express route peering name: '), name, _);

      var networkManagementClient = getNetworkManagementClient(options);
      var expressRoute = new ExpressRoute(cli, networkManagementClient);
      expressRoute.deletePeering(resourceGroup, circuitName, name, options, _);
    });

  var expressRouteAuthorization = expressRoute.category('authorization')
    .description($('Commands to manage express routes authorization'));

  expressRouteAuthorization.command('create [resource-group] [circuit-name] [auth-name] [key]')
    .description($('Create express route circuit authorization'))
    .usage('[options] <resource-group> <circuit-name> <auth-name> <key>')
    .option('-g, --resource-group <resource-group>', $('the name of the resource group'))
    .option('-c, --circuit-name <circuit-name>', $('the name of the express route circuit'))
    .option('-n, --auth-name <auth-name>', $('the name of the express route circuit authorization'))
    .option('-k, --key <key>', $('the express route circuit authorization key'))
    .option('-s, --subscription <subscription>', $('the subscription identifier'))
    .execute(function (resourceGroup, circuitName, authName, key, options, _) {
      resourceGroup = cli.interaction.promptIfNotGiven($('Resource group name: '), resourceGroup, _);
      circuitName = cli.interaction.promptIfNotGiven($('Express route circuit name: '), circuitName, _);
      authName = cli.interaction.promptIfNotGiven($('Express route express route authorization name: '), authName, _);
      options.key = cli.interaction.promptIfNotGiven($('Express route authorization key: '), key || options.key, _);

      var networkManagementClient = getNetworkManagementClient(options);
      var expressRoute = new ExpressRoute(cli, networkManagementClient);
      expressRoute.createAuthorization(resourceGroup, circuitName, authName, options, _);
    });

  expressRouteAuthorization.command('set [resource-group] [circuit-name] [auth-name]')
    .description($('Set express route circuit authorization'))
    .usage('[options] <resource-group> <circuit-name> <auth-name>')
    .option('-g, --resource-group <resource-group>', $('the name of the resource group'))
    .option('-c, --circuit-name <circuit-name>', $('the name of the express route circuit'))
    .option('-n, --auth-name <auth-name>', $('the name of the express route circuit authorization'))
    .option('-k, --key [key]', $('the express route circuit authorization key'))
    .option('-s, --subscription <subscription>', $('the subscription identifier'))
    .execute(function (resourceGroup, circuitName, authName, options, _) {
      resourceGroup = cli.interaction.promptIfNotGiven($('Resource group name: '), resourceGroup, _);
      circuitName = cli.interaction.promptIfNotGiven($('Express route circuit name: '), circuitName, _);
      authName = cli.interaction.promptIfNotGiven($('Express route authorization name: '), authName, _);

      var networkManagementClient = getNetworkManagementClient(options);
      var expressRoute = new ExpressRoute(cli, networkManagementClient);
      expressRoute.setAuthorization(resourceGroup, circuitName, authName, options, _);
    });

  expressRouteAuthorization.command('show [resource-group] [circuit-name] [auth-name]')
    .description($('Show express route circuit authorization'))
    .usage('[options] <resource-group> <circuit-name> <auth-name>')
    .option('-g, --resource-group <resource-group>', $('the name of the resource group'))
    .option('-c, --circuit-name <circuit-name>', $('the name of the express route circuit'))
    .option('-n, --auth-name <auth-name>', $('the name of the express route circuit express route authorization'))
    .option('-s, --subscription <subscription>', $('the subscription identifier'))
    .execute(function (resourceGroup, circuitName, authName, options, _) {
      resourceGroup = cli.interaction.promptIfNotGiven($('Resource group name: '), resourceGroup, _);
      circuitName = cli.interaction.promptIfNotGiven($('Express route circuit name: '), circuitName, _);
      authName = cli.interaction.promptIfNotGiven($('Express route authorization name: '), authName, _);

      var networkManagementClient = getNetworkManagementClient(options);
      var expressRoute = new ExpressRoute(cli, networkManagementClient);
      expressRoute.showAuthorization(resourceGroup, circuitName, authName, options, _);
    });

  expressRouteAuthorization.command('delete [resource-group] [circuit-name] [auth-name]')
    .description($('Delete express route circuit authorization'))
    .usage('[options] <resource-group> <circuit-name> <auth-name>')
    .option('-g, --resource-group <resource-group>', $('the name of the resource group'))
    .option('-c, --circuit-name <circuit-name>', $('the name of the express route circuit'))
    .option('-n, --auth-name <auth-name>', $('the name of the express route circuit express route authorization'))
    .option('-q, --quiet', $('quiet mode, do not ask for delete confirmation'))
    .option('-s, --subscription <subscription>', $('the subscription identifier'))
    .execute(function (resourceGroup, circuitName, authName, options, _) {
      resourceGroup = cli.interaction.promptIfNotGiven($('Resource group name: '), resourceGroup, _);
      circuitName = cli.interaction.promptIfNotGiven($('Express route circuit name: '), circuitName, _);
      authName = cli.interaction.promptIfNotGiven($('Express route express route authorization name: '), authName, _);

      var networkManagementClient = getNetworkManagementClient(options);
      var expressRoute = new ExpressRoute(cli, networkManagementClient);
      expressRoute.deleteAuthorization(resourceGroup, circuitName, authName, options, _);
    });

  expressRouteAuthorization.command('list [resource-group] [circuit-name]')
    .description($('Get all express route circuit authorizations'))
    .usage('[options] <resource-group> <circuit-name>')
    .option('-g, --resource-group <resource-group>', $('the name of the resource group'))
    .option('-c, --circuit-name <circuit-name>', $('the name of the express route circuit'))
    .option('-s, --subscription <subscription>', $('the subscription identifier'))
    .execute(function (resourceGroup, circuitName, options, _) {
      resourceGroup = cli.interaction.promptIfNotGiven($('Resource group name: '), resourceGroup, _);
      circuitName = cli.interaction.promptIfNotGiven($('Express route circuit name: '), circuitName, _);

      var networkManagementClient = getNetworkManagementClient(options);
      var expressRoute = new ExpressRoute(cli, networkManagementClient);
      expressRoute.listAuthorization(resourceGroup, circuitName, options, _);
    });

  function getNetworkManagementClient(options) {
    var subscription = profile.current.getSubscription(options.subscription);
    return utils.createNetworkManagementClient(subscription);
  }

  function getTrafficManagementClient(options) {
    var subscription = profile.current.getSubscription(options.subscription);
    return utils.createTrafficManagerResourceProviderClient(subscription);
  }

  function getDnsManagementClient(options) {
    var subscription = profile.current.getSubscription(options.subscription);
    return utils.createDnsResourceProviderClient(subscription);
  }
};<|MERGE_RESOLUTION|>--- conflicted
+++ resolved
@@ -1372,32 +1372,20 @@
     .option('-g, --resource-group <resource-group>', $('the name of the resource group'))
     .option('-a, --nsg-name <nsg-name>', $('the name of the network security group'))
     .option('-n, --name <name>', $('the name of the rule'))
-<<<<<<< HEAD
-    .option('-d, --description <description>', $('the description'))
-    .option('-p, --protocol <protocol>', util.format($('the protocol [%s]. Default value is "%s"'),
+    .option('-d, --description [description]', $('the description'))
+    .option('-p, --protocol [protocol]', util.format($('the protocol [%s]. Default value is "%s"'),
       constants.nsg.protocols, constants.nsg.protocols[0]))
-    .option('-f, --source-address-prefix <source-address-prefix>', $('the source address prefix'))
-    .option('-o, --source-port-range <source-port-range>', util.format($('the source port range [%s-%s]. Default value is "%s"'),
+    .option('-f, --source-address-prefix [source-address-prefix]', $('the source address prefix'))
+    .option('-o, --source-port-range [source-port-range]', util.format($('the source port range [%s-%s]. Default value is "%s"'),
       constants.nsg.portMin, constants.nsg.portMax, constants.nsg.prefixDef))
-    .option('-e, --destination-address-prefix <destination-address-prefix>', $('the destination address prefix'))
-    .option('-u, --destination-port-range <destination-port-range>', util.format($('the destination port range [%s-%s]. Default value is "%s"'),
+    .option('-e, --destination-address-prefix [destination-address-prefix]', $('the destination address prefix'))
+    .option('-u, --destination-port-range [destination-port-range]', util.format($('the destination port range [%s-%s]. Default value is "%s"'),
       constants.nsg.portMin, constants.nsg.portMax, constants.nsg.portDef))
-    .option('-c, --access <access>', util.format($('the access mode [%s]. Default value is "%s"'), constants.nsg.access, constants.nsg.access[0]))
-    .option('-y, --priority <priority>', util.format($('the priority [%s-%s]. Default value is "%s"'),
+    .option('-c, --access [access]', util.format($('the access mode [%s]. Default value is "%s"'), constants.nsg.access, constants.nsg.access[0]))
+    .option('-y, --priority [priority]', util.format($('the priority [%s-%s]. Default value is "%s"'),
       constants.nsg.priority.min, constants.nsg.priority.max, constants.nsg.priority.min))
-    .option('-r, --direction <direction>', util.format($('the direction [%s]. Default value is "%s"'),
+    .option('-r, --direction [direction]', util.format($('the direction [%s]. Default value is "%s"'),
       constants.nsg.direction, constants.nsg.direction[0]))
-=======
-    .option('-d, --description [description]', $('the description'))
-    .option('-p, --protocol [protocol]', util.format($('the protocol [%s]'), constants.nsg.protocols))
-    .option('-f, --source-address-prefix [source-address-prefix]', $('the source address prefix'))
-    .option('-o, --source-port-range [source-port-range]', util.format($('the source port range [%s-%s]'), constants.nsg.portMin, constants.nsg.portMax))
-    .option('-e, --destination-address-prefix [destination-address-prefix]', $('the destination address prefix'))
-    .option('-u, --destination-port-range [destination-port-range]', util.format($('the destination port range [%s-%s]'), constants.nsg.portMin, constants.nsg.portMax))
-    .option('-c, --access [access]', util.format($('the access mode [%s]'), constants.nsg.access))
-    .option('-y, --priority <priority>', util.format($('the priority [%s-%s]'), constants.nsg.priority.min, constants.nsg.priority.max))
-    .option('-r, --direction [direction]', util.format($('the direction [%s]'), constants.nsg.direction))
->>>>>>> caad991e
     .option('-s, --subscription <subscription>', $('the subscription identifier'))
     .execute(function (resourceGroup, nsgName, name, priority, options, _) {
       resourceGroup = cli.interaction.promptIfNotGiven($('Resource group name: '), resourceGroup, _);
