/**
 * Copyright (c) Microsoft.  All rights reserved.
 *
 * Licensed under the Apache License, Version 2.0 (the "License");
 * you may not use this file except in compliance with the License.
 * You may obtain a copy of the License at
 *   http://www.apache.org/licenses/LICENSE-2.0
 *
 * Unless required by applicable law or agreed to in writing, software
 * distributed under the License is distributed on an "AS IS" BASIS,
 * WITHOUT WARRANTIES OR CONDITIONS OF ANY KIND, either express or implied.
 * See the License for the specific language governing permissions and
 * limitations under the License.
 */

var __ = require('underscore');
var constants = require('./constants');
var fs = require('fs');
var profile = require('../../../util/profile');
var PublicIp = require('./publicIp');
var resourceUtils = require('../resource/resourceUtils');
var Subnet = require('./subnet');
var tagUtils = require('../tag/tagUtils');
var util = require('util');
var utils = require('../../../util/utils');
var generatorUtils = require('../../../util/generatorUtils');
var VNetUtil = require('../../../util/vnet.util');
var validation = require('../../../util/validation');
var $ = utils.getLocaleString;

function AppGateways(cli, networkManagementClient) {
  this.interaction = cli.interaction;
  this.networkManagementClient = networkManagementClient;
  this.output = cli.output;
  this.publicIpCrud = new PublicIp(cli, networkManagementClient);
  this.subnetCrud = new Subnet(cli, networkManagementClient);
  this.vnetUtil = new VNetUtil();
}

__.extend(AppGateways.prototype, {
  createAppGateway: function (resourceGroup, appGatewayName, location, options, _) {
    var self = this;
    var appGateway = self.get(resourceGroup, appGatewayName, _);
    if (appGateway) {
      throw new Error(util.format($('Application gateway "%s" already exists in resource group "%s"'), appGatewayName, resourceGroup));
    }
    var subnetId;
    if (options.subnetId) {
      subnetId = options.subnetId;
    } else {
      var subnet = self.subnetCrud.get(resourceGroup, options.vnetName, options.subnetName, _);
      if (!subnet) {
        throw new Error(util.format($('Subnet "%s" not found in virtual network "%s"'), options.subnetName, options.vnetName));
      }
      subnetId = subnet.id;
    }

    var parameters = self._setDefaultAttributes(options);
    self.subscriptionId = self._getSubscriptionId(options);
    var frontendIpID = self._generateResourceId(resourceGroup, appGatewayName, 'frontendIPConfigurations', parameters.frontendIpName);
    var frontendPortID = self._generateResourceId(resourceGroup, appGatewayName, 'frontendPorts', parameters.frontendPortName);
    var poolID = self._generateResourceId(resourceGroup, appGatewayName, 'backendAddressPools', parameters.addressPoolName);
    var settingsID = self._generateResourceId(resourceGroup, appGatewayName, 'backendHttpSettingsCollection', parameters.httpSettingsName);
    var listenerID = self._generateResourceId(resourceGroup, appGatewayName, 'httpListeners', parameters.httpListenerName);

    appGateway = {
      name: appGatewayName,
      location: location,
      gatewayIPConfigurations: [{
        name: parameters.gatewayIpName,
        subnet: {id: subnetId}
      }],
      frontendPorts: [{
        name: parameters.frontendPortName,
        port: parseInt(parameters.frontendPort)
      }],
      backendAddressPools: [{
        name: parameters.addressPoolName,
        backendAddresses: self._parseDnsServers(options),
        backendIPConfiguration: []
      }],
      backendHttpSettingsCollection: [{
        name: parameters.httpSettingsName,
        protocol: parameters.httpSettingsProtocol,
        port: parseInt(parameters.httpSettingsPort),
        cookieBasedAffinity: parameters.httpSettingsCookieBasedAffinity
      }],
      httpListeners: [{
        name: parameters.httpListenerName,
        frontendIPConfiguration: {id: frontendIpID},
        frontendPort: {id: frontendPortID},
        protocol: parameters.httpListenerProtocol
      }],
      requestRoutingRules: [{
        name: parameters.routingRuleName,
        ruleType: parameters.routingRuleType,
        backendAddressPool: {id: poolID},
        backendHttpSettings: {id: settingsID},
        httpListener: {id: listenerID}
      }]
    };
    if (parameters.skuName) {
      utils.verifyParamExistsInCollection(constants.appGateway.sku.name, parameters.skuName, '--sku-name');
      appGateway.sku = {
        name: parameters.skuName
      };
    }
    if (options.skuTier) {
      utils.verifyParamExistsInCollection(constants.appGateway.sku.tier, parameters.skuTier, '--sku-tier');
      appGateway.sku.tier = parameters.skuTier;
    }
    if (options.capacity) {
      var capacity = parseInt(options.capacity);
      if (capacity >= constants.appGateway.sku.capacity[0] && capacity <= constants.appGateway.sku.capacity[1]) {
        appGateway.sku.capacity = capacity;
      } else {
        throw new Error(util.format($('Given %s "%s" is invalid, supported values are: \[%s\]'), '--capacity', options.capacity, constants.appGateway.sku.capacity));
      }
    }

    appGateway.frontendIPConfigurations = [];
    appGateway.frontendIPConfigurations.push(self._parseFrontendIp(resourceGroup, appGatewayName, parameters.frontendIpName, parameters, _));

    if (parameters.certFile) {
      appGateway.sslCertificates = [];
      var data = fs.readFileSync(parameters.certFile);
      appGateway.sslCertificates.push({
        name: parameters.certName,
        password: parameters.certPassword,
        data: data.toString('base64')
      });
      var certID = self._generateResourceId(resourceGroup, appGatewayName, 'sslCertificates', parameters.certName);
      appGateway.httpListeners[0].sslCertificate = {
        id: certID
      };
    }

    if (utils.argHasValue(options.tags)) {
      tagUtils.appendTags(appGateway, options);
    } else {
      appGateway.tags = {};
    }

    var progress = self.interaction.progress(util.format($('Creating configuration for an application gateway "%s"'), appGatewayName));
    var createdAppGateway;
    try {
      createdAppGateway = self.networkManagementClient.applicationGateways.createOrUpdate(resourceGroup, appGatewayName, appGateway, _);
    } finally {
      progress.end();
    }
    self._showAppGateway(createdAppGateway);
  },

  setAppGateway: function (resourceGroup, appGatewayName, options, _) {
    var self = this;
    var appGateway = self.get(resourceGroup, appGatewayName, _);
    if (!appGateway) {
      throw new Error(util.format($('Application gateway "%s" not found in resource group "%s"'), appGatewayName, resourceGroup));
    }

    if (options.skuName) {
      utils.verifyParamExistsInCollection(constants.appGateway.sku.name, options.skuName, '--sku-name');
      appGateway.sku.name = options.skuName;
    }
    if (options.skuTier) {
      utils.verifyParamExistsInCollection(constants.appGateway.sku.tier, options.skuTier, '--sku-tier');
      appGateway.sku.tier = options.skuTier;
    }
    if (options.capacity) {
      var capacity = parseInt(options.capacity);
      if (capacity >= constants.appGateway.sku.capacity[0] && capacity <= constants.appGateway.sku.capacity[1]) {
        appGateway.sku.capacity = capacity;
      } else {
        throw new Error(util.format($('Given %s "%s" is invalid, supported values are: \[%s\]'), '--capacity', options.capacity, constants.appGateway.sku.capacity));
      }
    }
    if (utils.argHasValue(options.tags)) {
      tagUtils.appendTags(appGateway, options);
    }

    self.output.warn('Application gateway set command is a long-running process. It may take up to 15-20 minutes to complete.');
    self._setAppGateway(resourceGroup, appGatewayName, appGateway, options, _);
  },

  get: function (resourceGroup, appGatewayName, _) {
    var self = this;
    var appGateway;
    var progress = self.interaction.progress(util.format($('Looking up an application gateway "%s"'), appGatewayName));
    try {
      appGateway = self.networkManagementClient.applicationGateways.get(resourceGroup, appGatewayName, null, _);
    } catch (error) {
      if (error.statusCode === 404) {
        appGateway = null;
      }
    } finally {
      progress.end();
    }
    return appGateway;
  },

  listAppGateways: function (options, _) {
    var self = this;
    var appGateways;
    var progress;
    try {
      if (options.resourceGroup) {
        progress = self.interaction.progress(util.format($('Looking up application gateways in resource group "%s"'), options.resourceGroup));
        appGateways = self.networkManagementClient.applicationGateways.list(options.resourceGroup, options, _);
      } else {
        progress = self.interaction.progress($('Looking up application gateways in all resource groups'));
        appGateways = self.networkManagementClient.applicationGateways.listAll(options, _);
      }
    } finally {
      progress.end();
    }
    if (!appGateways) {
      self.output.warn(util.format($('No application gateways found in resource group "%s"'), options.resourceGroup));
    }

    self.interaction.formatOutput(appGateways, function (data) {
      if (data.length === 0) {
        self.output.warn(util.format($('No application gateways found in resource group "%s"'), options.resourceGroup));
      } else {
        self.output.table(data, function (row, gateway) {
          row.cell($('Name'), gateway.name);
          row.cell($('Provisioning state'), gateway.provisioningState);
          row.cell($('Location'), gateway.location);
          var resource = resourceUtils.getResourceInformation(gateway.id);
          row.cell($('Resource group'), resource.resourceGroup);
        });
      }
    });
  },

  showAppGateway: function (resourceGroup, appGatewayName, options, _) {
    var self = this;
    var appGateway = self.get(resourceGroup, appGatewayName, _);

    if (appGateway) {
      self._showAppGateway(appGateway);
    } else {
      self.output.warn(util.format($('An application gateway with name "%s" not found in resource group "%s"'), appGatewayName, resourceGroup));
    }
  },

  deleteAppGateway: function (resourceGroup, appGatewayName, options, _) {
    var self = this;

    var appGateway = self.get(resourceGroup, appGatewayName, _);
    if (!appGateway) {
      self.output.warn(util.format($('An application gateway with name "%s" not found in resource group "%s"'), appGatewayName, resourceGroup));
      return;
    }
    if (!options.quiet && !self.interaction.confirm(util.format($('Delete an application gateway "%s"? [y/n] '), appGatewayName), _)) {
      return;
    }

    var progress = self.interaction.progress(util.format($('Deleting an application gateway "%s"'), appGatewayName));
    try {
      if(options.nowait) {
        self.networkManagementClient.applicationGateways.beginDeleteMethod(resourceGroup, appGatewayName, options, _);
      } else {
        self.networkManagementClient.applicationGateways.deleteMethod(resourceGroup, appGatewayName, options, _);
      }
    } finally {
      progress.end();
    }
  },

  startAppGateway: function (resourceGroup, appGatewayName, options, _) {
    var self = this;
    var appGateway = self.get(resourceGroup, appGatewayName, _);
    if (!appGateway) {
      throw new Error(util.format($('An application gateway with name "%s" not found in resource group "%s"'),
        appGatewayName, resourceGroup));
    }

    self.output.warn('Application gateway start command is a long-running process. It may take up to 15-20 minutes to complete.');

    var progress = self.interaction.progress(util.format($('Starting an application gateway "%s"'), appGatewayName));
    try {
      if(options.nowait) {
        self.networkManagementClient.applicationGateways.beginStart(resourceGroup, appGatewayName, options, _);
      }
      self.networkManagementClient.applicationGateways.start(resourceGroup, appGatewayName,options, _);
    } finally {
      progress.end();
    }
  },

  stopAppGateway: function (resourceGroup, appGatewayName, options, _) {
    var self = this;
    var appGateway = self.get(resourceGroup, appGatewayName, _);
    if (!appGateway) {
      throw new Error(util.format($('An application gateway with name "%s" not found in resource group "%s"'),
        appGatewayName, resourceGroup));
    }

    var progress = self.interaction.progress(util.format($('Stopping an application gateway "%s"'), appGatewayName));
    try {
      self.networkManagementClient.applicationGateways.stop(resourceGroup, appGatewayName, null, _);
    } finally {
      progress.end();
    }
  },

  addSsl: function (resourceGroup, appGatewayName, certName, options, _) {
    var self = this;
    var appGateway = self.get(resourceGroup, appGatewayName, _);
    if (!appGateway) {
      throw new Error(util.format($('Application gateway "%s" not found in resource group "%s"'), appGatewayName, resourceGroup));
    }

    if (utils.stringIsNullOrEmpty(options.certFile)) {
      throw new Error($('--cert-file parameter must not be empty'));
    }

    if (utils.stringIsNullOrEmpty(options.certPassword)) {
      throw new Error($('--cert-password parameter must not be empty'));
    }

    var certificateObject = {password: options.certPassword, name: certName};
    var data;
    try {
      data = fs.readFileSync(options.certFile);
    } catch (e) {
      if (e.code === 'ENOENT') {
        throw new Error(util.format($('File "%s" not found'), options.certFile));
      }
    }
    certificateObject.data = data.toString('base64');
    appGateway.sslCertificates.push(certificateObject);
    self._setAppGateway(resourceGroup, appGatewayName, appGateway, options, _);
  },

  updateSsl: function (resourceGroup, appGatewayName, sslCertName, options, _) {
    var self = this;
    var appGateway = self.get(resourceGroup, appGatewayName, _);
    if (!appGateway) {
      throw new Error(util.format($('Application gateway "%s" not found in resource group "%s"'), appGatewayName, resourceGroup));
    }

    var sslCert = utils.findFirstCaseIgnore(appGateway.sslCertificates, {name: sslCertName});
    if (!sslCert) {
      throw new Error(util.format($('A SSL certificate with name "%s" not found in the application gateway "%s"'), sslCertName, appGatewayName));
    }

    var index = utils.indexOfCaseIgnore(appGateway.sslCertificates, {name: sslCertName});
    if (utils.stringIsNullOrEmpty(options.certFile)) {
      throw new Error($('--cert-file parameter must not be empty'));
    }

    if (utils.stringIsNullOrEmpty(options.certPassword)) {
      throw new Error($('--cert-password parameter must not be empty'));
    }

    var data;
    try {
      data = fs.readFileSync(options.certFile);
    } catch (e) {
      if (e.code === 'ENOENT') {
        throw new Error(util.format($('File "%s" not found'), options.certFile));
      }
    }
    sslCert.data = data.toString('base64');
    sslCert.password = options.certPassword;

    appGateway.sslCertificates[index] = sslCert;
    self._setAppGateway(resourceGroup, appGatewayName, appGateway, options, _);
  },

  listSsls: function (resourceGroup, appGatewayName, options, _) {
    var self = this;
    var appGateway = self.get(resourceGroup, appGatewayName, _);
    if (!appGateway) {
      throw new Error(util.format($('Application gateway "%s" not found in resource group "%s"'), appGatewayName, resourceGroup));
    }
    var items = appGateway.sslCertificates;
    self.interaction.formatOutput(items, function (data) {
      if (data.length === 0) {
        cli.output.warn($('No application gateway ssl cerificates found'));
      } else {
        cli.output.table(data, function (row, item) {
          row.cell($('Name'), item.name);
          row.cell($('Provisioning State'), item.provisioningState || '');
        });
      }
    });
  },

  showSsl: function (resourceGroup, appGatewayName, sslCertName, options, _) {
    var self = this;
    var appGateway = self.get(resourceGroup, appGatewayName, _);
    if (!appGateway) {
      throw new Error(util.format($('Application gateway "%s" not found in resource group "%s"'), appGatewayName, resourceGroup));
    }

    var index = utils.indexOfCaseIgnore(appGateway.sslCertificates, {name: sslCertName});
    if (index === -1) {
      throw new Error(util.format($('A ssl cerificate with name "%s" not found in an application gateway "%s"'), sslCertName, appGatewayName));
    }

    self.interaction.formatOutput(appGateway.sslCertificates[index], generatorUtils.traverse);
  },

  removeSsl: function (resourceGroup, appGatewayName, certName, options, _) {
    var self = this;

    var appGateway = self.get(resourceGroup, appGatewayName, _);
    if (!appGateway) {
      throw new Error(util.format($('Application gateway "%s" not found in resource group "%s"'), appGatewayName, resourceGroup));
    }

    var index = utils.indexOfCaseIgnore(appGateway.sslCertificates, {name: certName});
    if (index !== -1) {
      if (!options.quiet && !self.interaction.confirm(util.format($('Delete an ssl certificate "%s"? [y/n] '), certName), _)) {
        return;
      }
      appGateway.sslCertificates.splice(index, 1);
      self._setAppGateway(resourceGroup, appGatewayName, appGateway, options, _);
    } else {
      throw new Error(util.format($('SSL certificate with name "%s" not found for an application gateway "%s"'), certName, appGatewayName));
    }
  },

  addFrontendIp: function (resourceGroup, appGatewayName, frontendIpName, options, _) {
    var self = this;
    var appGateway = self.get(resourceGroup, appGatewayName, _);
    if (!appGateway) {
      throw new Error(util.format($('Application gateway "%s" not found in resource group "%s"'), appGatewayName, resourceGroup));
    }

    var frontendIp = utils.findFirstCaseIgnore(appGateway.frontendIPConfigurations, {name: frontendIpName});
    if (frontendIp) {
      throw new Error(util.format($('A frontend ip with name "%s" already exists for an application gateway "%s"'), frontendIpName, appGatewayName));
    }

    frontendIp = self._parseFrontendIp(resourceGroup, appGatewayName, frontendIpName, options, _);
    appGateway.frontendIPConfigurations.push(frontendIp);
    self._setAppGateway(resourceGroup, appGatewayName, appGateway, options, _);
  },

  updateFrontendIp: function (resourceGroup, appGatewayName, frontendIpName, options, _) {
    var self = this;
    var appGateway = self.get(resourceGroup, appGatewayName, _);
    if (!appGateway) {
      throw new Error(util.format($('Application gateway "%s" not found in resource group "%s"'), appGatewayName, resourceGroup));
    }

    var frontendIp = utils.findFirstCaseIgnore(appGateway.frontendIPConfigurations, {name: frontendIpName});
    if (!frontendIp) {
      throw new Error(util.format($('A frontend ip with name "%s" not found in the application gateway "%s"'), frontendIpName, appGatewayName));
    }

    var index = utils.indexOfCaseIgnore(appGateway.frontendIPConfigurations, {name: frontendIpName});
    frontendIp = self._parseFrontendIp(resourceGroup, appGatewayName, frontendIpName, options, _);
    appGateway.frontendIPConfigurations[index] = frontendIp;
    self._setAppGateway(resourceGroup, appGatewayName, appGateway, options, _);
  },

  listFrontendIps: function (resourceGroup, appGatewayName, options, _) {
    var self = this;
    var appGateway = self.get(resourceGroup, appGatewayName, _);
    if (!appGateway) {
      throw new Error(util.format($('Application gateway "%s" not found in resource group "%s"'), appGatewayName, resourceGroup));
    }
    var items = appGateway.frontendIPConfigurations;
    self.interaction.formatOutput(items, function (data) {
      if (data.length === 0) {
        cli.output.warn($('No application gateway frontend ip configurations found'));
      } else {
        cli.output.table(data, function (row, item) {
          row.cell($('Name'), item.name);
          row.cell($('Allocation method'), item.privateIPAllocationMethod || '');
          row.cell($('Private IP'), item.privateIPAddress || '');
        });
      }
    });
  },

  showFrontendIp: function (resourceGroup, appGatewayName, frontendIpName, options, _) {
    var self = this;
    var appGateway = self.get(resourceGroup, appGatewayName, _);
    if (!appGateway) {
      throw new Error(util.format($('Application gateway "%s" not found in resource group "%s"'), appGatewayName, resourceGroup));
    }

    var index = utils.indexOfCaseIgnore(appGateway.frontendIPConfigurations, {name: frontendIpName});
    if (index === -1) {
      throw new Error(util.format($('A frontend ip with name "%s" not found in an application gateway "%s"'), frontendIpName, appGatewayName));
    }

    self.interaction.formatOutput(appGateway.frontendIPConfigurations[index], generatorUtils.traverse);
  },

  removeFrontendIp: function (resourceGroup, appGatewayName, frontendIpName, options, _) {
    var self = this;
    var appGateway = self.get(resourceGroup, appGatewayName, _);
    if (!appGateway) {
      throw new Error(util.format($('Application gateway "%s" not found in resource group "%s"'), appGatewayName, resourceGroup));
    }

    var index = utils.indexOfCaseIgnore(appGateway.frontendIPConfigurations, {name: frontendIpName});
    if (index === -1) {
      throw new Error(util.format($('A frontend ip with name "%s" not found for an application gateway "%s"'), frontendIpName, appGatewayName));
    }

    if (!options.quiet && !self.interaction.confirm(util.format($('Delete a frontend ip "%s"? [y/n] '), frontendIpName), _)) {
      return;
    }
    appGateway.frontendIPConfigurations.splice(index, 1);
    self._setAppGateway(resourceGroup, appGatewayName, appGateway, options, _);
  },

  addFrontendPort: function (resourceGroup, appGatewayName, frontendPortName, options, _) {
    var self = this;
    var appGateway = self.get(resourceGroup, appGatewayName, _);
    if (!appGateway) {
      throw new Error(util.format($('Application gateway "%s" not found in resource group "%s"'), appGatewayName, resourceGroup));
    }

    var frontendPort = utils.findFirstCaseIgnore(appGateway.frontendPorts, {name: frontendPortName});
    if (frontendPort) {
      throw new Error(util.format($('A frontend port with name "%s" already exists for an application gateway "%s"'), frontendPortName, appGatewayName));
    }
    if (options.port < constants.appGateway.settings.port[0] || options.port > constants.appGateway.settings.port[1]) {
      throw new Error(util.format($('A frontend port value must be in range \[%s\]'), constants.appGateway.settings.port));
    }
    frontendPort = {
      name: frontendPortName,
      port: parseInt(options.port)
    };

    self.output.warn('Application gateway add new frontend port command is a long-running process. It may take up to 15-20 minutes to complete.');
    appGateway.frontendPorts.push(frontendPort);
    self._setAppGateway(resourceGroup, appGatewayName, appGateway, options, _);
  },

  updateFrontendPort: function (resourceGroup, appGatewayName, frontendPortName, options, _) {
    var self = this;
    var appGateway = self.get(resourceGroup, appGatewayName, _);
    if (!appGateway) {
      throw new Error(util.format($('Application gateway "%s" not found in resource group "%s"'), appGatewayName, resourceGroup));
    }

    var frontendPort = utils.findFirstCaseIgnore(appGateway.frontendPorts, {name: frontendPortName});
    if (!frontendPort) {
      throw new Error(util.format($('A frontend port with name "%s" not found in the application gateway "%s"'), frontendPortName, appGatewayName));
    }

    if (options.port < constants.appGateway.settings.port[0] || options.port > constants.appGateway.settings.port[1]) {
      throw new Error(util.format($('A frontend port value must be in range \[%s\]'), constants.appGateway.settings.port));
    }

    frontendPort.port = parseInt(options.port);
    self._setAppGateway(resourceGroup, appGatewayName, appGateway, options, _);
  },

  listFrontendPorts: function (resourceGroup, appGatewayName, options, _) {
    var self = this;
    var appGateway = self.get(resourceGroup, appGatewayName, _);
    if (!appGateway) {
      throw new Error(util.format($('Application gateway "%s" not found in resource group "%s"'), appGatewayName, resourceGroup));
    }
    var items = appGateway.frontendPorts;
    self.interaction.formatOutput(items, function (data) {
      if (data.length === 0) {
        cli.output.warn($('No application gateway frontend ports found'));
      } else {
        cli.output.table(data, function (row, item) {
          row.cell($('Name'), item.name);
          row.cell($('Port'), item.port || '');
        });
      }
    });
  },

  showFrontendPort: function (resourceGroup, appGatewayName, frontendPortName, options, _) {
    var self = this;
    var appGateway = self.get(resourceGroup, appGatewayName, _);
    if (!appGateway) {
      throw new Error(util.format($('Application gateway "%s" not found in resource group "%s"'), appGatewayName, resourceGroup));
    }

    var index = utils.indexOfCaseIgnore(appGateway.frontendPorts, {name: frontendPortName});
    if (index === -1) {
      throw new Error(util.format($('A frontend port with name "%s" not found in an application gateway "%s"'), frontendPortName, appGatewayName));
    }

    self.interaction.formatOutput(appGateway.frontendPorts[index], generatorUtils.traverse);
  },

  removeFrontendPort: function (resourceGroup, appGatewayName, frontendPortName, options, _) {
    var self = this;
    var appGateway = self.get(resourceGroup, appGatewayName, _);
    if (!appGateway) {
      throw new Error(util.format($('Application gateway "%s" not found in resource group "%s"'), appGatewayName, resourceGroup));
    }

    var index = utils.indexOfCaseIgnore(appGateway.frontendPorts, {name: frontendPortName});
    if (index === -1) {
      throw new Error(util.format($('Frontend port with name "%s" not found for an application gateway "%s"'), frontendPortName, appGatewayName));
    }

    if (!options.quiet && !self.interaction.confirm(util.format($('Delete a frontend port "%s"? [y/n] '), frontendPortName), _)) {
      return;
    }

    self.output.warn('Application gateway remove frontend port command is a long-running process. It may take up to 15-20 minutes to complete.');
    appGateway.frontendPorts.splice(index, 1);
    self._setAppGateway(resourceGroup, appGatewayName, appGateway, options, _);
  },

  addBackendAddressPool: function (resourceGroup, appGatewayName, poolName, options, _) {
    var self = this;
    var dnsServers = self._parseDnsServers(options);
    var appGateway = self.get(resourceGroup, appGatewayName, _);
    if (!appGateway) {
      throw new Error(util.format($('Application gateway "%s" not found in resource group "%s"'), appGatewayName, resourceGroup));
    }

    var pool = utils.findFirstCaseIgnore(appGateway.backendAddressPools, {name: poolName});
    if (pool) {
      throw new Error(util.format($('A backend address pool with name "%s" already exists in application gateway "%s"'), poolName, appGatewayName));
    } else {
      var addressPool = {
        name: poolName,
        backendAddresses: dnsServers
      };
      appGateway.backendAddressPools.push(addressPool);

      self._setAppGateway(resourceGroup, appGatewayName, appGateway, options, _);
    }
  },

  updateBackendAddressPool: function (resourceGroup, appGatewayName, poolName, options, _) {
    var self = this;
    var dnsServers = self._parseDnsServers(options);
    var appGateway = self.get(resourceGroup, appGatewayName, _);
    if (!appGateway) {
      throw new Error(util.format($('Application gateway "%s" not found in resource group "%s"'), appGatewayName, resourceGroup));
    }

    var pool = utils.findFirstCaseIgnore(appGateway.backendAddressPools, {name: poolName});
    if (!pool) {
      throw new Error(util.format($('A backend address pool with name "%s" not found in the application gateway "%s"'), poolName, appGatewayName));
    }

    var index = utils.indexOfCaseIgnore(appGateway.backendAddressPools, {name: poolName});
    pool.backendAddresses = dnsServers;
    appGateway.backendAddressPools[index] = pool;
    self._setAppGateway(resourceGroup, appGatewayName, appGateway, options, _);
  },

  listBackendAddressPools: function (resourceGroup, appGatewayName, options, _) {
    var self = this;
    var appGateway = self.get(resourceGroup, appGatewayName, _);
    if (!appGateway) {
      throw new Error(util.format($('Application gateway "%s" not found in resource group "%s"'), appGatewayName, resourceGroup));
    }
    var items = appGateway.backendAddressPools;

    self.interaction.formatOutput(items, function (data) {
      if (data.length === 0) {
        cli.output.warn($('No application gateway backend address pools found'));
      } else {
        var formattedPools = [];
        data.forEach(function(pool) {
          formattedPools.push({name: pool.name, ip: pool.backendAddresses[0].ipAddress});
          pool.backendAddresses.forEach(function(ip, index) {
            if(index !== 0) {
              formattedPools.push({name: '', ip: ip.ipAddress});
            }
          });
        });

        cli.output.table(formattedPools, function (row, item) {
          row.cell($('Name'), item.name);
          row.cell($('IP Addresses'), item.ip || '');
        });
      }
    });
  },

  showBackendAddressPool: function (resourceGroup, appGatewayName, poolName, options, _) {
    var self = this;
    var appGateway = self.get(resourceGroup, appGatewayName, _);
    if (!appGateway) {
      throw new Error(util.format($('Application gateway "%s" not found in resource group "%s"'), appGatewayName, resourceGroup));
    }

    var index = utils.indexOfCaseIgnore(appGateway.backendAddressPools, {name: poolName});
    if (index === -1) {
      throw new Error(util.format($('A backend address pool with name "%s" not found in an application gateway "%s"'), poolName, appGatewayName));
    }

    self.interaction.formatOutput(appGateway.backendAddressPools[index], generatorUtils.traverse);
  },

  removeBackendAddressPool: function (resourceGroup, appGatewayName, poolName, options, _) {
    var self = this;
    var appGateway = self.get(resourceGroup, appGatewayName, _);
    if (!appGateway) {
      throw new Error(util.format($('Application gateway "%s" not found in resource group "%s"'), appGatewayName, resourceGroup));
    }

    var index = utils.indexOfCaseIgnore(appGateway.backendAddressPools, {name: poolName});
    if (index !== -1) {
      if (!options.quiet && !self.interaction.confirm(util.format($('Delete a backend address pool "%s"? [y/n] '), poolName), _)) {
        return;
      }
      appGateway.backendAddressPools.splice(index, 1);
      self._setAppGateway(resourceGroup, appGatewayName, appGateway, options, _);
    } else {
      throw new Error(util.format($('A backend address pool with name "%s" not found for an application gateway "%s"'), poolName, appGatewayName));
    }
  },

  addHttpSettings: function (resourceGroup, appGatewayName, httpSettingsName, options, _) {
    var self = this;
    var appGateway = self.get(resourceGroup, appGatewayName, _);
    if (!appGateway) {
      throw new Error(util.format($('Application gateway "%s" not found in resource group "%s"'), appGatewayName, resourceGroup));
    }

    var httpSettings = { name: httpSettingsName };
    httpSettings = self._parseHttpSettings(httpSettings, options, true);
    var settings = utils.findFirstCaseIgnore(appGateway.backendHttpSettingsCollection, {name: httpSettingsName});
    if (settings) {
      throw new Error(util.format($('A http settings with name "%s" already exists for an application gateway "%s"'), httpSettingsName, appGatewayName));
    } else {
      appGateway.backendHttpSettingsCollection.push(httpSettings);
      self._setAppGateway(resourceGroup, appGatewayName, appGateway, options, _);
    }
  },

  updateHttpSettings: function (resourceGroup, appGatewayName, httpSettingsName, options, _) {
    var self = this;
    var appGateway = self.get(resourceGroup, appGatewayName, _);
    if (!appGateway) {
      throw new Error(util.format($('Application gateway "%s" not found in resource group "%s"'), appGatewayName, resourceGroup));
    }

    var httpSettings = utils.findFirstCaseIgnore(appGateway.backendHttpSettingsCollection, {name: httpSettingsName});
    if (!httpSettings) {
      throw new Error(util.format($('A http settings with name "%s" not found in the application gateway "%s"'), httpSettingsName, appGatewayName));
    }

    var index = utils.indexOfCaseIgnore(appGateway.backendHttpSettingsCollection, {name: httpSettingsName});
    httpSettings = self._parseHttpSettings(httpSettings, options, false);
    appGateway.backendHttpSettingsCollection[index] = httpSettings;
    self._setAppGateway(resourceGroup, appGatewayName, appGateway, options, _);
  },

  listHttpSettings: function (resourceGroup, appGatewayName, options, _) {
    var self = this;
    var appGateway = self.get(resourceGroup, appGatewayName, _);
    if (!appGateway) {
      throw new Error(util.format($('Application gateway "%s" not found in resource group "%s"'), appGatewayName, resourceGroup));
    }
    var items = appGateway.backendHttpSettingsCollection;
    self.interaction.formatOutput(items, function (data) {
      if (data.length === 0) {
        cli.output.warn($('No application gateway http settings found'));
      } else {
        self._listAppGatewayHttpSettings(appGateway);
      }
    });
  },

  showHttpSettings: function (resourceGroup, appGatewayName, httpSettingsName, options, _) {
    var self = this;
    var appGateway = self.get(resourceGroup, appGatewayName, _);
    if (!appGateway) {
      throw new Error(util.format($('Application gateway "%s" not found in resource group "%s"'), appGatewayName, resourceGroup));
    }

    var index = utils.indexOfCaseIgnore(appGateway.backendHttpSettingsCollection, {name: httpSettingsName});
    if (index === -1) {
      throw new Error(util.format($('A http settings with name "%s" not found in an application gateway "%s"'), httpSettingsName, appGatewayName));
    }

    self.interaction.formatOutput(appGateway.backendHttpSettingsCollection[index], generatorUtils.traverse);
  },

  removeHttpSettings: function (resourceGroup, appGatewayName, httpSettingsName, options, _) {
    var self = this;
    var appGateway = self.get(resourceGroup, appGatewayName, _);
    if (!appGateway) {
      throw new Error(util.format($('Application gateway "%s" not found in resource group "%s"'), appGatewayName, resourceGroup));
    }

    var index = utils.indexOfCaseIgnore(appGateway.backendHttpSettingsCollection, {name: httpSettingsName});
    if (index !== -1) {
      if (!options.quiet && !self.interaction.confirm(util.format($('Delete an http settings "%s"? [y/n] '), httpSettingsName), _)) {
        return;
      }
      appGateway.backendHttpSettingsCollection.splice(index, 1);
      self._setAppGateway(resourceGroup, appGatewayName, appGateway, options, _);
    } else {
      throw new Error(util.format($('An http settings with name "%s" not found for an application gateway "%s"'), httpSettingsName, appGatewayName));
    }
  },

  addHttpListener: function (resourceGroup, appGatewayName, httpListenerName, options, _) {
    var self = this;
    var appGateway = self.get(resourceGroup, appGatewayName, _);
    if (!appGateway) {
      throw new Error(util.format($('Application gateway "%s" not found in resource group "%s"'), appGatewayName, resourceGroup));
    }

    if (!appGateway.httpListeners || !appGateway.httpListeners.length) {
      appGateway.httpListeners = [];
    }

    if (utils.findFirstCaseIgnore(appGateway.httpListeners, {name: httpListenerName})) {
      throw new Error(util.format($('An http listener with name "%s" already exists for an application gateway "%s"'), httpListenerName, appGatewayName));
    }

    var httpListener = {
      name: httpListenerName,
      protocol: constants.appGateway.settings.protocol[0]
    };

    if (options.frontendIpName) {
      var frontendIp = utils.findFirstCaseIgnore(appGateway.frontendIPConfigurations, {name: options.frontendIpName});
      if (!frontendIp) {
        throw new Error(util.format($('Frontend ip with name "%s" not found for an application gateway "%s"'), options.frontendIpName, appGatewayName));
      }
      httpListener.frontendIPConfiguration = frontendIp;
    }

    if (options.frontendPortName) {
      var frontendPort = utils.findFirstCaseIgnore(appGateway.frontendPorts, {name: options.frontendPortName});
      if (!frontendPort) {
        throw new Error(util.format($('Frontend port with name "%s" not found for an application gateway "%s"'), options.frontendPortName, appGatewayName));
      }
      httpListener.frontendPort = frontendPort;
    }

    if (options.protocol) {
      var protocol = options.protocol.toLowerCase();
      if (protocol === 'https' && !options.sslCert) {
        throw new Error($('--ssl-cert parameter is required, when "--protocol Https" parameter is specified'));
      }
      if (protocol !== 'http' && protocol != 'https') {
        throw new Error(util.format($('"%s" protocol is not valid. Valid values are [%s]'), constants.appGateway.httpListener.protocol));
      }
      httpListener.protocol = utils.capitalizeFirstLetter(protocol);
    }

    if (options.sslCert) {
      var sslCert = utils.findFirstCaseIgnore(appGateway.sslCertificates, {name: options.sslCert});
      if (!sslCert) {
        throw new Error(util.format($('SSL certificate with name "%s" not found for an application gateway "%s"'), options.sslCert, appGatewayName));
      }
      httpListener.sslCertificate = sslCert;
    }

    self.output.warn('Application gateway add new http listener command is a long-running process. It may take up to 15-20 minutes to complete.');
    appGateway.httpListeners.push(httpListener);
    self._setAppGateway(resourceGroup, appGatewayName, appGateway, options, _);
  },

  setHttpListener: function (resourceGroup, appGatewayName, httpListenerName, options, _) {
    var self = this;
    var appGateway = self.get(resourceGroup, appGatewayName, _);
    if (!appGateway) {
      throw new Error(util.format($('Application gateway "%s" not found in resource group "%s"'), appGatewayName, resourceGroup));
    }

    var httpListener = utils.findFirstCaseIgnore(appGateway.httpListeners, {name: httpListenerName});
    if(!httpListener) {
      throw new Error(util.format($('HTTP listener "%s" not found in application gateway "%s"'), httpListenerName, appGatewayName));
    }

    if (options.protocol) {
      var protocol = options.protocol.toLowerCase();
      if (protocol === 'https' && !options.sslCert) {
        throw new Error($('--ssl-cert parameter is required, when "--protocol Https" parameter is specified'));
      }
      if (protocol !== 'http' && protocol != 'https') {
        throw new Error(util.format($('"%s" protocol is not valid. Valid values are [%s]'), protocol, constants.appGateway.httpListener.protocol));
      }
      httpListener.protocol = utils.capitalizeFirstLetter(protocol);
    }

    if (options.sslCert) {
      var sslCert = utils.findFirstCaseIgnore(appGateway.sslCertificates, {name: options.sslCert});
      if (!sslCert) {
        throw new Error(util.format($('SSL certificate with name "%s" not found for an application gateway "%s"'), options.sslCert, appGatewayName));
      }
      httpListener.sslCertificate = sslCert;
    }

    self.output.warn('Application gateway update http listener command is a long-running process. It may take up to 15-20 minutes to complete.');
    self._setAppGateway(resourceGroup, appGatewayName, appGateway, options, _);
  },

  listHttpListeners: function (resourceGroup, appGatewayName, options, _) {
    var self = this;

    var appGateway = self.get(resourceGroup, appGatewayName, _);
    if (!appGateway) {
      throw new Error(util.format($('Application gateway "%s" not found'), appGatewayName));
    }

    self._listAppGatewayHttpListeners(appGateway);
  },

  showHttpListener: function (resourceGroup, appGatewayName, listenerName, options, _) {
    var self = this;

    var appGateway = self.get(resourceGroup, appGatewayName, _);
    if (!appGateway) {
      throw new Error(util.format($('Application gateway "%s" not found'), appGatewayName));
    }

    var listener = utils.findFirstCaseIgnore(appGateway.httpListeners, {name: listenerName});
    if (!listener) {
      throw new Error(util.format($('An HTTP listener with name "%s" was not found in application gateway "%s"'), listenerName, appGatewayName));
    }
    self._showAppGatewayHttpListener(listener);
  },

  removeHttpListener: function (resourceGroup, appGatewayName, httpListenerName, options, _) {
    var self = this;
    var appGateway = self.get(resourceGroup, appGatewayName, _);
    if (!appGateway) {
      throw new Error(util.format($('Application gateway "%s" not found in resource group "%s"'), appGatewayName, resourceGroup));
    }

    var index = utils.indexOfCaseIgnore(appGateway.httpListeners, {name: httpListenerName});
    if (index === -1) {
      throw new Error(util.format($('Http listener with name "%s" not found for an application gateway "%s"'), httpListenerName, appGatewayName));
    }

    if (!options.quiet && !self.interaction.confirm(util.format($('Delete http listener "%s"? [y/n] '), httpListenerName), _)) {
      return;
    }

    self.output.warn('Application gateway remove http listener command is a long-running process. It may take up to 15-20 minutes to complete.');
    appGateway.httpListeners.splice(index, 1);
    self._setAppGateway(resourceGroup, appGatewayName, appGateway, options, _);
  },

  addRequestRoutingRule: function (resourceGroup, appGatewayName, ruleName, options, _) {
    var self = this;
    var appGateway = self.get(resourceGroup, appGatewayName, _);
    if (!appGateway) {
      throw new Error(util.format($('Application gateway "%s" not found'), appGatewayName));
    }

    if (utils.findFirstCaseIgnore(appGateway.requestRoutingRules, {name: ruleName})) {
      throw new Error(util.format($('A request routing rule with name "%s" already exists in application gateway "%s"'), ruleName, appGatewayName));
    }

    var backendHttpSettings = utils.findFirstCaseIgnore(appGateway.backendHttpSettingsCollection, {name: options.httpSettingsName});
    if (!backendHttpSettings) {
      throw new Error(util.format($('A backend http settings with name "%s" not found in application gateway "%s"'), options.httpSettingsName, appGatewayName));
    }

    var httpListener = utils.findFirstCaseIgnore(appGateway.httpListeners, {name: options.httpListenerName});
    if (!httpListener) {
      throw new Error(util.format($('Http listener with name "%s" not found for an application gateway "%s"'), options.httpListenerName, appGatewayName));
    }

    var backendAddressPool = utils.findFirstCaseIgnore(appGateway.backendAddressPools, {name: options.addressPoolName});
    if (!backendAddressPool) {
      throw new Error(util.format($('Address pool with name "%s" not found for an application gateway "%s"'), options.addressPoolName, appGatewayName));
    }

    var rule = {
      name: ruleName,
      type: constants.appGateway.routingRule.type[0],
      backendHttpSettings: backendHttpSettings,
      httpListener: httpListener,
      backendAddressPool: backendAddressPool
    };

    if (options.type) {
      utils.verifyParamExistsInCollection(constants.appGateway.routingRule.type, options.type, '--type');
      rule.type = options.type;
    }

    appGateway.requestRoutingRules.push(rule);
    self._setAppGateway(resourceGroup, appGatewayName, appGateway, options, _);
  },

  updateRequestRoutingRule: function (resourceGroup, appGatewayName, ruleName, options, _) {
    var self = this;
    var appGateway = self.get(resourceGroup, appGatewayName, _);
    if (!appGateway) {
      throw new Error(util.format($('Application gateway "%s" not found'), appGatewayName));
    }

    var rule = utils.findFirstCaseIgnore(appGateway.requestRoutingRules, {name: ruleName});
    if (!rule) {
      throw new Error(util.format($('A request routing rule with name "%s" not found in application gateway "%s"'), ruleName, appGatewayName));
    }
    var index = utils.indexOfCaseIgnore(appGateway.requestRoutingRules, {name: ruleName});

    if (options.httpSettingsName) {
      var backendHttpSettings = utils.findFirstCaseIgnore(appGateway.backendHttpSettingsCollection, {name: options.httpSettingsName});
      if (!backendHttpSettings) {
        throw new Error(util.format($('A backend http settings with name "%s" not found in application gateway "%s"'), options.httpSettingsName, appGatewayName));
      }
      rule.backendHttpSettings = backendHttpSettings;
    }

    if (options.httpListenerName) {
      var httpListener = utils.findFirstCaseIgnore(appGateway.httpListeners, {name: options.httpListenerName});
      if (!httpListener) {
        throw new Error(util.format($('Http listener with name "%s" not found for an application gateway "%s"'), options.httpListenerName, appGatewayName));
      }
      rule.httpListener = httpListener;
    }

    if (options.addressPoolName) {
      var backendAddressPool = utils.findFirstCaseIgnore(appGateway.backendAddressPools, {name: options.addressPoolName});
      if (!backendAddressPool) {
        throw new Error(util.format($('Address pool with name "%s" not found for an application gateway "%s"'), options.addressPoolName, appGatewayName));
      }
      rule.backendAddressPool = backendAddressPool;
    }

    if (options.type) {
      utils.verifyParamExistsInCollection(constants.appGateway.routingRule.type, options.type, '--type');
      rule.type = options.type;
    }

    appGateway.requestRoutingRules[index] = rule;
    self._setAppGateway(resourceGroup, appGatewayName, appGateway, options, _);
  },

  listRequestRoutingRules: function (resourceGroup, appGatewayName, options, _) {
    var self = this;
    var appGateway = self.get(resourceGroup, appGatewayName, _);
    if (!appGateway) {
      throw new Error(util.format($('Application gateway "%s" not found in resource group "%s"'), appGatewayName, resourceGroup));
    }
    var items = appGateway.requestRoutingRules;
    self.interaction.formatOutput(items, function (data) {
      if (data.length === 0) {
        cli.output.warn($('No application gateway http settings found'));
      } else {
        self._listAppGatewayRoutingRules(appGateway);
      }
    });
  },

  showRequestRoutingRule: function (resourceGroup, appGatewayName, ruleName, options, _) {
    var self = this;
    var appGateway = self.get(resourceGroup, appGatewayName, _);
    if (!appGateway) {
      throw new Error(util.format($('Application gateway "%s" not found in resource group "%s"'), appGatewayName, resourceGroup));
    }

    var index = utils.indexOfCaseIgnore(appGateway.requestRoutingRules, {name: ruleName});
    if (index === -1) {
      throw new Error(util.format($('A request routing rule with name "%s" not found in an application gateway "%s"'), ruleName, appGatewayName));
    }

    self.interaction.formatOutput(appGateway.requestRoutingRules[index], generatorUtils.traverse);
  },

  removeRequestRoutingRule: function (resourceGroup, appGatewayName, ruleName, options, _) {
    var self = this;
    var appGateway = self.get(resourceGroup, appGatewayName, _);
    if (!appGateway) {
      throw new Error(util.format($('Application gateway "%s" not found'), appGatewayName));
    }

    var index = utils.indexOfCaseIgnore(appGateway.requestRoutingRules, {name: ruleName});
    if (index === -1) {
      throw new Error(util.format($('An request routing rule with name "%s" not found in application gateway "%s"'), ruleName, appGatewayName));
    }

    if (!options.quiet && !self.interaction.confirm(util.format($('Delete request routing rule "%s"? [y/n] '), ruleName), _)) {
      return;
    }
    appGateway.requestRoutingRules.splice(index, 1);
    self._setAppGateway(resourceGroup, appGatewayName, appGateway, options, _);
  },

  addProbe: function (resourceGroup, appGatewayName, probeName, options, _) {
    var self = this;
    var appGateway = self.get(resourceGroup, appGatewayName, _);
    if (!appGateway) {
      throw new Error(util.format($('Application gateway "%s" not found'), appGatewayName));
    }

    if (utils.findFirstCaseIgnore(appGateway.probes, {name: probeName})) {
      throw new Error(util.format($('A probe with name "%s" already exists in application gateway "%s"'), probeName, appGatewayName));
    }

    var probe = {name: probeName};
    probe = self._parseProbe(resourceGroup, appGatewayName, probe, options, true);
    appGateway.probes.push(probe);
    self._setAppGateway(resourceGroup, appGatewayName, appGateway, options, _);
  },

  updateProbe: function (resourceGroup, appGatewayName, probeName, options, _) {
    var self = this;
    var appGateway = self.get(resourceGroup, appGatewayName, _);
    if (!appGateway) {
      throw new Error(util.format($('Application gateway "%s" not found in resource group "%s"'), appGatewayName, resourceGroup));
    }

    var probe = utils.findFirstCaseIgnore(appGateway.probes, {name: probeName});
    if (!probe) {
      throw new Error(util.format($('A probe with name "%s" not found in the application gateway "%s"'), probeName, appGatewayName));
    }

    var index = utils.indexOfCaseIgnore(appGateway.probes, {name: probeName});
    probe = self._parseProbe(resourceGroup, appGatewayName, probe, options, false);
    appGateway.probes[index] = probe;
    self._setAppGateway(resourceGroup, appGatewayName, appGateway, options, _);
  },

  listProbes: function (resourceGroup, appGatewayName, options, _) {
    var self = this;
    var appGateway = self.get(resourceGroup, appGatewayName, _);
    if (!appGateway) {
      throw new Error(util.format($('Application gateway "%s" not found in resource group "%s"'), appGatewayName, resourceGroup));
    }
    var items = appGateway.probes;
    self.interaction.formatOutput(items, function (data) {
      if (data.length === 0) {
        cli.output.warn($('No application gateway probes found'));
      } else {
        cli.output.table(data, function (row, item) {
          row.cell($('Name'), item.name);
          row.cell($('Protocol'), item.protocol || '');
          row.cell($('Host'), item.host || '');
          row.cell($('Path'), item.path || '');
          row.cell($('Interval'), item.interval || '');
          row.cell($('Timeout'), item.timeout || '');
          row.cell($('Unhealthy Threshold'), item.unhealthyThreshold || '');
        });
      }
    });
  },

  showProbe: function (resourceGroup, appGatewayName, probeName, options, _) {
    var self = this;
    var appGateway = self.get(resourceGroup, appGatewayName, _);
    if (!appGateway) {
      throw new Error(util.format($('Application gateway "%s" not found in resource group "%s"'), appGatewayName, resourceGroup));
    }

    var index = utils.indexOfCaseIgnore(appGateway.probes, {name: probeName});
    if (index === -1) {
      throw new Error(util.format($('A probe with name "%s" not found in an application gateway "%s"'), probeName, appGatewayName));
    }

    self.interaction.formatOutput(appGateway.probes[index], generatorUtils.traverse);
  },

  removeProbe: function (resourceGroup, appGatewayName, probeName, options, _) {
    var self = this;
    var appGateway = self.get(resourceGroup, appGatewayName, _);
    if (!appGateway) {
      throw new Error(util.format($('Application gateway "%s" not found'), appGatewayName));
    }

    var index = utils.indexOfCaseIgnore(appGateway.probes, {name: probeName});
    if (index === -1) {
      throw new Error(util.format($('A probe with name "%s" not found in application gateway "%s"'), probeName, appGatewayName));
    }

    if (!options.quiet && !self.interaction.confirm(util.format($('Delete probe "%s"? [y/n] '), probeName), _)) {
      return;
    }
    appGateway.probes.splice(index, 1);
    self._setAppGateway(resourceGroup, appGatewayName, appGateway, options, _);
  },

  addUrlPathMap: function (resourceGroup, appGatewayName, urlPathMapName, options, _) {
    var self = this;
    var appGateway = self.get(resourceGroup, appGatewayName, _);
    if (!appGateway) {
      throw new Error(util.format($('Application gateway "%s" not found'), appGatewayName));
    }

    if (utils.findFirstCaseIgnore(appGateway.urlPathMaps, {name: urlPathMapName})) {
      throw new Error(util.format($('An url path map with name "%s" already exists in application gateway "%s"'), urlPathMapName, appGatewayName));
    }

    var backendHttpSettings = utils.findFirstCaseIgnore(appGateway.backendHttpSettingsCollection, {name: options.httpSettingsName});
    if (!backendHttpSettings) {
      throw new Error(util.format($('A backend http settings with name "%s" not found in application gateway "%s"'), options.httpSettingsName, appGatewayName));
    }

    var backendAddressPool = utils.findFirstCaseIgnore(appGateway.backendAddressPools, {name: options.addressPoolName});
    if (!backendAddressPool) {
      throw new Error(util.format($('Address pool with name "%s" not found for an application gateway "%s"'), options.addressPoolName, appGatewayName));
    }

    var urlPathMap = {
      name: urlPathMapName,
      defaultBackendAddressPool: {
        id: backendAddressPool.id
      },
      defaultBackendHttpSettings: {
        id: backendHttpSettings.id
      },
      pathRules: [{
        name: options.ruleName,
        paths: [options.path],
        backendAddressPool: {id: backendAddressPool.id},
        backendHttpSettings: {id: backendHttpSettings.id}
      }]
    };

    appGateway.urlPathMaps.push(urlPathMap);
    self._setAppGateway(resourceGroup, appGatewayName, appGateway, options, _);
  },

  setUrlPathMap: function (resourceGroup, appGatewayName, urlPathMapName, options, _) {
    var self = this;
    var appGateway = self.get(resourceGroup, appGatewayName, _);
    if (!appGateway) {
      throw new Error(util.format($('Application gateway "%s" not found'), appGatewayName));
    }

    var urlPathMap = utils.findFirstCaseIgnore(appGateway.urlPathMaps, {name: urlPathMapName});
    if (!urlPathMap) {
      throw new Error(util.format($('An url path map with name "%s" not found in application gateway "%s"'), urlPathMapName, appGatewayName));
    }

    if(options.httpSettingsName) {
      var backendHttpSettings = utils.findFirstCaseIgnore(appGateway.backendHttpSettingsCollection, {name: options.httpSettingsName});
      if (!backendHttpSettings) {
        throw new Error(util.format($('A backend http settings with name "%s" not found in application gateway "%s"'), options.httpSettingsName, appGatewayName));
      }
      urlPathMap.defaultBackendHttpSettings = { id: backendHttpSettings.id };
    }

    if(options.addressPoolName) {
      var backendAddressPool = utils.findFirstCaseIgnore(appGateway.backendAddressPools, {name: options.addressPoolName});
      if (!backendAddressPool) {
        throw new Error(util.format($('Address pool with name "%s" not found for an application gateway "%s"'), options.addressPoolName, appGatewayName));
      }
      urlPathMap.defaultBackendAddressPool = { id: backendAddressPool.id };
    }

    self._setAppGateway(resourceGroup, appGatewayName, appGateway, options, _);
  },

  listUrlPathMaps: function (resourceGroup, appGatewayName, options, _) {
    var self = this;

    var appGateway = self.get(resourceGroup, appGatewayName, _);
    if (!appGateway) {
      throw new Error(util.format($('Application gateway "%s" not found'), appGatewayName));
    }

    self._listAppGatewayUrlPathMaps(appGateway);
  },

  showUrlPathMap: function (resourceGroup, appGatewayName, urlPathMapName, options, _) {
    var self = this;

    var appGateway = self.get(resourceGroup, appGatewayName, _);
    if (!appGateway) {
      throw new Error(util.format($('Application gateway "%s" not found'), appGatewayName));
    }

    var urlPathMap = utils.findFirstCaseIgnore(appGateway.urlPathMaps, {name: urlPathMapName});
    if (!urlPathMap) {
      throw new Error(util.format($('An url path map with name "%s" not found in application gateway "%s"'), urlPathMapName, appGatewayName));
    }
    self._showAppGatewayUrlPathMap(urlPathMap);
  },

  removeUrlPathMap: function (resourceGroup, appGatewayName, urlPathMapName, options, _) {
    var self = this;
    var appGateway = self.get(resourceGroup, appGatewayName, _);
    if (!appGateway) {
      throw new Error(util.format($('Application gateway "%s" not found'), appGatewayName));
    }

    var index = utils.indexOfCaseIgnore(appGateway.urlPathMaps, {name: urlPathMapName});
    if (index === -1) {
      throw new Error(util.format($('An url path map with name "%s" not found in application gateway "%s"'), urlPathMapName, appGatewayName));
    }

    if (!options.quiet && !self.interaction.confirm(util.format($('Delete url path map "%s"? [y/n] '), urlPathMapName), _)) {
      return;
    }
    appGateway.urlPathMaps.splice(index, 1);
    self._setAppGateway(resourceGroup, appGatewayName, appGateway, options, _);
  },

  addMapRule: function (resourceGroup, appGatewayName, ruleName, options, _) {
    var self = this;
    var appGateway = self.get(resourceGroup, appGatewayName, _);
    if (!appGateway) {
      throw new Error(util.format($('Application gateway "%s" not found'), appGatewayName));
    }

    var urlPathMap = utils.findFirstCaseIgnore(appGateway.urlPathMaps, {name: options.urlPathMapName});
    if (!urlPathMap) {
      throw new Error(util.format($('An url path map with name "%s" not found in application gateway "%s"'), options.urlPathMapName, appGatewayName));
    }

    if (utils.findFirstCaseIgnore(urlPathMap.pathRules, {name: ruleName})) {
      throw new Error(util.format($('A rule with name "%s" already exists in url path map "%s"'), ruleName, options.urlPathMapName));
    }

    var backendHttpSettings = utils.findFirstCaseIgnore(appGateway.backendHttpSettingsCollection, {name: options.httpSettingsName});
    if (!backendHttpSettings) {
      throw new Error(util.format($('A backend http settings with name "%s" not found in application gateway "%s"'), options.httpSettingsName, appGatewayName));
    }

    var backendAddressPool = utils.findFirstCaseIgnore(appGateway.backendAddressPools, {name: options.addressPoolName});
    if (!backendAddressPool) {
      throw new Error(util.format($('Address pool with name "%s" not found for an application gateway "%s"'), options.addressPoolName, appGatewayName));
    }

    var rule = {
      name: ruleName,
      paths: [options.path],
      backendAddressPool: {id: backendAddressPool.id},
      backendHttpSettings: {id: backendHttpSettings.id}
    };
    urlPathMap.pathRules.push(rule);
    self._setAppGateway(resourceGroup, appGatewayName, appGateway, options, _);
  },

  setMapRule: function (resourceGroup, appGatewayName, ruleName, options, _) {
    var self = this;
    var appGateway = self.get(resourceGroup, appGatewayName, _);
    if (!appGateway) {
      throw new Error(util.format($('Application gateway "%s" not found'), appGatewayName));
    }

    var urlPathMap = utils.findFirstCaseIgnore(appGateway.urlPathMaps, {name: options.urlPathMapName});
    if (!urlPathMap) {
      throw new Error(util.format($('An url path map with name "%s" not found in application gateway "%s"'), options.urlPathMapName, appGatewayName));
    }

    var rule = utils.findFirstCaseIgnore(urlPathMap.pathRules, {name: ruleName});
    if (!rule) {
      throw new Error(util.format($('A rule with name "%s" not found in url path map "%s"'), ruleName, options.urlPathMapName));
    }

    if(options.httpSettingsName) {
      var backendHttpSettings = utils.findFirstCaseIgnore(appGateway.backendHttpSettingsCollection, {name: options.httpSettingsName});
      if (!backendHttpSettings) {
        throw new Error(util.format($('A backend http settings with name "%s" not found in application gateway "%s"'), options.httpSettingsName, appGatewayName));
      }
      rule.backendHttpSettings = {id: backendHttpSettings.id};
    }

    if(options.addressPoolName) {
      var backendAddressPool = utils.findFirstCaseIgnore(appGateway.backendAddressPools, {name: options.addressPoolName});
      if (!backendAddressPool) {
        throw new Error(util.format($('Address pool with name "%s" not found for an application gateway "%s"'), options.addressPoolName, appGatewayName));
      }
      rule.backendAddressPool = {id: backendAddressPool.id};
    }

    self._setAppGateway(resourceGroup, appGatewayName, appGateway, options, _);
  },

  listUrlPathMapRules: function (resourceGroup, appGatewayName, urlPathMapName, options, _) {
    var self = this;

    var appGateway = self.get(resourceGroup, appGatewayName, _);
    if (!appGateway) {
      throw new Error(util.format($('Application gateway "%s" not found'), appGatewayName));
    }

    var urlPathMap = utils.findFirstCaseIgnore(appGateway.urlPathMaps, {name: urlPathMapName});
    if (!urlPathMap) {
      throw new Error(util.format($('An url path map with name "%s" not found in application gateway "%s"'), urlPathMapName, appGatewayName));
    }

    self._listAppGatewayUrlPathMapRules(urlPathMap.pathRules);
  },

  showUrlPathMapRule: function (resourceGroup, appGatewayName, urlPathMapName, ruleName, options, _) {
    var self = this;

    var appGateway = self.get(resourceGroup, appGatewayName, _);
    if (!appGateway) {
      throw new Error(util.format($('Application gateway "%s" not found'), appGatewayName));
    }

    var urlPathMap = utils.findFirstCaseIgnore(appGateway.urlPathMaps, {name: urlPathMapName});
    if (!urlPathMap) {
      throw new Error(util.format($('An url path map with name "%s" not found in application gateway "%s"'), urlPathMapName, appGatewayName));
    }

    var rule = utils.findFirstCaseIgnore(urlPathMap.pathRules, {name: ruleName});
    if (!rule) {
      throw new Error(util.format($('An url path map with name "%s" doesn\'t contain rule with name "%s"'), urlPathMapName, ruleName));
    }
    self._showAppGatewayUrlPathMapRule(rule);
  },

  removeMapRule: function (resourceGroup, appGatewayName, ruleName, options, _) {
    var self = this;
    var appGateway = self.get(resourceGroup, appGatewayName, _);
    if (!appGateway) {
      throw new Error(util.format($('Application gateway "%s" not found'), appGatewayName));
    }

    var urlPathMap = utils.findFirstCaseIgnore(appGateway.urlPathMaps, {name: options.urlPathMapName});
    if (!urlPathMap) {
      throw new Error(util.format($('An url path map with name "%s" not found in application gateway "%s"'), options.urlPathMapName, appGatewayName));
    }

    var index = utils.indexOfCaseIgnore(urlPathMap.pathRules, {name: ruleName});
    if (index === -1) {
      throw new Error(util.format($('A rule with name "%s" not found in url path map "%s"'), ruleName, options.urlPathMapName));
    }

    if (!options.quiet && !self.interaction.confirm(util.format($('Delete url path map rule "%s"? [y/n] '), ruleName), _)) {
      return;
    }
    urlPathMap.pathRules.splice(index, 1);
    self._setAppGateway(resourceGroup, appGatewayName, appGateway, options, _);
  },

  addSslPolicy: function(resourceGroup, appGatewayName, options, _) {
    var self = this;
    var result = self.get(resourceGroup, appGatewayName, _);
    if (!result) {
      throw new Error(util.format($('application gateway with name "%s" not found in the resource group "%s"'), appGatewayName, resourceGroup));
    }

    if(!result.sslPolicy) {
      result.sslPolicy = {};
    }

    if(options.disableSslProtocols) {
      result.sslPolicy.disabledSslProtocols = options.disableSslProtocols.split(',');
    }

    generatorUtils.removeEmptyObjects(result);
    progress = self.interaction.progress(util.format($('Creating application gateway ssl policy in "%s"'), appGatewayName));
    try {
      result = self.networkManagementClient.applicationGateways.createOrUpdate(resourceGroup, appGatewayName, result, _);
    } finally {
      progress.end();
    }

    self.interaction.formatOutput(result.sslPolicy, generatorUtils.traverse);
  },

  removeSslPolicy: function(resourceGroup, appGatewayName, options, _) {
    var self = this;
    var result = self.get(resourceGroup, appGatewayName, _);
    if (!result) {
      throw new Error(util.format($('application gateway with name "%s" not found in the resource group "%s"'), appGatewayName, resourceGroup));
    }

    if (!options.quiet && !self.interaction.confirm(util.format($('Delete application gateway ssl policy from "%s"? [y/n] '), appGatewayName), _)) {
      return;
    }

    delete result.sslPolicy;
    progress = self.interaction.progress('Deleting application gateway ssl policy');
    try {
      result = self.networkManagementClient.applicationGateways.createOrUpdate(resourceGroup, appGatewayName, result, _);
    } finally {
      progress.end();
    }
  },

  showSslPolicy: function(resourceGroup, appGatewayName, options, _) {
    var self = this;
    var result = self.get(resourceGroup, appGatewayName, _);
    if (!result) {
      throw new Error(util.format($('application gateway with name "%s" not found in the resource group "%s"'), appGatewayName, resourceGroup));
    }

    var childResult = result.sslPolicy;
    if(!childResult) {
      self.output.warn(util.format($('application gateway ssl policy not found in the "%s"'), result.name));
    }

    self.interaction.formatOutput(childResult, generatorUtils.traverse);
  },

  addAuthCert: function(resourceGroup, appGatewayName, name, options, _) {
    var self = this;
    var result = self.get(resourceGroup, appGatewayName, _);
    if (!result) {
      throw new Error(util.format($('application gateway with name "%s" not found in the resource group "%s"'), appGatewayName, resourceGroup));
    }

    if(utils.findFirstCaseIgnore(result.authenticationCertificates, {name: name})) {
      throw new Error(util.format($('application gateway authentication certificate with name "%s" already exists in the "%s"'), name, appGatewayName));
    }

    if(!result.authenticationCertificates) {
      result.authenticationCertificates = [];
    }

    var authCert = {};
    authCert.name = name || 'default';

    if(options.certFile) {
      try {
        var data = fs.readFileSync(options.certFile);
        authCert.data = data.toString('base64');
      } catch (err) {
        throw new Error('Error in reading the provided cert file. Make sure that the file path is correct and it has correct content.\n' +
          util.inspect(err, {depth: null}));
      }
    }

    result.authenticationCertificates.push(authCert);
    generatorUtils.removeEmptyObjects(result);
    progress = self.interaction.progress(util.format($('Creating application gateway authentication certificate in "%s"'), appGatewayName));
    try {
      result = self.networkManagementClient.applicationGateways.createOrUpdate(resourceGroup, appGatewayName, result, _);
    } finally {
      progress.end();
    }

    self.interaction.formatOutput(result.authenticationCertificates[generatorUtils.findIndexByKeyValue(result.authenticationCertificates, 'name', name)], generatorUtils.traverse);
  },

  updateAuthCert: function(resourceGroup, appGatewayName, name, options, _) {
    var self = this;
    var result = self.get(resourceGroup, appGatewayName, _);
    if (!result) {
      throw new Error(util.format($('application gateway with name "%s" not found in the resource group "%s"'), appGatewayName, resourceGroup));
    }

    var childResult = utils.findFirstCaseIgnore(result.authenticationCertificates, {name: name});
    var index = utils.indexOfCaseIgnore(result.authenticationCertificates, {name: name});
    if(!childResult) {
      throw new Error(util.format($('application gateway authentication certificate with name "%s" not found in the "%s"'), name, appGatewayName));
    }

    var parameters = result;
    if(options.certFile) {
      try {
        var data = fs.readFileSync(options.certFile);
        parameters.authenticationCertificates[index].data = data.toString('base64');
      } catch (err) {
        throw new Error('Error in reading the provided cert file. Make sure that the file path is correct and it has correct content.\n' +
          util.inspect(err, {depth: null}));
      }
    }

    generatorUtils.removeEmptyObjects(result);
    progress = self.interaction.progress(util.format($('Updating application gateway authentication certificate in "%s"'), appGatewayName));
    try {
      result = self.networkManagementClient.applicationGateways.createOrUpdate(resourceGroup, appGatewayName, result, _);
    } finally {
      progress.end();
    }

    self.interaction.formatOutput(result.authenticationCertificates[index], generatorUtils.traverse);
  },

  listAuthCerts: function(resourceGroup, appGatewayName, options, _) {
    var self = this;
    var result = self.get(resourceGroup, appGatewayName, _);
    if (!result) {
      throw new Error(util.format($('application gateway with name "%s" not found in the resource group "%s"'), appGatewayName, resourceGroup));
    }

    var items = result.authenticationCertificates;
    if (items.length === 0) {
      self.output.warn($('No application gateway authentication certificate found'));
    } else {
      self.output.table(items, function (row, item) {
        row.cell($('Name'), item.name);
        row.cell($('Provisioning state'), item.provisioningState);
      });
    }
  },

  removeAuthCert: function(resourceGroup, appGatewayName, name, options, _) {
    var self = this;
    var result = self.get(resourceGroup, appGatewayName, _);
    if (!result) {
      throw new Error(util.format($('application gateway with name "%s" not found in the resource group "%s"'), appGatewayName, resourceGroup));
    }

    var index = utils.indexOfCaseIgnore(result.authenticationCertificates, {name: name});
    if (index === -1) {
      throw new Error(util.format($('application gateway authentication certificate "%s" not found in the application gateway "%s"'), name, result.name));
    }

    if (!options.quiet && !self.interaction.confirm(util.format($('Delete application gateway authentication certificate "%s" from "%s"? [y/n] '), name, appGatewayName), _)) {
      return;
    }

    result.authenticationCertificates.splice(index, 1);
    progress = self.interaction.progress('Deleting application gateway authentication certificate');
    try {
      result = self.networkManagementClient.applicationGateways.createOrUpdate(resourceGroup, appGatewayName, result, _);
    } finally {
      progress.end();
    }
  },

  showAuthCert: function(resourceGroup, appGatewayName, name, options, _) {
    var self = this;
    var result = self.get(resourceGroup, appGatewayName, _);
    if (!result) {
      throw new Error(util.format($('application gateway with name "%s" not found in the resource group "%s"'), appGatewayName, resourceGroup));
    }

    var childResult = utils.findFirstCaseIgnore(result.authenticationCertificates, {name: name});
    if(!childResult) {
      self.output.warn(util.format($('application gateway authentication certificate with name "%s" not found in the application gateway "%s"'), name, result.name));
    }

    self.interaction.formatOutput(childResult, generatorUtils.traverse);
  },

  addWafConfig: function(resourceGroup, appGatewayName, options, _) {
    var self = this;
    var result = self.get(resourceGroup, appGatewayName, _);
    if (!result) {
      throw new Error(util.format($('application gateway with name "%s" not found in the resource group "%s"'), appGatewayName, resourceGroup));
    }

    if(result.sku.tier.toLowerCase() != 'waf') {
      throw new Error(util.format($('application gateway does not support WebApplicationFirewall with the selected SKU tier "%s"'), result.sku.tier));
    }

    if(!result.webApplicationFirewallConfiguration) {
      result.webApplicationFirewallConfiguration = {};
    }

    if(options.enable) {
      result.webApplicationFirewallConfiguration.enabled = validation.isBool(options.enable, '--enabled');
    }

    if(options.wafMode) {
      result.webApplicationFirewallConfiguration.firewallMode = options.wafMode;
    }

    generatorUtils.removeEmptyObjects(result);
    progress = self.interaction.progress(util.format($('Creating application gateway waf configuration in "%s"'), appGatewayName));
    try {
      result = self.networkManagementClient.applicationGateways.createOrUpdate(resourceGroup, appGatewayName, result, _);
    } finally {
      progress.end();
    }

    self.interaction.formatOutput(result.webApplicationFirewallConfiguration, generatorUtils.traverse);
  },

  removeWafConfig: function(resourceGroup, appGatewayName, options, _) {
    var self = this;
    var result = self.get(resourceGroup, appGatewayName, _);
    if (!result) {
      throw new Error(util.format($('application gateway with name "%s" not found in the resource group "%s"'), appGatewayName, resourceGroup));
    }

    if (!options.quiet && !self.interaction.confirm(util.format($('Delete application gateway waf config from "%s"? [y/n] '), appGatewayName), _)) {
      return;
    }

    delete result.webApplicationFirewallConfiguration;
    progress = self.interaction.progress('Deleting application gateway waf config');
    try {
      result = self.networkManagementClient.applicationGateways.createOrUpdate(resourceGroup, appGatewayName, result, _);
    } finally {
      progress.end();
    }
  },

  showWafConfig: function(resourceGroup, appGatewayName, options, _) {
    var self = this;
    var result = self.get(resourceGroup, appGatewayName, _);
    if (!result) {
      throw new Error(util.format($('application gateway with name "%s" not found in the resource group "%s"'), appGatewayName, resourceGroup));
    }

    var childResult = result.webApplicationFirewallConfiguration;
    if(!childResult) {
      self.output.warn(util.format($('application gateway waf config not found in the "%s"'), result.name));
    }

    self.interaction.formatOutput(childResult, generatorUtils.traverse);
  },

  showBackendHealth: function(resourceGroup, appGatewayName, options, _) {
    var self = this;
    var result = self.networkManagementClient.applicationGateways.backendHealth(resourceGroup, appGatewayName, _);
    if (!result) {
      throw new Error(util.format($('failed to get backend health data for application gateway with name "%s"'), appGatewayName));
    }

    self.interaction.formatOutput(result, generatorUtils.traverse);
  },

  _generateResourceId: function (resourceGroup, appGatewayName, resourceType, resourceName) {
    var id = '';
    id += '/subscriptions/';
    id += encodeURIComponent(this.subscriptionId);
    id += '/resourceGroups/';
    id += encodeURIComponent(resourceGroup);
    id += '/providers/';
    id += 'Microsoft.Network';
    id += '/applicationGateways/';
    id += encodeURIComponent(appGatewayName);
    id += util.format($('/%s'), resourceType);
    id += util.format($('/%s'), resourceName);
    return id;
  },

  _getAttributeNames: function (list) {
    var namesString = '[';
    var counter = 0;
    list.forEach(function (item) {
      if (counter > 0) {
        namesString += ', ';
      }
      namesString += item.name;
      counter++;
    });
    namesString += ']';
    return namesString;
  },

  _getSubscriptionId: function (options) {
    var subscription = profile.current.getSubscription(options.subscription);
    var client = utils.createResourceClient(subscription);
    return client.credentials.subscriptionId;
  },

  _listAppGatewayHttpListeners: function (appGateway, indent) {
    var self = this;

    if (!indent) indent = 0;
    self.interaction.formatOutput(appGateway.httpListeners, function (listeners) {
      if(listeners.length === 0) {
        self.output.warn(util.format($('No HTTP listeners found in application gateway "%s"'), appGateway.name));
      } else {
        self.output.table(listeners, function (row, listener) {
          self._showAppGatewayHttpListener(listener, indent);
        });
      }
    });
  },

<<<<<<< HEAD
  _listAppGatewayHttpSettings: function(appGateway, indent) {
    var self = this;

    if (!indent) indent = 0;
    self.interaction.formatOutput(appGateway.backendHttpSettingsCollection, function (httpSettings) {
      httpSettings.forEach(function(item) {
        self.output.nameValue($('Name'), item.name, indent);
        self.output.nameValue($('Protocol'), item.protocol, indent);
        self.output.nameValue($('Port'), item.port, indent);
        self.output.nameValue($('Timeout'), item.requestTimeout, indent);
        self.output.nameValue($('Cookie Based Affinity'), item.cookieBasedAffinity, indent);
=======
  _listAppGatewayRoutingRules: function(appGateway, indent) {
    var self = this;

    if (!indent) indent = 0;
    self.interaction.formatOutput(appGateway.requestRoutingRules, function (routingRules) {
      routingRules.forEach(function(item) {
        self.output.nameValue($('Name'), item.name, indent);
        self.output.nameValue($('Rule Type'), item.ruleType, indent);
>>>>>>> 541d98a6
        self.output.data($(''), '');
      });
    });
  },

<<<<<<< HEAD
  _listAppGatewayUrlPathMaps: function(appGateway, indent) {
=======
  _listAppGatewayUrlPathMaps: function (appGateway, indent) {
>>>>>>> 541d98a6
    var self = this;

    if(!indent) indent = 0;
    self.interaction.formatOutput(appGateway.urlPathMaps, function (urlPathMaps) {
      if(urlPathMaps.length === 0) {
        self.output.warn(util.format($('No URL path map found in application gateway "%s"'), appGateway.name));
      } else {
        self.output.table(urlPathMaps, function (row, urlPathMap) {
          self._showAppGatewayUrlPathMap(urlPathMap, indent);
        });
      }
    });
  },

  _listAppGatewayUrlPathMapRules: function (rules, indent) {
    var self = this;

    if(!indent) indent = 0;
    self.interaction.formatOutput(rules, function (rules) {
      if (rules.length > 0) {
        self.output.header($('Rules'), indent);
        indent += 2;
        rules.forEach(function (rule) {
          self._showAppGatewayUrlPathMapRule(rule, indent);
        });
      }
    });
  },

  _parseDnsServers: function (options) {
    var self = this;

    var ipAddresses = options.servers.split(',');
    var dnsServers = [];

    ipAddresses.forEach(function (address) {
      var ipValidationResult = self.vnetUtil.parseIPv4(address);
      if (ipValidationResult.error) {
        var dnsValidationResult = self.vnetUtil.isValidDns(address);
        if (dnsValidationResult === false) {
          throw new Error(util.format($('Address "%s" is not valid IPv4 or DNS name'), address));
        }
      }
      var dns = {ipAddress: address};
      dnsServers.push(dns);
    });

    return dnsServers;
  },

  _parseFrontendIp: function (resourceGroup, appGatewayName, frontendIpName, options, _) {
    var self = this;
    var frontendIp = {
      id: self._generateResourceId(resourceGroup, appGatewayName, 'frontendIPConfigurations', frontendIpName),
      name: frontendIpName,
      privateIPAllocationMethod: constants.appGateway.frontendIp.privateIPAllocationMethod[0]
    };

    if (options.staticIpAddress) {
      var ipValidationResult = self.vnetUtil.parseIPv4(options.staticIpAddress);
      if (ipValidationResult.error) {
        throw new Error(util.format($('IPv4 %s static ip address is not valid'), options.staticIpAddress));
      }
      frontendIp.privateIPAddress = options.staticIpAddress;
    }

    if (options.publicIpId) {
      frontendIp.publicIPAddress = options.publicIpId;
      return frontendIp;
    }

    if (options.publicIpName) {
      var publicIp = self.publicIpCrud.get(resourceGroup, options.publicIpName, _);
      if (!publicIp) {
        throw new Error(util.format($('Public IP "%s" not found in resource group "%s"'), options.publicIpName, resourceGroup));
      }
      frontendIp.publicIPAddress = {id: publicIp.id};
      return frontendIp;
    }

    if (options.vnetName && options.subnetName) {
      var subnet = self.subnetCrud.get(resourceGroup, options.vnetName, options.subnetName, _);
      if (!subnet) {
        throw new Error(util.format($('Subnet "%s" not found in virtual network "%s" resource group "%s"'), options.subnetName, options.vnetName, resourceGroup));
      }
      frontendIp.subnet = {id: subnet.id};
      return frontendIp;
    }

    if (options.subnetId) {
      frontendIp.subnet = {id: options.subnetId};
    }

    return frontendIp;
  },

  _parseHttpSettings: function (httpSettings, options, useDefaults) {
    var self = this;
    if (options.protocol) {
      var protocol = utils.verifyParamExistsInCollection(constants.appGateway.settings.protocol,
        options.protocol, '--protocol');
      httpSettings.protocol = utils.capitalizeFirstLetter(protocol);
    } else if (useDefaults) {
      self.output.warn(util.format($('Using default protocol: %s'), constants.appGateway.settings.protocol[0]));
      httpSettings.protocol = constants.appGateway.settings.protocol[0];
    }

    if (options.port) {
      var portAsInt = utils.parseInt(options.port);
      if (isNaN(portAsInt) || portAsInt < constants.appGateway.settings.port[0] || portAsInt > constants.appGateway.settings.port[1]) {
        throw new Error(util.format($('port parameter must be an integer in range %s'),
          utils.toRange(constants.appGateway.settings.port)));
      }
      httpSettings.port = portAsInt;
    }

    if (options.cookieBasedAffinity) {
      var cookieBasedAffinity = utils.verifyParamExistsInCollection(constants.appGateway.settings.affinity,
        options.cookieBasedAffinity, '--cookie-based-affinity');
      httpSettings.cookieBasedAffinity = utils.capitalizeFirstLetter(cookieBasedAffinity);
    } else if (useDefaults) {
      self.output.warn(util.format($('Using default cookie based affinity: %s'), constants.appGateway.settings.affinity[0]));
      httpSettings.cookieBasedAffinity = constants.appGateway.settings.affinity[0];
    }

    return httpSettings;
  },

  _parseProbe: function (resourceGroup, appGatewayName, probe, options, useDefaults) {
    var self = this;

    if (options.protocol) {
      var protocol = utils.verifyParamExistsInCollection(constants.appGateway.settings.protocol,
        options.protocol, '--protocol');
      probe.protocol = utils.capitalizeFirstLetter(protocol);
    }
    if (options.port) {
      if (options.port < constants.appGateway.settings.port[0] || options.port > constants.appGateway.settings.port[1]) {
        throw new Error(util.format($('A frontend port value must be in range \[%s\]'), constants.appGateway.settings.port));
      }
      probe.port = options.port;
    }
    if (options.hostName) {
      probe.host = options.hostName;
    } else if (useDefaults) {
      self.output.warn(util.format($('Using default probe host name: %s'), constants.appGateway.probe.host));
      probe.host = constants.appGateway.probe.host;
    }
    if (options.path) {
      probe.path = options.path;
    } else if (useDefaults) {
      self.output.warn(util.format($('Using default probe path: %s'), constants.appGateway.probe.path));
      probe.path = constants.appGateway.probe.path;
    }
    if (options.interval) {
      probe.interval = parseInt(options.interval);
      if (isNaN(probe.interval)) {
        throw new Error($('Parameter --interval must be a number'));
      }
    } else if (useDefaults) {
      self.output.warn(util.format($('Using default interval: %s'), constants.appGateway.probe.interval));
      probe.interval = constants.appGateway.probe.interval;
    }
    if (options.timeout) {
      probe.timeout = parseInt(options.timeout);
      if (isNaN(probe.timeout)) {
        throw new Error($('Parameter --timeout must be a number'));
      }
    } else if (useDefaults) {
      self.output.warn(util.format($('Using default timeout: %s'), constants.appGateway.probe.timeout));
      probe.timeout = constants.appGateway.probe.timeout;
    }
    if (options.unhealthyThreshold) {
      probe.unhealthyThreshold = parseInt(options.unhealthyThreshold);
      if (isNaN(probe.unhealthyThreshold)) {
        throw new Error($('Parameter --unhealthy-threshold must be a number'));
      }
    } else if (useDefaults) {
      self.output.warn(util.format($('Using default unhealthy threshold: %s'), constants.appGateway.probe.unhealthyThreshold));
      probe.unhealthyThreshold = constants.appGateway.probe.unhealthyThreshold;
    }
    return probe;
  },

  _setAppGateway: function (resourceGroup, appGatewayName, appGateway, options, _) {
    var self = this;

    var progress = self.interaction.progress(util.format($('Setting long-running configuration for an application gateway %s'), appGatewayName));
    var updatedAppGateway;
    try {
      if(options.nowait) {
        updatedAppGateway = self.networkManagementClient.applicationGateways.beginCreateOrUpdate(resourceGroup, appGatewayName, appGateway, null, _);
      } else {
        updatedAppGateway = self.networkManagementClient.applicationGateways.createOrUpdate(resourceGroup, appGatewayName, appGateway, null, _);
      }
    } finally {
      progress.end();
    }
    self._showAppGateway(updatedAppGateway);
  },

  _setDefaultAttributes: function (options) {
    var self = this;
    if (options.certFile) {
      if (options.httpListenerProtocol) {

        // If certificate was attached - http listener protocol must be Https.
        if (options.httpListenerProtocol.toLowerCase() !== constants.appGateway.httpListener.protocol[1]) {
          throw new Error($('--http-listener-protocol parameter must be Https'));
        }
      } else {
        options.httpListenerProtocol = constants.appGateway.httpListener.protocol[1];
        self.output.warn(util.format($('Using default http listener protocol: %s'), options.httpListenerProtocol));
      }
      options.certName = 'cert01';
      if (utils.stringIsNullOrEmpty(options.certFile)) {
        throw new Error($('--cert-file parameter must not be empty'));
      }
      if (utils.stringIsNullOrEmpty(options.certPassword)) {
        throw new Error($('--cert-password parameter must not be empty'));
      }
    }
    if (!options.gatewayIpName) {
      options.gatewayIpName = 'ipConfig01';
      self.output.warn(util.format($('Using default gateway ip name: %s'), options.gatewayIpName));
    }
    if (!options.skuName) {
      options.skuName = constants.appGateway.sku.name[0];
      self.output.warn(util.format($('Using default sku name: %s'), options.skuName));
    }
    if (!options.skuTier) {
      options.skuTier = constants.appGateway.sku.tier[0];
      self.output.warn(util.format($('Using default sku tier: %s'), options.skuTier));
    }
    if (!options.capacity) {
      options.capacity = constants.appGateway.sku.capacity[0];
      self.output.warn(util.format($('Using default sku capacity: %s'), options.capacity));
    } else {
      if (options.capacity < constants.appGateway.sku.capacity[0] || options.capacity > constants.appGateway.sku.capacity[1]) {
        throw new Error(util.format($('Application gateway instance count must be in range "[%s]"'), constants.appGateway.sku.capacity));
      }
    }
    if (!options.frontendIpName) {
      options.frontendIpName = 'frontendIp01';
      self.output.warn(util.format($('Using default frontend ip name: %s'), options.frontendIpName));
    }
    if (!options.frontendPortName) {
      options.frontendPortName = 'frontendPort01';
      self.output.warn(util.format($('Using default frontend port name: %s'), options.frontendPortName));
    }
    if (!options.frontendPort) {
      options.frontendPort = options.certFile ? constants.appGateway.settings.defHttpsPort : constants.appGateway.settings.defHttpPort;
      self.output.warn(util.format($('Using default frontend port: %s'), options.frontendPort));
    }
    if (!options.addressPoolName) {
      options.addressPoolName = constants.appGateway.pool.name;
      self.output.warn(util.format($('Using default address pool name: %s'), options.addressPoolName));
    }
    if (!options.httpSettingsName) {
      options.httpSettingsName = constants.appGateway.settings.name;
      self.output.warn(util.format($('Using default http settings name: %s'), options.httpSettingsName));
    }
    if (!options.httpSettingsProtocol) {
      options.httpSettingsProtocol = constants.appGateway.settings.protocol[0];
      self.output.warn(util.format($('Using default http settings protocol: %s'), options.httpSettingsProtocol));
    }
    if (!options.httpSettingsPort) {
      options.httpSettingsPort = constants.appGateway.settings.defHttpPort;
      self.output.warn(util.format($('Using default http settings port: %s'), options.httpSettingsPort));
    }
    if (!options.httpSettingsCookieBasedAffinity) {
      options.httpSettingsCookieBasedAffinity = constants.appGateway.settings.affinity[0];
      self.output.warn(util.format($('Using default http settings cookie based affinity: %s'), options.httpSettingsCookieBasedAffinity));
    }
    if (!options.httpListenerName) {
      options.httpListenerName = 'listener01';
      self.output.warn(util.format($('Using default http listener name: %s'), options.httpListenerName));
    }
    if (!options.routingRuleName) {
      options.routingRuleName = 'rule01';
      self.output.warn(util.format($('Using default request routing rule name: %s'), options.routingRuleName));
    }
    if (!options.routingRuleType) {
      options.routingRuleType = constants.appGateway.routingRule.type[0];
      self.output.warn(util.format($('Using default request routing rule type: %s'), options.routingRuleType));
    }
    return options;
  },

  _showAppGateway: function (appGateway) {
    var self = this;
    self.interaction.formatOutput(appGateway, function (appGateway) {
      var indent = 2;
      self.output.nameValue($('Id'), appGateway.id);
      self.output.nameValue($('Name'), appGateway.name);
      self.output.nameValue($('Location'), appGateway.location);
      self.output.nameValue($('Provisioning state'), appGateway.provisioningState);
      self.output.nameValue($('Sku'), appGateway.sku.name);

      var resource = resourceUtils.getResourceInformation(appGateway.id);
      self.output.nameValue($('Resource Group'), resource.resourceGroup);
      self.output.nameValue($('Tags'), tagUtils.getTagsInfo(appGateway.tags));
      self.output.nameValue($('Gateway IP configations'), self._getAttributeNames(appGateway.gatewayIPConfigurations));
      self.output.nameValue($('SSL cerificates'), self._getAttributeNames(appGateway.sslCertificates));
      self.output.nameValue($('Frontend ip configurations'), self._getAttributeNames(appGateway.frontendIPConfigurations));
      self.output.nameValue($('Frontend ports'), self._getAttributeNames(appGateway.frontendPorts));
      self.output.nameValue($('Backend address pools'), self._getAttributeNames(appGateway.backendAddressPools));
      self.output.header($('Backend http settings'));
      self._listAppGatewayHttpSettings(appGateway, indent);
      self.output.nameValue($('Http listeners'), self._getAttributeNames(appGateway.httpListeners));
      self.output.header($('Request routing rules'));
      self._listAppGatewayRoutingRules(appGateway, indent);
      self.output.nameValue($('Probes'), self._getAttributeNames(appGateway.probes));
      self.output.header($('Url Path Map'));
      self._listAppGatewayUrlPathMaps(appGateway, indent);

      self.output.nameValue($('GatewayIpConfigurationText'), JSON.stringify(appGateway.gatewayIPConfigurations, null, 4));
      self.output.nameValue($('SslCertificateText'), JSON.stringify(appGateway.sslCertificates, null, 4));
      self.output.nameValue($('FrontendIpConfigurationText'), JSON.stringify(appGateway.frontendIPConfigurations, null, 4));
      self.output.nameValue($('FrontendPortText'), JSON.stringify(appGateway.frontendPorts, null, 4));
      self.output.nameValue($('BackendAddressPoolText'), JSON.stringify(appGateway.backendAddressPools, null, 4));
      self.output.nameValue($('BackendHttpSettingsText'), JSON.stringify(appGateway.backendHttpSettingsCollection, null, 4));
      self.output.nameValue($('HttpListenersText'), JSON.stringify(appGateway.httpListeners, null, 4));
      self.output.nameValue($('RequestRoutingRulesText'), JSON.stringify(appGateway.requestRoutingRules, null, 4));
      self.output.nameValue($('SkuText'), JSON.stringify(appGateway.sku, null, 4));
      self.output.nameValue($('ProbesText'), JSON.stringify(appGateway.probes, null, 4));
      self.output.nameValue($('UrlPathMapsText'), JSON.stringify(appGateway.urlPathMaps, null, 4));
    });
  },

  _showAppGatewayHttpListener: function(listener, indent) {
    var self = this;

    if (!indent) indent = 0;
    self.interaction.formatOutput(listener, function (listener) {
      var sslCertificateName = '';
      var frontendIPConfiguration = resourceUtils.getResourceInformation(listener.frontendIPConfiguration.id);
      var frontendPort = resourceUtils.getResourceInformation(listener.frontendPort.id);
      if(listener.sslCertificate) {
        sslCertificateName = resourceUtils.getResourceInformation(listener.sslCertificate.id).resourceName;
      }

      self.output.nameValue($('Name'), listener.name, indent);
      self.output.nameValue($('Frontend IP config name'), frontendIPConfiguration.resourceName, indent);
      self.output.nameValue($('Frontend port name'), frontendPort.resourceName, indent);
      self.output.nameValue($('SSL certificate name'), sslCertificateName, indent);
      self.output.nameValue($('Protocol'), listener.protocol, indent);
      self.output.data($(''), '');
    });
  },

  _showAppGatewayUrlPathMap: function(urlPathMap, indent) {
    var self = this;

    if (!indent) indent = 0;
    self.interaction.formatOutput(urlPathMap, function (urlPathMap) {
      var urlPathName = resourceUtils.getResourceInformation(urlPathMap.id);
      var defaultAddressPool = resourceUtils.getResourceInformation(urlPathMap.defaultBackendAddressPool.id);
      var defaultHttpSetting = resourceUtils.getResourceInformation(urlPathMap.defaultBackendHttpSettings.id);

      self.output.nameValue($('Name'), urlPathName.resourceName, indent);
      self.output.nameValue($('Pool Name'), defaultAddressPool.resourceName, indent);
      self.output.nameValue($('Http Setting Name'), defaultHttpSetting.resourceName, indent);

      self._listAppGatewayUrlPathMapRules(urlPathMap.pathRules, indent);
    });
  },

  _showAppGatewayUrlPathMapRule: function(rule, indent) {
    var self = this;

    if (!indent) indent = 0;
    self.interaction.formatOutput(rule, function (rule) {
      var addressPool = resourceUtils.getResourceInformation(rule.backendAddressPool.id);
      var httpSetting = resourceUtils.getResourceInformation(rule.backendHttpSettings.id);

      self.output.nameValue($('Name'), rule.name, indent);
      self.output.nameValue($('Address Pool Name'), addressPool.resourceName, indent);
      self.output.nameValue($('Http Settings Name'), httpSetting.resourceName, indent);
      if (rule.paths.length > 0) {
        self.output.header($('Paths'), indent);
        self.output.list(rule.paths, indent + 2);
      }
      self.output.data($(''), '');
    });
  }
});

module.exports = AppGateways;<|MERGE_RESOLUTION|>--- conflicted
+++ resolved
@@ -1748,7 +1748,6 @@
     });
   },
 
-<<<<<<< HEAD
   _listAppGatewayHttpSettings: function(appGateway, indent) {
     var self = this;
 
@@ -1760,7 +1759,11 @@
         self.output.nameValue($('Port'), item.port, indent);
         self.output.nameValue($('Timeout'), item.requestTimeout, indent);
         self.output.nameValue($('Cookie Based Affinity'), item.cookieBasedAffinity, indent);
-=======
+        self.output.data($(''), '');
+      });
+    });
+  },
+
   _listAppGatewayRoutingRules: function(appGateway, indent) {
     var self = this;
 
@@ -1769,17 +1772,12 @@
       routingRules.forEach(function(item) {
         self.output.nameValue($('Name'), item.name, indent);
         self.output.nameValue($('Rule Type'), item.ruleType, indent);
->>>>>>> 541d98a6
         self.output.data($(''), '');
       });
     });
   },
 
-<<<<<<< HEAD
-  _listAppGatewayUrlPathMaps: function(appGateway, indent) {
-=======
   _listAppGatewayUrlPathMaps: function (appGateway, indent) {
->>>>>>> 541d98a6
     var self = this;
 
     if(!indent) indent = 0;
