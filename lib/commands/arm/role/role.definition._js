/**
* Copyright (c) Microsoft.  All rights reserved.
*
* Licensed under the Apache License, Version 2.0 (the "License");
* you may not use this file except in compliance with the License.
* You may obtain a copy of the License at
*   http://www.apache.org/licenses/LICENSE-2.0
*
* Unless required by applicable law or agreed to in writing, software
* distributed under the License is distributed on an "AS IS" BASIS,
* WITHOUT WARRANTIES OR CONDITIONS OF ANY KIND, either express or implied.
* See the License for the specific language governing permissions and
* limitations under the License.
*/

'use strict';

var permissionsUtils = require('./permissionsUtils');
var profile = require('../../../util/profile');
var utils = require('../../../util/utils');
var util = require('util');

var rbacClients = require('./rbacClients');
var roleUtils = require('./roleUtils');

var $ = utils.getLocaleString;

exports.init = function (cli) {
  var log = cli.output;
  var CUSTOM_ROLE_TYPE = 'CustomRole';
  var role = cli.category('role')
    .description($('Commands to manage your Azure roles'));

  role.command('list')
    .option('--custom', $('If given, display only the custom roles instead of all role definitions'))
    .option('--subscription <subscription>', $('the subscription identifier'))
    .description($('Get all available role definitions'))
    .execute(function (options, _) {
    var subscription = profile.current.getSubscription(options.subscription);
    var client = rbacClients.getAuthzClient(subscription);
    var progress = cli.interaction.progress($('Listing role definitions'));
    var result;
    try {
      result = client.roleDefinitions.list(_);
    } finally {
      progress.end();
    }
    
    if (options.custom) {
      result.roleDefinitions = result.roleDefinitions.filter(function (r) {
        return utils.ignoreCaseEquals(r.properties.type, CUSTOM_ROLE_TYPE);
      });
    }
    
    cli.interaction.formatOutput(result.roleDefinitions, function (data) {
      if (data.length === 0) {
        log.info($('No role definition defined'));
      } else {
        log.table(data, displayARoleDefinition);
      }
    });
  });

  role.command('show [name]')
    .description($('Get an available role definition'))
    .option('-n --name <name>', $('the role definition name'))
<<<<<<< HEAD
    .execute(function(name, options, _) {
      if (!name) {
        return cli.missingArgument('name');
      }
      var subscription = profile.current.getSubscription(options.subscription);
      var client = rbacClients.getAuthzClient(subscription);
      var progress = cli.interaction.progress($('Getting role definitions'));
      var result;
      try {
        //'roleDefinitions.get' only takes guid, so we just do list and find by name ourselves
        result = client.roleDefinitions.list(_);
      } finally {
        progress.end();
      }

      var roles = result.roleDefinitions.filter(function(r) {
        return utils.ignoreCaseEquals(r.properties.roleName, name);
      });

      cli.interaction.formatOutput(roles, function(data) {
        if (data.length === 0) {
          log.info($('No role definition found'));
        } else {
          log.table(data, displayARoleDefinition);
        }
      });
=======
    .option('--subscription <subscription>', $('the subscription identifier'))
    .execute(function (name, options, _) {
    if (!name) {
      return cli.missingArgument('name');
    }
    var subscription = profile.current.getSubscription(options.subscription);
    var client = rbacClients.getAuthzClient(subscription);
    var progress = cli.interaction.progress($('Getting role definitions'));
    var result;
    try {
      //'roleDefinitions.get' only takes guid, so we just do list and find by name ourselves
      result = client.roleDefinitions.list(_);
    } finally {
      progress.end();
    }

    var roles = result.roleDefinitions.filter(function (r) {
      return utils.ignoreCaseEquals(r.properties.roleName, name);
>>>>>>> cab6f7db
    });

  role.command('create [inputfile] [roledefinition]')
    .description($('create a new role definition'))
    .option('-f --inputfile <inputfile>', $('File name containing a single role definition.'))
    .option('-r --roledefinition <roledefinition>', $('A JSON-formatted string containing the role definition'))
    .option('--subscription <subscription>', $('The subscription identifier'))
    .execute(function(inputfile, roledefinition, options, _) {
      if (inputfile && roledefinition) {
        throw new Error($('Either inputfile or roledefinition need to be specified. Not both.'));
      }

      if (!inputfile && !roledefinition) {
        throw new Error($('At least one of inputfile or roledefinition need to be specified.'));
      }

      var roleToCreate = roleUtils.getRoleToCreateOrUpdate(inputfile, roledefinition);
      var parameters = roleUtils.validateAndConstructCreateParameters(cli, roleToCreate);

      var subscription = profile.current.getSubscription(options.subscription);
      var authzClient = rbacClients.getAuthzClient(subscription);

      var roleDefinitionIdGuid = parameters.roleDefinition.name;
      var doneMessage = util.format($('Created role definition %s'), roleDefinitionIdGuid);
      var roleDef = null;
      cli.interaction.withProgress(util.format($('Creating role definition "%s"'), roleDefinitionIdGuid),
        function(log, _) {
          roleDef = authzClient.roleDefinitions.createOrUpdate(roleDefinitionIdGuid, parameters, _);
        }, _);

      log.info(doneMessage);
      cli.interaction.formatOutput(roleDef, function(role) {
        if (role) {
          roleUtils.showRoleDefinition(role, log);
        }
      });
    });

  role.command('set [inputfile] [roledefinition]')
    .description($('update an existing role definition'))
    .option('-f --inputfile <inputfile>', $('File name containing a single role definition.'))
    .option('-r --roledefinition <roledefinition>', $('A JSON-formatted string containing the role definition'))
    .option('--subscription <subscription>', $('The subscription identifier'))
    .execute(function(inputfile, roledefinition, options, _) {
      if (inputfile && roledefinition) {
        throw new Error($('Either inputfile or roledefinition need to be specified. Not both.'));
      }

      if (!inputfile && !roledefinition) {
        throw new Error($('At least one of inputfile or roledefinition need to be specified.'));
      }

      var inputRole = roleUtils.getRoleToCreateOrUpdate(inputfile, roledefinition);

      var subscription = profile.current.getSubscription(options.subscription);
      var authzClient = rbacClients.getAuthzClient(subscription);
      var progress = cli.interaction.progress($('Getting role definition'));
      var getResult = null;
      try {
        getResult = authzClient.roleDefinitions.getById(inputRole.id, _);
      } finally {
        progress.end();
      }

      if (!getResult) {
        throw new Error($('Cannot find roledefinition with id: %s', inputRole.id));
      }

      var parameters = roleUtils.constructRoleDefinitionUpdateParameters(cli, inputRole, getResult);
      var roleDefinitionIdGuid = parameters.roleDefinition.name;
      var doneMessage = util.format($('Updated role definition %s'), roleDefinitionIdGuid);

      var roleDef = null;
      cli.interaction.withProgress(util.format($('Updating role definition "%s"'), roleDefinitionIdGuid),
        function(log, _) {
          roleDef = authzClient.roleDefinitions.createOrUpdate(roleDefinitionIdGuid, parameters, _);
        }, _);

      log.info(doneMessage);
      cli.interaction.formatOutput(roleDef, function(role) {
        if (role) {
          roleUtils.showRoleDefinition(role, log);
        }
      });
    });
<<<<<<< HEAD
};
=======
  });
>>>>>>> cab6f7db

  function displayARoleDefinition(row, role) {
    row.cell($('Name'), role.properties.roleName);
    row.cell($('Id'), role.id);
    row.cell($('IsCustom'), role.properties.type === CUSTOM_ROLE_TYPE);
    row.cell($('Description'), role.properties.description);
    var permissionDetails = permissionsUtils.getPermissionDetails(role.properties.permissions);
    row.cell($('Actions'), permissionDetails.actions);
    row.cell($('NotActions'), permissionDetails.notActions);
    row.cell($('AssignableScopes'), role.properties.assignableScopes);
  }
};<|MERGE_RESOLUTION|>--- conflicted
+++ resolved
@@ -22,12 +22,12 @@
 
 var rbacClients = require('./rbacClients');
 var roleUtils = require('./roleUtils');
+var rbacConstants = require('./rbacConstants');
 
 var $ = utils.getLocaleString;
 
 exports.init = function (cli) {
   var log = cli.output;
-  var CUSTOM_ROLE_TYPE = 'CustomRole';
   var role = cli.category('role')
     .description($('Commands to manage your Azure roles'));
 
@@ -48,7 +48,7 @@
     
     if (options.custom) {
       result.roleDefinitions = result.roleDefinitions.filter(function (r) {
-        return utils.ignoreCaseEquals(r.properties.type, CUSTOM_ROLE_TYPE);
+        return utils.ignoreCaseEquals(r.properties.type, rbacConstants.CUSTOM_ROLE_TYPE);
       });
     }
     
@@ -64,7 +64,7 @@
   role.command('show [name]')
     .description($('Get an available role definition'))
     .option('-n --name <name>', $('the role definition name'))
-<<<<<<< HEAD
+    .option('--subscription <subscription>', $('the subscription identifier'))
     .execute(function(name, options, _) {
       if (!name) {
         return cli.missingArgument('name');
@@ -91,32 +91,12 @@
           log.table(data, displayARoleDefinition);
         }
       });
-=======
-    .option('--subscription <subscription>', $('the subscription identifier'))
-    .execute(function (name, options, _) {
-    if (!name) {
-      return cli.missingArgument('name');
-    }
-    var subscription = profile.current.getSubscription(options.subscription);
-    var client = rbacClients.getAuthzClient(subscription);
-    var progress = cli.interaction.progress($('Getting role definitions'));
-    var result;
-    try {
-      //'roleDefinitions.get' only takes guid, so we just do list and find by name ourselves
-      result = client.roleDefinitions.list(_);
-    } finally {
-      progress.end();
-    }
-
-    var roles = result.roleDefinitions.filter(function (r) {
-      return utils.ignoreCaseEquals(r.properties.roleName, name);
->>>>>>> cab6f7db
     });
 
   role.command('create [inputfile] [roledefinition]')
     .description($('create a new role definition'))
     .option('-f --inputfile <inputfile>', $('File name containing a single role definition.'))
-    .option('-r --roledefinition <roledefinition>', $('A JSON-formatted string containing the role definition'))
+    .option('-r --roledefinition <roledefinition>', $('A JSON-formatted string containing the role definition. For e.g. {"Name": "Test Role","Description": "Test role","Actions": ["Microsoft.Support/*/read"],"Notactions": [],"AssignableScopes": ["/subscriptions/4004a9fd-d58e-48dc-aeb2-4a4aec58606f"]}'))
     .option('--subscription <subscription>', $('The subscription identifier'))
     .execute(function(inputfile, roledefinition, options, _) {
       if (inputfile && roledefinition) {
@@ -152,7 +132,7 @@
   role.command('set [inputfile] [roledefinition]')
     .description($('update an existing role definition'))
     .option('-f --inputfile <inputfile>', $('File name containing a single role definition.'))
-    .option('-r --roledefinition <roledefinition>', $('A JSON-formatted string containing the role definition'))
+    .option('-r --roledefinition <roledefinition>', $('A JSON-formatted string containing the role definition. For e.g. {"Name": "Test Role","Description": "Test role","Actions": ["Microsoft.Support/*/read"],"Notactions": [],"AssignableScopes": ["/subscriptions/5004a9fd-d58e-48dc-aeb2-4a4aec58606f"]}'))
     .option('--subscription <subscription>', $('The subscription identifier'))
     .execute(function(inputfile, roledefinition, options, _) {
       if (inputfile && roledefinition) {
@@ -196,16 +176,11 @@
         }
       });
     });
-<<<<<<< HEAD
-};
-=======
-  });
->>>>>>> cab6f7db
 
   function displayARoleDefinition(row, role) {
     row.cell($('Name'), role.properties.roleName);
     row.cell($('Id'), role.id);
-    row.cell($('IsCustom'), role.properties.type === CUSTOM_ROLE_TYPE);
+    row.cell($('IsCustom'), role.properties.type === rbacConstants.CUSTOM_ROLE_TYPE);
     row.cell($('Description'), role.properties.description);
     var permissionDetails = permissionsUtils.getPermissionDetails(role.properties.permissions);
     row.cell($('Actions'), permissionDetails.actions);
