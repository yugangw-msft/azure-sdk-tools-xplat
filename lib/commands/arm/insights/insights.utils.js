/**
* Copyright (c) Microsoft.  All rights reserved.
*
* Licensed under the Apache License, Version 2.0 (the "License");
* you may not use this file except in compliance with the License.
* You may obtain a copy of the License at
*   http://www.apache.org/licenses/LICENSE-2.0
*
* Unless required by applicable law or agreed to in writing, software
* distributed under the License is distributed on an "AS IS" BASIS,
* WITHOUT WARRANTIES OR CONDITIONS OF ANY KIND, either express or implied.
* See the License for the specific language governing permissions and
* limitations under the License.
*/

'use strict';

var __ = require('underscore');
var util = require('util');
var utils = require('../../../util/utils');
var profile = require('../../../util/profile');
var moment = require('moment');
var $ = utils.getLocaleString;

// 1 hour in milliseconds
var _defaultQueryTimeRange = 3600000;

// 15 days in milliseconds
var _maximumDateDifferenceAllowed = 15 * 24 * 3600000;

exports.selectedFields = 'Authorization,Caller,CorrelationId,EventTimestamp,OperationName,ResourceGroupName,ResourceId,Status,SubscriptionId,SubStatus';
exports.alertsEventSourceName = 'microsoft.insights/alertrules';
exports.autoscaleEventSourceName = 'microsoft.insights/autoscalesettings';

exports.defaultWindowSize = moment.duration('01:00:00');
exports.defaultTimeAggregationOperator = 'Average';

exports.minimumTimeGrain = moment.duration('00:01:00');
exports.minimumTimeWindow = moment.duration('00:05:00');

exports.defaultApiVersion = '2014-04-01';

exports.createInsightsManagementClient = function(log, options) {
  var subscription = profile.current.getSubscription(options.subscription);
  return utils.createInsightsManagementClient(subscription);
};

exports.createInsightsClient = function (log, options) {
  var subscription = profile.current.getSubscription(options.subscription);
  return utils.createInsightsClient(subscription);
};

// Pass-all filter
exports.passAllFilter = function () { return true; };

exports.addConditionIfPresent = function (currentQueryFilter, name, value) {
  if (value) {
    return util.format('%s and %s eq \'%s\'', currentQueryFilter, name, value);
  } else {
    return currentQueryFilter;
  }
};

exports.addMetricNamesFilter = function(metricNames) {
  var output = '';
  if (__.isString(metricNames)) {
    var clauses = [];
    var names = metricNames.split(',');
    __.each(names, function(name) { clauses.push('name.value eq \'' + name + '\''); });
    output = clauses.join(' or ');
  }

  return output;
};

exports.validateDateTimeRangeAndAddDefaultsEvents = function(startTime, endTime) {
  return _validateDateTimeRangeAndAddDefaults(startTime, endTime, 'eventTimestamp ge \'%s\' and eventTimestamp le \'%s\'');
};

exports.validateDateTimeRangeAndAddDefaultsMetrics = function(startTime, endTime) {
  return _validateDateTimeRangeAndAddDefaults(startTime, endTime, 'startTime eq %s and endTime eq %s');
};

function _validateDateTimeRangeAndAddDefaults(startTime, endTime, formatStr) {
  var endDateUtc = _validateEndDate(endTime);
  var startDateUtc = _validateStartDate(startTime, endDateUtc);

  _validateDateRange(startDateUtc, endDateUtc);

  return util.format(formatStr, startDateUtc.toISOString(), endDateUtc.toISOString());
}

// Validates the endTime parameter
function _validateEndDate(endTime) {
  var endDate = new Date();
  if (__.isString(endTime)) {
    var parsedEndDate = Date.parse(endTime);
    if (__.isNaN(parsedEndDate)) {
      throw new Error(util.format($('%s parameter is not a valid Date \"%s\"'), 'endTime', endTime));
    }

    endDate = new Date(parsedEndDate);
  }

  return endDate;
}

// Validates the startTime parameter
function _validateStartDate(startTime, endDate) {
  if (!__.isDate(endDate)) {
    throw new Error(util.format($('%s parameter is not a valid Date \"%s\"'), 'endDate', endDate));
  }

  var startDate = new Date(endDate.getTime() - _defaultQueryTimeRange);
  if (__.isString(startTime)) {
    var parsedStartDate = Date.parse(startTime);
    if (__.isNaN(parsedStartDate)) {
      throw new Error(util.format($('%s parameter is not a valid Date \"%s\"'), 'startDate', startTime));
    }

    startDate = new Date(parsedStartDate);
  }

  if (startDate > new Date()) {
    throw new Error($('Start date is later than Now'));
  }

  return startDate;
}

// Validates the date range
function _validateDateRange(startDate, endDate) {
  if (!__.isDate(endDate)) {
    throw new Error(util.format($('%s parameter is not a valid Date \"%s\"'), 'endDate', endDate));
  }

  if (!__.isDate(startDate)) {
    throw new Error(util.format($('%s parameter is not a valid Date \"%s\"'), 'startDate', startDate));
  }

  if (endDate < startDate) {
    throw new Error($('End date is earlier than start date'));
  }

  var difference = endDate - startDate;
  if (difference > _maximumDateDifferenceAllowed) {
    throw new Error(util.format($('Time range exceeds maximum allowed of %s days. Start date: %s, end date: %s'), _maximumDateDifferenceAllowed / (24 * 3600000),  startDate.toISOString(), endDate.toISOString()));
  }
}

// Validation of input TimeSpans in format hh:mm:ss
exports.validateTimeSpan = function(timeSpan) {
  return moment.duration(timeSpan);
};

exports.validateEnumerationParameter = function (inputValue, setOfValues, errorMessage) {
  var operatorTemp = '|' + inputValue.toLowerCase().replace('|', '') + '|';
  if (setOfValues.toLowerCase().search(operatorTemp) == -1) {
    throw new Error(util.format($(errorMessage), inputValue));
  }
};

function _padSpaces(tabs) {
  if (tabs > 0) {
    return '  ' + _padSpaces(tabs - 1);
  }

  return '';
}

// Shows the objects as lists of fieldName: fieldValue
// TODO: add details and better formatting to the deeper levels
exports.showObject = function(log, object, indentationTabs) {
  var tabs = __.isNumber(indentationTabs) ? indentationTabs : 0;
  var spaces = _padSpaces(tabs);
<<<<<<< HEAD
  var recursiveCaller = function (element) { exports.showObject(log, element, tabs + 1); };
  
  if (__.isString(object)) {
=======

  if (!__.isObject(object)) {
>>>>>>> a25fa696
    log.data(spaces + object);
    return;
  }

  for (var propertyName in object) {
    var prop = object[propertyName];
    if (__.isNull(prop) || __.isUndefined(prop)) {
      log.data(spaces + propertyName + ':');
    } else if (__.isArray(prop)) {
      log.data(spaces + propertyName + ':');
      for(var i = 0; i < prop.length; i++) {
        exports.showObject(log, prop[i], tabs + 1);
      }
    } else if (!__.isFunction(prop)) { // Do not recurse if the prop is a function
      if (object[propertyName].toIsoString !== undefined) { // Special case for TimeGrain objects returned by server
        log.data(spaces + propertyName + ': ' + object[propertyName].toIsoString());
      } else if (__.isObject(object[propertyName])) {
        log.data(spaces + propertyName + ':');
        exports.showObject(log, object[propertyName], tabs + 1);
      } else {
        log.data(spaces + propertyName + ': ' + object[propertyName]);
      }
    }
  }
};

exports.formatOutputList = function (cli, log, options, values) {
  log.silly(values !== undefined ? 'values is NOT undefined' : 'values is undefined');
  if (options.json) {
    cli.output.json(values);
  } else {
    var elementDisplayer = function(element) {
      exports.showObject(log, element);
      log.data('------------------------------------------------------------------------------------');
    };
    __.each(values, elementDisplayer);
  }
};

exports.formatOutput = function (cli, log, options, value) {
  log.silly(value !== undefined ? 'value is NOT undefined' : 'value is undefined');
  if (options.json) {
    cli.output.json(value);
  } else {
    exports.showObject(log, value);
  }
};

// This will be used until retention is implemented for diagnostic settings
exports.removeRetentionPolicy = function (properties) {
  if (!properties) {
    return;
  }

  var i;

  if (properties.logs) {
    for (i = 0; i < properties.logs.length; i++) {
      var logs = properties.logs[i];
      delete logs.retentionPolicy;
    }
  }

  if (properties.metrics) {
    for (i = 0; i < properties.metrics.length; i++) {
      var metrics = properties.metrics[i];
      delete metrics.retentionPolicy;
    }
  }
};<|MERGE_RESOLUTION|>--- conflicted
+++ resolved
@@ -173,14 +173,8 @@
 exports.showObject = function(log, object, indentationTabs) {
   var tabs = __.isNumber(indentationTabs) ? indentationTabs : 0;
   var spaces = _padSpaces(tabs);
-<<<<<<< HEAD
-  var recursiveCaller = function (element) { exports.showObject(log, element, tabs + 1); };
-  
-  if (__.isString(object)) {
-=======
 
   if (!__.isObject(object)) {
->>>>>>> a25fa696
     log.data(spaces + object);
     return;
   }
