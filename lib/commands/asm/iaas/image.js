// 
// Copyright (c) Microsoft and contributors.  All rights reserved.
// 
// Licensed under the Apache License, Version 2.0 (the "License");
// you may not use this file except in compliance with the License.
// You may obtain a copy of the License at
//   http://www.apache.org/licenses/LICENSE-2.0
// 
// Unless required by applicable law or agreed to in writing, software
// distributed under the License is distributed on an "AS IS" BASIS,
// WITHOUT WARRANTIES OR CONDITIONS OF ANY KIND, either express or implied.
// 
// See the License for the specific language governing permissions and
// limitations under the License.
// 

/**
 * Common code to work OS or Disk image that implements vm disk * and vm image* commands
 */

var path = require('path');
var util = require('util');
var async = require('async');
<<<<<<< HEAD
var _ = require('underscore');
=======
>>>>>>> c90d2021

var utils = require('../../../util/utils');
var blobUtils = require('../../../util/blobUtils');
var deleteImage = require('./deleteImage');
var uploadVMImage = require('./upload/uploadVMImage');
var $ = utils.getLocaleString;
var profile = require('../../../util/profile');

var DISK = exports.DISK = 0;
/*jshint unused:false*/
var OSIMAGE = exports.OSIMAGE = 1;

var whatAPI = ['Disk', 'OSImage'];
var whatLog = ['disk image', 'VM image'];
var whatLogs = ['disk images', 'VM images'];

var VMClient = require('../vm/vmclient');

exports.show = function(what, cli) {
  return function(name, options, callback) {
    var computeManagementClient = createComputeManagementClient(cli, options);
    var logger = cli.output;

    var progress = cli.interaction.progress('Fetching ' + whatLog[what]);

    if(what === DISK){
      // show Data Disk
      computeManagementClient.virtualMachineDisks.getDisk(name, function(error, response) {
        progress.end();
        if (!error) {
          delete response['@']; // skip @ xmlns and @ xmlns:i
          delete response['requestId']; // skip requestId
          delete response['statusCode']; // statusCode

          if (logger.format().json) {
            logger.json(response);
          } else {
            utils.logLineFormat(response, logger.data);
          }
        }
        return callback(error);
      });
    }
    else {
      // This approach has been inspired from what's being done in the "Get-AzureVMImage -ImageName"
      // Azure PowerShell command. See: http://git.io/03o3ag
      var lookupError = null;
      async.parallel([
          function(callback) {
              computeManagementClient.virtualMachineVMImages.list(function(error, response) {
                  var theImage = null;
                  if(!error) {
                      theImage = _.find(response.vMImages, function (img) {
                          return name.toUpperCase() === img.name.toUpperCase();
                      });
                  }
                  callback(error, theImage);
              });
          },

          function(callback) {
              // show OS Image
              computeManagementClient.virtualMachineOSImages.get(name, function (error, response) {
                  var theImage = null;
                  if(!error) {
                      theImage = response;
                  } else {
                      // if this is a ResourceNotFound error then we save the error
                      // info in "lookupError" and continue execution
                      if(error.code === "ResourceNotFound") {
                          lookupError = error;
                          error = null;
                      }
                  }
                  callback(error, theImage);
              });
          }
      ], function(error, results) {
          progress.end();

          if(!error) {
              // we expect "results" to be an array with 2 elements; if both are
              // undefined then the image name supplied is invalid
              if (results.length !== 2 || (!results[0] && !results[1])) {
                  error = lookupError;
              }
          }

          if (!error) {
              results.filter(function(theImage) {
                  return !!theImage;
              }).forEach(function(theImage) {
                  delete theImage['@']; // skip @ xmlns and @ xmlns:i
                  delete theImage['requestId']; // skip requestId
                  delete theImage['statusCode']; // statusCode

                  if (logger.format().json) {
                      logger.json(theImage);
                  } else {
                      utils.logLineFormat(theImage, logger.data);
                  }
              });
          }
          return callback(error);
      });
    }
  };
};

exports.list = function(what, cli) {
  function list(name, options, callback) {
    var logger = cli.output;
    var computeManagementClient = createComputeManagementClient(cli, options);
    var progress = cli.interaction.progress('Fetching ' + whatLogs[what]);
    var images = [];

    if (what === DISK) {
      if (name || options.dnsName) {
        // list data disks for a specific VM name and/or dns name
        listDisks(cli, {
          subscription: options.subscription,
          name: name,
          dnsPrefix: utils.getDnsPrefix(options.dnsName, true)
        }, callback);
        return;
      } else {
        // list all Data Disks
        computeManagementClient.virtualMachineDisks.listDisks(function(error, response) {
          progress.end();
          if (!error) {
            if (response.disks.length > 0) {
              logger.table(response.disks, function (row, item) {
                row.cell('Name', item.name);
                if (what === DISK) {
                  row.cell('OS', item.operatingSystemType || '');
                } else {
                  if (item.category) {
                    row.cell('Category', item.category);
                  }
                  row.cell('OS', item.operatingSystemType || '');
                }
              });
            }
            else {
              if (logger.format().json) {
                logger.json([]);
              } else {
                logger.info('No ' + whatLogs[what] + ' found');
              }
            }
          }
          callback(error);
        });
      }
    } else {
      // list all Images
      async.parallel([
          function(callback) {
              computeManagementClient.virtualMachineOSImages.list(function(error, response) {
                  callback(error, (error) ? null : response.images);
              });
          },
          function(callback) {
              computeManagementClient.virtualMachineVMImages.list(function(error, response) {
                  callback(error, (error) ? null : response.vMImages);
              });
          }
      ], function(error, results) {
          if(!error) {
              progress.end();

              // splice all images into "images"
              results.forEach(function (result) {
                  images = images.concat(result);
              });

              if (images.length > 0) {
                  logger.table(images, function (row, item) {
                      row.cell('Name', item.name);
                      if (what === DISK) {
                          row.cell('OS', item.operatingSystemType || '');
                      } else {
                          if (item.category) {
                              row.cell('Category', item.category);
                          }
                          row.cell('OS', item.operatingSystemType || item.oSDiskConfiguration.operatingSystem);
                      }
                  });
              } else {
                  if (logger.format().json) {
                      logger.json([]);
                  } else {
                      logger.info('No ' + whatLogs[what] + ' found');
                  }
              }
          }
<<<<<<< HEAD
          else {
              callback(error);
          }
=======
          callback(error);
>>>>>>> c90d2021
      });
    }
  }
  // return 2 or 3-arg version of the function
  return what === DISK ? list : function(options, callback) {return list(undefined, options, callback);};
};

exports.delete = function(what, cli) {
  return function(diskName, deleteOptions, callback) {
    var computeManagementClient = createComputeManagementClient(cli, deleteOptions);
    var storageClient = createStorageClient(cli, deleteOptions);
    var logger = cli.output;
    deleteImage.deleteImage(whatAPI[what], ['Disk', 'Image'][what], logger, computeManagementClient, storageClient, diskName, deleteOptions, cli.interaction.progress, callback);
  };
};

exports.create = function(what, cli) {
  return function(name, sourcePath, options, callback) {
    var computeManagementClient = createComputeManagementClient(cli, options);
    var managementClient = createManagementClient(cli, options);
    var storageClient = createStorageClient(cli, options);
    var logger = cli.output;
    var os = (undefined);
    if (typeof options.os === 'string') {
      var los = options.os.trim().toLowerCase();
      os = los[0].toUpperCase() + los.slice(1); // start with capital letter
    }

    if (os && os !== 'Windows' && os !== 'Linux' && os !== 'None') {
      callback('--os [type] must specify linux, windows or none');
    }

    if (what === DISK) {
      // @"^[a-zA-Z_][^\\\/\:\*\?\""\<\>\|\`\'\^%\#]*(?<![\.\s])$" in C# syntax
      if (!name.match(/^[a-zA-Z_][^\\\/\:\*\?\"<\>\|\`\'\^%\#]*$/) || name.slice(-1).match(/[\.\s]/)) {
        callback('Invalid image name. Disk image name should start with a Latin letter or underscore (_), cannot contain any of the following characters:\n\\/:*?\"<>|`\'%#^\nIt cannot end with a period (.) or space character.');
      }
    } else {
      if (os !== 'Windows' && os !== 'Linux') {
        callback('--os <type> must specify linux or windows');
      }
      // @"^[A-Za-z0-9\-\.]{1,512}(?<!\-)$" in C# syntax 
      if (!name.match(/^[A-Za-z0-9\-\.]{0,511}[A-Za-z0-9\.]$/)) {
        callback('Invalid image name. OS image name can only contain Latin letters, digits, \'.\' and \'-\'. It cannot end with \'-\' or be longer than 512 chars.');
      }
    }

    var genBlobUrl = '';
    var force = options.forceOverwrite;
    var blobUrl = options.blobUrl;
    var location = options.location;
    var affinityGroup = options.affinityGroup;

    if (sourcePath) {
      if (!blobUrl && !location && !affinityGroup) {
        logger.error('--blob-url, --location, or --affinity-group must be specified');
        logger.help('following commands show available locations and affinity groups:');
        logger.help('    azure vm location list');
        logger.help('    azure account affinity-group list');
        callback(' ');
      }
    } else {
      // When source-path is not specified, the user is attempting to register an
      // already uploaded disk or OS blob.  In that case we need the blob-url.
      if (!blobUrl) {
        callback('--blob-url must be specified if sourcePath is not specified');
      }
    }

    if (blobUrl) {
      if (blobUrl[0] === '/') {
        // With partial urls, we need to know location/affinity group of the storage account.
        if (!location && !affinityGroup) {
          logger.error('location or affinity group is required if no full URL is specified');
          logger.help('following commands show available locations and affinity groups:');
          logger.help('    azure vm location list');
          logger.help('    azure account affinity-group list');
          callback('--location, or --affinity-group must be specified');
        }
      } else {
        if (location) {
          logger.warn('--location option will be ignored');
        }

        if (affinityGroup) {
          logger.warn('--affinity-group option will be ignored');
        }
      }
    }

    var parameters = {
      imageOptions: {
        name: name,
        label: options.label || name,
        isPremium: false,
        operatingSystemType: '',
        showInGui: true
      },
      verbose: cli.verbose ||
          logger.format().level === 'verbose' ||
          logger.format().level === 'silly',
      skipMd5: options.md5Skip,
      force: force,
      vhd: true,
      threads: options.parallel,
      parentBlob: options.baseVhd,
      exitWithError: callback,
      logger: logger
    };

    if (options.os) {
      var hasOS = os !== 'None';
      parameters.imageOptions.hasOperatingSystem = hasOS;
      if (hasOS && os) {
        parameters.imageOptions.operatingSystemType = os;
      }
    }

    logger.silly('Options: ', parameters.imageOptions);

    if (location) {
      logger.verbose('Resolving the location \'' + location + '\'');
      utils.resolveLocationName(managementClient, location, function(error, resolvedLocation) {
        if(!error) {
          location = resolvedLocation.name;
          logger.verbose('Location resolved to \'' + location + '\'');
          getBlobNameAndUpload();
        } else {
          callback(error);
        }
      });
    } else {
      getBlobNameAndUpload();
    }

    function getBlobNameAndUpload() {
      blobUtils.getBlobName(cli, storageClient, location, affinityGroup,
          path.basename(sourcePath), blobUrl, ['/disks/', '/vm-images/'][what],
          sourcePath, function(error, url) {
        if (error) {
          logger.error('Unable to retrieve storage account.');
          callback(error);
        } else {
          genBlobUrl = url;
          logger.verbose('Blob url: ' + genBlobUrl);
          upload();
        }
      });
    }

    function upload() {
      // uploading
      if (sourcePath) {
        if (/^https?\:\/\//i.test(sourcePath)) {
          logger.verbose('Copying blob from ' + sourcePath + ' to ' + genBlobUrl);
          if (options.md5Skip || options.parallel !== 96 || options.baseVhd) {
            logger.warn('--md5-skip, --parallel and/or --base-vhd options will be ignored');
          }
          if (!options.forceOverwrite) {
            logger.warn('Any existing blob will be overwritten' + (blobUrl ?  ' at ' + blobUrl : ''));
          }
          var progress = cli.interaction.progress('');
          uploadVMImage.copyBlobFromIaasClient(storageClient, sourcePath, options.sourceKey, genBlobUrl,
              parameters, function (error, blob, response, newDestUri) {
            progress.end();
            logger.silly(util.inspect(response, null, null, true));
            if (!error) {
              var status = blob.copyStatus;
              (status === 'success' ? logger.silly : logger.warn)('Status : ' + status);
              createImage(newDestUri);
            } else {
              logger.error('Couldn\'t copy blob ' + sourcePath + ' to ' + newDestUri);
              callback(error);
            }
          });
          return;
        }

        uploadVMImage.uploadPageBlobFromIaasClient(genBlobUrl, storageClient, sourcePath,
            parameters, function (error, finalBlobUrl, alreadyExisted) {
          if (error && !error.isSuccessful) {
            // do not delete incomplete blob
            logger.error('Couldn\'t upload blob ' + genBlobUrl);
            callback(error);
          }
          if (!error) { // final callback
            logger.info(finalBlobUrl + (alreadyExisted ? ' was already uploaded' : ' was uploaded successfully'));
            createImage(finalBlobUrl);
          }
        });
      } else {
        // not uploading
        createImage();
      }
    }

    function createImage(finalBlobUrl) {
      finalBlobUrl = finalBlobUrl || genBlobUrl;
      var normUrl = blobUtils.normalizeBlobUri(finalBlobUrl, true);
      if (normUrl !== genBlobUrl) {
        logger.verbose('Creating image from ' + normUrl);
      }

      parameters.imageOptions.mediaLinkUri = normUrl; // example: http://example.blob.core.windows.net/disks/mydisk.vhd

      if (what === DISK) {
        computeManagementClient.virtualMachineDisks.createDisk(parameters.imageOptions, function(error) {
          callback(error);
        });
      } else {
        computeManagementClient.virtualMachineOSImages.create(parameters.imageOptions, function(error) {
          callback(error);
        });
      }

    }
  };
};

function listDisks(cli, options, callback) {
  var logger = cli.output;
  var computeManagementClient = createComputeManagementClient(cli, options);

  var vmClient = new VMClient(cli, profile.current.getSubscription(options.subscription).Id);

  vmClient.getDeployments(options, function(error, deployments) {
    if (error) { return callback(error); }
    else {
      var found = null;
      var foundDisks = null;

      for (var i = 0; i < deployments.length; i++) {
        var roles = deployments[i].deploy.roles;
        if (roles) {
          for (var j = 0; j < roles.length; j++) {
            if (roles[j].roleType === 'PersistentVMRole' &&
                (!options.name || roles[j].roleName === options.name)) {
              if (found) {
                // found duplicates, emit error
                callback(new Error($('VM name is not unique')));
              }
              found = deployments[i];
              foundDisks = [roles[j].oSVirtualHardDisk];
              if (roles[j].dataVirtualHardDisks) {
                foundDisks = foundDisks.concat(roles[j].dataVirtualHardDisks);
              }
            }
          }
        }
      }

      // got unique role under a deployment and service, list the disks
      if (found) {
        var osDiskName = foundDisks[0].name;
        logger.verbose('Getting info for OS disk ' + osDiskName);

        var progress = cli.interaction.progress($('Getting VM disks'));
        computeManagementClient.virtualMachineDisks.getDisk(osDiskName, function(error, response) {
          progress.end();
          foundDisks[0].logicalDiskSizeInGB = error ? 'Error' : response.logicalSizeInGB;

          logger.table(foundDisks, function (row, item) {
            row.cell('Lun', (item === foundDisks[0]) ? '' : (item.logicalUnitNumber || 0));
            row.cell('Size(GB)', item.logicalDiskSizeInGB);
            var mediaLink = item.mediaLink.split('/');
            row.cell('Blob-Name', mediaLink[mediaLink.length - 1]);
            row.cell('OS', item.operatingSystem || '');
          });

          callback(error);
        });

      }
      else {
        logger.warn($('No VMs found'));
        callback();
      }
    }
  });
}

function createComputeManagementClient (cli, options) {
  return profile.current.getSubscription(options.subscription).createClient('createComputeManagementClient');
}

function createManagementClient (cli, options) {
  return profile.current.getSubscription(options.subscription).createClient('createManagementClient');
}

function createStorageClient (cli, options) {
  return profile.current.getSubscription(options.subscription).createClient('createStorageManagementClient');
}
<|MERGE_RESOLUTION|>--- conflicted
+++ resolved
@@ -21,10 +21,7 @@
 var path = require('path');
 var util = require('util');
 var async = require('async');
-<<<<<<< HEAD
 var _ = require('underscore');
-=======
->>>>>>> c90d2021
 
 var utils = require('../../../util/utils');
 var blobUtils = require('../../../util/blobUtils');
@@ -221,13 +218,8 @@
                   }
               }
           }
-<<<<<<< HEAD
-          else {
-              callback(error);
-          }
-=======
-          callback(error);
->>>>>>> c90d2021
+          
+          callback(error);
       });
     }
   }
